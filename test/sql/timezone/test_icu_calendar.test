# name: test/sql/timezone/test_icu_calendar.test
# description: Test the ICU calendar interface
# group: [timezone]

require icu

# Normalise the testing locale
statement ok
SET Calendar = 'gregorian';

statement ok
SET TimeZone = 'America/Los_Angeles';

query I
SELECT name FROM icu_calendar_names()
GROUP BY 1
ORDER BY 1;
----
buddhist
chinese
coptic
dangi
ethiopic
ethiopic-amete-alem
gregorian
hebrew
indian
islamic
islamic-civil
islamic-rgsa
islamic-tbla
islamic-umalqura
iso8601
japanese
persian
roc

query IIII
SELECT * FROM duckdb_settings() WHERE name = 'Calendar';
----
Calendar	gregorian	The current calendar	VARCHAR

statement error
SET Calendar = 'fnord';
----

#
# Japanese calendar testing
#

# Create the table before changing calendars
# Otherwise the parser will assume they are Japanese dates
statement ok
SET TimeZone = 'Asia/Tokyo';

statement ok
CREATE TABLE timestamps AS SELECT ts::TIMESTAMPTZ AS ts, era FROM (VALUES
	('0645-06-30 00:00:00+00', 'Taika'),
	('1867-01-01 00:00:00+00', 'Keiou'),
	('1868-09-07 00:00:00+00', 'Keiou'),
	('1868-09-08 00:00:00+00', 'Meiji'),
	('1912-07-29 00:00:00+00', 'Meiji'),
	('1912-07-30 00:00:00+00', 'Taisho'),
	('1926-12-24 00:00:00+00', 'Taisho'),
	('1926-12-25 00:00:00+00', 'Showa'),
	('1989-01-06 00:00:00+00', 'Showa'),
	('1989-01-08 00:00:00+00', 'Heisei'),
	('2019-05-01 00:00:00+00', 'Reiwa'),
	('2022-01-01 00:00:00+00', 'Reiwa')
) tbl(ts, era);

statement ok
SET Calendar = 'japanese';

query IIII
SELECT * FROM duckdb_settings() WHERE name = 'Calendar';
----
Calendar	japanese	The current calendar	VARCHAR

# See http://www.meijigakuin.ac.jp/~watson/ref/mtsh.html for details on recent era boundaries.
query III
SELECT era, ts, DATE_PART(['era', 'year', 'month', 'day'], ts)
FROM timestamps
ORDER BY 2
----
Taika	0645-06-27 09:18:59+09:18	{'era': 0, 'year': 1, 'month': 6, 'day': 27}
Keiou	1867-01-01 09:18:59+09:18	{'era': 231, 'year': 3, 'month': 1, 'day': 1}
Keiou	1868-09-07 09:18:59+09:18	{'era': 231, 'year': 4, 'month': 9, 'day': 7}
Meiji	1868-09-08 09:18:59+09:18	{'era': 232, 'year': 1, 'month': 9, 'day': 8}
Meiji	1912-07-29 09:00:00+09	{'era': 232, 'year': 45, 'month': 7, 'day': 29}
Taisho	1912-07-30 09:00:00+09	{'era': 233, 'year': 1, 'month': 7, 'day': 30}
Taisho	1926-12-24 09:00:00+09	{'era': 233, 'year': 15, 'month': 12, 'day': 24}
Showa	1926-12-25 09:00:00+09	{'era': 234, 'year': 1, 'month': 12, 'day': 25}
Showa	1989-01-06 09:00:00+09	{'era': 234, 'year': 64, 'month': 1, 'day': 6}
Heisei	1989-01-08 09:00:00+09	{'era': 235, 'year': 1, 'month': 1, 'day': 8}
Reiwa	2019-05-01 09:00:00+09	{'era': 236, 'year': 1, 'month': 5, 'day': 1}
Reiwa	2022-01-01 09:00:00+09	{'era': 236, 'year': 4, 'month': 1, 'day': 1}

# Issue #5234
statement ok
SET CALENDAR='islamic-umalqura';

statement ok
SELECT strftime(TIMESTAMPTZ '-260722-3-4 0:3:52',TIMESTAMP '-285441-5-3 8:3:4'::VARCHAR);

# Issue #5235
statement ok
SET CALENDAR='indian';

query I
SELECT TIMESTAMPTZ '-276069-9-30 0:0:00 America/Whitehorse';
----
276070-10-01 (BC) 18:19:11+09:18

# Issue #5237
statement ok
<<<<<<< HEAD
PRAGMA CALENDAR='japanese';
=======
PRAGMA CALENDAR='japanese';

query I
SELECT strftime(TIMESTAMPTZ '-23831-1-15 2:5:17 America/La_Paz',TIMETZ '0:8:29 America/Cayman'::VARCHAR);
----
00:08:29+00
>>>>>>> 3d805499
<|MERGE_RESOLUTION|>--- conflicted
+++ resolved
@@ -114,13 +114,9 @@
 
 # Issue #5237
 statement ok
-<<<<<<< HEAD
-PRAGMA CALENDAR='japanese';
-=======
 PRAGMA CALENDAR='japanese';
 
 query I
 SELECT strftime(TIMESTAMPTZ '-23831-1-15 2:5:17 America/La_Paz',TIMETZ '0:8:29 America/Cayman'::VARCHAR);
 ----
-00:08:29+00
->>>>>>> 3d805499
+00:08:29+00
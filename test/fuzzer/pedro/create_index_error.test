--- conflicted
+++ resolved
@@ -13,11 +13,8 @@
 # cannot CAST str to int
 statement error
 CREATE INDEX i1 ON t0 (c1, CAST('c' AS INT));
-<<<<<<< HEAD
-=======
 ----
 Conversion Error: Could not convert string 'c' to INT32
->>>>>>> 42a68901
 
 statement ok
 CREATE INDEX i0 ON t0 (c0);

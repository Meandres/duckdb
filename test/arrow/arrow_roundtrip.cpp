--- conflicted
+++ resolved
@@ -16,17 +16,6 @@
 }
 
 static void TestArrowRoundtripStringView(const string &query) {
-<<<<<<< HEAD
-	DuckDB db;
-	Connection con(db);
-	auto res = con.Query("SET produce_arrow_string_view=True");
-	REQUIRE(!res->HasError());
-	REQUIRE(ArrowTestHelper::RunArrowComparison(con, query, false));
-}
-
-static void TestParquetRoundtrip(const string &path) {
-=======
->>>>>>> 573bb7a7
 	DuckDB db;
 	Connection con(db);
 	auto res = con.Query("SET produce_arrow_string_view=True");

--- conflicted
+++ resolved
@@ -28,11 +28,7 @@
 statement error
 SELECT 123::TINYINT + (CASE WHEN i=2 THEN (i+1)::TINYINT ELSE (i+2)::TINYINT END) FROM integers;
 ----
-<<<<<<< HEAD
-Out of Range Error
-=======
 <REGEX>:.*Out of Range Error:.*Overflow in addition.*
->>>>>>> e92b3b13
 
 # this does not
 query I

--- conflicted
+++ resolved
@@ -163,11 +163,8 @@
           post_install: rm build/release/src/libduckdb*
           run_tests: 0
           out_of_tree_ext: 1
-<<<<<<< HEAD
           substrait: 1
-=======
           static_link_build: 1
->>>>>>> 2000fbe9
 
       - name: Deploy
         shell: bash

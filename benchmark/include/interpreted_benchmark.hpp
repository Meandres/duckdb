//===----------------------------------------------------------------------===//
//
// benchmark/include/interpreted_benchmark.hpp
//
//===----------------------------------------------------------------------===//

#pragma once

#include "benchmark.hpp"
#include "duckdb/main/query_result.hpp"

#include <unordered_map>
#include <unordered_set>

namespace duckdb {
struct BenchmarkFileReader;
class MaterializedQueryResult;

const string DEFAULT_DB_PATH = "duckdb_benchmark_db.db";

//! Interpreted benchmarks read the benchmark from a file
class InterpretedBenchmark : public Benchmark {
public:
	InterpretedBenchmark(string full_path);

	void LoadBenchmark();
	//! Initialize the benchmark state
	duckdb::unique_ptr<BenchmarkState> Initialize(BenchmarkConfiguration &config) override;
	//! Run the benchmark
	void Run(BenchmarkState *state) override;
	//! Cleanup the benchmark, called after each Run
	void Cleanup(BenchmarkState *state) override;
	//! Verify that the output of the benchmark was correct
	string Verify(BenchmarkState *state) override;

	string GetQuery() override;
	//! Interrupt the benchmark because of a timeout
	void Interrupt(BenchmarkState *state) override;
	//! Returns information about the benchmark
	string BenchmarkInfo() override;

	string GetLogOutput(BenchmarkState *state) override;

	string DisplayName() override;
	string Group() override;
	string Subgroup() override;

	string GetDatabasePath();

	bool InMemory() {
		return in_memory;
	}

	bool RequireReinit() override {
		return require_reinit;
	}
	QueryResultType ResultMode() const {
		return result_type;
	}
	idx_t ArrowBatchSize() const {
		return arrow_batch_size;
	}

private:
	string VerifyInternal(BenchmarkState *state_p, MaterializedQueryResult &result);

	void ReadResultFromFile(BenchmarkFileReader &reader, const string &file);
	void ReadResultFromReader(BenchmarkFileReader &reader, const string &file);

private:
	bool is_loaded = false;
	std::unordered_map<string, string> replacement_mapping;

	std::unordered_map<string, string> queries;
	string run_query;

	string benchmark_path;
	string cache_db = "";
	string cache_file = "";
	// check the existence of a cached db, but do not connect
	// can be used to test accessing data from a different db in a non-persistent connection
	bool cache_no_connect = false;
	std::unordered_set<string> extensions;
	int64_t result_column_count = 0;
	vector<vector<string>> result_values;
	string result_query;

	string display_name;
	string display_group;
	string subgroup;

	bool in_memory = true;
	QueryResultType result_type = QueryResultType::MATERIALIZED_RESULT;
<<<<<<< HEAD
=======
	idx_t arrow_batch_size = STANDARD_VECTOR_SIZE;
>>>>>>> 564814a4
	bool require_reinit = false;
};

} // namespace duckdb<|MERGE_RESOLUTION|>--- conflicted
+++ resolved
@@ -91,10 +91,7 @@
 
 	bool in_memory = true;
 	QueryResultType result_type = QueryResultType::MATERIALIZED_RESULT;
-<<<<<<< HEAD
-=======
 	idx_t arrow_batch_size = STANDARD_VECTOR_SIZE;
->>>>>>> 564814a4
 	bool require_reinit = false;
 };
 

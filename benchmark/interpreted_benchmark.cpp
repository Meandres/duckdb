#include "interpreted_benchmark.hpp"

#include "benchmark_runner.hpp"
#include "duckdb.hpp"
#include "duckdb/common/string_util.hpp"
#include "duckdb/main/client_context.hpp"
#include "duckdb/main/client_config.hpp"
#include "duckdb/main/extension_helper.hpp"
#include "duckdb/main/query_profiler.hpp"
#include "test_helpers.hpp"
#include "duckdb/common/helper.hpp"
#include "duckdb/execution/operator/helper/physical_result_collector.hpp"
#include "duckdb/common/arrow/physical_arrow_collector.hpp"

#include <fstream>
#include <sstream>

namespace duckdb {

static string ParseGroupFromPath(string file) {
	string extension = "";
	// move backwards to the last slash
	int group_begin = -1, group_end = -1;
	for (size_t i = file.size(); i > 0; i--) {
		if (file[i - 1] == '/' || file[i - 1] == '\\') {
			if (group_end == -1) {
				group_end = i - 1;
			} else {
				group_begin = i;
				return "[" + file.substr(group_begin, group_end - group_begin) + "]" + extension;
			}
		}
	}
	if (group_end == -1) {
		return "[" + file + "]" + extension;
	}
	return "[" + file.substr(0, group_end) + "]" + extension;
}

struct InterpretedBenchmarkState : public BenchmarkState {
	duckdb::unique_ptr<DBConfig> benchmark_config;
	DuckDB db;
	Connection con;
	duckdb::unique_ptr<MaterializedQueryResult> result;

	explicit InterpretedBenchmarkState(string path)
	    : benchmark_config(GetBenchmarkConfig()), db(path.empty() ? nullptr : path.c_str(), benchmark_config.get()),
	      con(db) {
		auto &instance = BenchmarkRunner::GetInstance();
		auto res = con.Query("PRAGMA threads=" + to_string(instance.threads));
		D_ASSERT(!res->HasError());
	}

	duckdb::unique_ptr<DBConfig> GetBenchmarkConfig() {
		auto result = make_uniq<DBConfig>();
		result->options.load_extensions = false;
		return result;
	}
};

struct BenchmarkFileReader {
	BenchmarkFileReader(string path_, unordered_map<std::string, std::string> replacement_map)
	    : path(path_), infile(path), linenr(0), replacements(replacement_map) {
	}

public:
	bool ReadLine(std::string &line) {
		if (!std::getline(infile, line)) {
			return false;
		}
		linenr++;
		for (auto &replacement : replacements) {
			line = StringUtil::Replace(line, "${" + replacement.first + "}", replacement.second);
		}
		StringUtil::Trim(line);
		return true;
	}

	int LineNumber() {
		return linenr;
	}

	std::string FormatException(string exception_msg) {
		return path + ":" + std::to_string(linenr) + " - " + exception_msg;
	}

private:
	std::string path;
	std::ifstream infile;
	int linenr;
	unordered_map<std::string, std::string> replacements;
};

InterpretedBenchmark::InterpretedBenchmark(string full_path)
    : Benchmark(true, full_path, ParseGroupFromPath(full_path)), benchmark_path(full_path) {
	replacement_mapping["BENCHMARK_DIR"] = BenchmarkRunner::DUCKDB_BENCHMARK_DIRECTORY;
}

void InterpretedBenchmark::ReadResultFromFile(BenchmarkFileReader &reader, const string &file) {
	// read the results from the file
	DuckDB db;
	Connection con(db);
	auto result =
	    con.Query("SELECT * FROM read_csv_auto('" + file + "', delim='|', header=1, nullstr='NULL', all_varchar=1)");
	result_column_count = result->ColumnCount();
	for (auto &row : *result) {
		vector<string> row_values;
		for (idx_t col_idx = 0; col_idx < result->ColumnCount(); col_idx++) {
			row_values.push_back(row.GetValue<string>(col_idx));
		}
		result_values.push_back(std::move(row_values));
	}
}

void InterpretedBenchmark::ReadResultFromReader(BenchmarkFileReader &reader, const string &header) {
	result_column_count = header.size();
	// keep reading results until eof
	string line;
	while (reader.ReadLine(line)) {
		if (line.empty()) {
			break;
		}
		auto result_splits = StringUtil::Split(line, "\t");
		if ((int64_t)result_splits.size() != result_column_count) {
			throw std::runtime_error(reader.FormatException("expected " + std::to_string(result_splits.size()) +
			                                                " values but got " + std::to_string(result_column_count)));
		}
		result_values.push_back(std::move(result_splits));
	}
}

static void ThrowResultModeError(BenchmarkFileReader &reader) {
	vector<string> valid_options = {"streaming", "arrow", "materialized"};
	auto error = StringUtil::Format("Invalid argument for resultmode, valid options are: %s",
	                                StringUtil::Join(valid_options, ", "));
	throw std::runtime_error(reader.FormatException(error));
}

void InterpretedBenchmark::LoadBenchmark() {
	if (is_loaded) {
		return;
	}
	BenchmarkFileReader reader(benchmark_path, replacement_mapping);
	string line;
	while (reader.ReadLine(line)) {
		// skip blank lines and comments
		if (line.empty() || line[0] == '#') {
			continue;
		}
		// look for a command in this line
		auto splits = StringUtil::Split(StringUtil::Lower(line), ' ');
		if (splits[0] == "load" || splits[0] == "run" || splits[0] == "init" || splits[0] == "cleanup") {
			if (queries.find(splits[0]) != queries.end()) {
				throw std::runtime_error("Multiple calls to " + splits[0] + " in the same benchmark file");
			}
			// load command: keep reading until we find a blank line or EOF
			string query;
			while (reader.ReadLine(line)) {
				if (line.empty()) {
					break;
				} else {
					query += line + " ";
				}
			}
			if (splits.size() > 1 && !splits[1].empty()) {
				// read entire file into query
				std::ifstream file(splits[1], std::ios::ate);
				std::streamsize size = file.tellg();
				file.seekg(0, std::ios::beg);
				if (size < 0) {
					throw std::runtime_error("Failed to read " + splits[0] + " from file " + splits[1]);
				}

				auto buffer = make_unsafe_uniq_array<char>(size);
				if (!file.read(buffer.get(), size)) {
					throw std::runtime_error("Failed to read " + splits[0] + " from file " + splits[1]);
				}
				query = string(buffer.get(), size);
			}
			StringUtil::Trim(query);
			if (query.empty()) {
				throw std::runtime_error("Encountered an empty " + splits[0] + " node!");
			}
			queries[splits[0]] = query;
		} else if (splits[0] == "require") {
			if (splits.size() != 2) {
				throw std::runtime_error(reader.FormatException("require requires a single parameter"));
			}
			extensions.insert(splits[1]);
		} else if (splits[0] == "resultmode") {
			if (splits.size() < 2) {
				ThrowResultModeError(reader);
			}
			if (splits[1] == "streaming") {
<<<<<<< HEAD
				result_type = QueryResultType::STREAM_RESULT;
			} else if (splits[1] == "arrow") {
				// FIXME: perhaps it makes sense to be able to set a 'batch_size' to use for the result collector
				result_type = QueryResultType::ARROW_RESULT;
			} else if (splits[1] == "materialized") {
				result_type = QueryResultType::MATERIALIZED_RESULT;
			} else {
				vector<string> valid_options = {"streaming", "arrow", "materialized"};
				auto error = StringUtil::Format("Invalid argument for resultmode, valid options are: %s",
				                                StringUtil::Join(valid_options, ", "));
				throw std::runtime_error(reader.FormatException(error));
=======
				if (splits.size() != 2) {
					throw std::runtime_error(
					    reader.FormatException("resultmode 'streaming' does not accept a parameter"));
				}
				result_type = QueryResultType::STREAM_RESULT;
			} else if (splits[1] == "arrow") {
				arrow_batch_size = STANDARD_VECTOR_SIZE;
				if (splits.size() == 3) {
					auto custom_batch_size = std::stoi(splits[2]);
					arrow_batch_size = custom_batch_size;
				}
				if (splits.size() != 2 && splits.size() != 3) {
					throw std::runtime_error(reader.FormatException(
					    "resultmode 'arrow' only takes 1 optional extra parameter (batch_size)"));
				}
				result_type = QueryResultType::ARROW_RESULT;
			} else if (splits[1] == "materialized") {
				if (splits.size() != 2) {
					throw std::runtime_error(
					    reader.FormatException("resultmode 'materialized' does not accept a parameter"));
				}
				result_type = QueryResultType::MATERIALIZED_RESULT;
			} else {
				ThrowResultModeError(reader);
>>>>>>> 564814a4
			}
		} else if (splits[0] == "cache") {
			if (splits.size() == 2) {
				cache_db = splits[1];
			} else if (splits.size() == 3 && splits[2] == "no_connect") {
				cache_db = splits[1];
				cache_no_connect = true;
			} else {
				throw std::runtime_error(
				    reader.FormatException("cache requires a db file, and optionally a no_connect"));
			}
			if (StringUtil::EndsWith(cache_db, ".csv") || StringUtil::EndsWith(cache_db, ".parquet") ||
			    StringUtil::EndsWith(cache_db, ".csv.gz")) {
				cache_file = cache_db;
				cache_db = string();
			}
		} else if (splits[0] == "storage") {
			if (splits.size() != 2) {
				throw std::runtime_error(reader.FormatException("storage requires a single parameter"));
			}
			if (splits[1] == "transient") {
				in_memory = true;
			} else if (splits[1] == "persistent") {
				in_memory = false;
			} else {
				throw std::runtime_error(reader.FormatException("Invalid argument for storage"));
			}
		} else if (splits[0] == "require_reinit") {
			if (splits.size() != 1) {
				throw std::runtime_error(reader.FormatException("require_reinit does not take any parameters"));
			}
			require_reinit = true;
		} else if (splits[0] == "name" || splits[0] == "group" || splits[0] == "subgroup") {
			if (splits.size() == 1) {
				throw std::runtime_error(reader.FormatException(splits[0] + " requires a parameter"));
			}
			string result = line.substr(splits[0].size() + 1, line.size() - 1);
			StringUtil::Trim(result);
			if (splits[0] == "name") {
				display_name = result;
			} else if (splits[0] == "group") {
				display_group = result;
			} else {
				subgroup = result;
			}
		} else if (splits[0] == "result_query") {
			if (result_column_count > 0) {
				throw std::runtime_error(reader.FormatException("multiple results found"));
			}
			// count the amount of columns
			if (splits.size() <= 1 || splits[1].size() == 0) {
				throw std::runtime_error(
				    reader.FormatException("result_query must be followed by a column count (e.g. result III)"));
			}
			bool is_file = false;
			for (idx_t i = 0; i < splits[1].size(); i++) {
				if (splits[1][i] != 'i') {
					is_file = true;
					break;
				}
			}
			if (is_file) {
				ReadResultFromFile(reader, splits[1]);
			}
			// read the actual query
			bool found_end = false;
			string sql;
			while (reader.ReadLine(line)) {
				if (line == "----") {
					found_end = true;
					break;
				}
				sql += "\n" + line;
			}
			result_query = sql;
			if (!found_end) {
				throw std::runtime_error(reader.FormatException(
				    "result_query must be followed by a query and a result (separated by ----)"));
			}
			if (!is_file) {
				ReadResultFromReader(reader, splits[1]);
			}
		} else if (splits[0] == "result") {
			if (result_column_count > 0) {
				throw std::runtime_error(reader.FormatException("multiple results found"));
			}
			// count the amount of columns
			if (splits.size() <= 1 || splits[1].size() == 0) {
				throw std::runtime_error(
				    reader.FormatException("result must be followed by a column count (e.g. result III) or a file "
				                           "(e.g. result /path/to/file.csv)"));
			}
			bool is_file = false;
			for (idx_t i = 0; i < splits[1].size(); i++) {
				if (splits[1][i] != 'i') {
					is_file = true;
					break;
				}
			}
			if (is_file) {
				ReadResultFromFile(reader, splits[1]);

				// read the main file until we encounter an empty line
				string line;
				while (reader.ReadLine(line)) {
					if (line.empty()) {
						break;
					}
				}
			} else {
				ReadResultFromReader(reader, splits[1]);
			}
		} else if (splits[0] == "template") {
			// template: update the path to read
			benchmark_path = splits[1];
			// now read parameters
			while (reader.ReadLine(line)) {
				if (line.empty()) {
					break;
				}
				auto parameters = StringUtil::Split(line, '=');
				if (parameters.size() != 2) {
					throw std::runtime_error(
					    reader.FormatException("Expected a template parameter in the form of X=Y"));
				}
				replacement_mapping[parameters[0]] = parameters[1];
			}
			// restart the load from the template file
			LoadBenchmark();
			return;
		} else {
			throw std::runtime_error(reader.FormatException("unrecognized command " + splits[0]));
		}
	}
	// set up the queries
	if (queries.find("run") == queries.end()) {
		throw InvalidInputException("Invalid benchmark file: no \"run\" query specified");
	}
	run_query = queries["run"];
	is_loaded = true;
}

unique_ptr<BenchmarkState> InterpretedBenchmark::Initialize(BenchmarkConfiguration &config) {
	duckdb::unique_ptr<QueryResult> result;
	LoadBenchmark();
	duckdb::unique_ptr<InterpretedBenchmarkState> state;
	auto full_db_path = GetDatabasePath();
	try {
		state = make_uniq<InterpretedBenchmarkState>(full_db_path);
	} catch (Exception &e) {
		// if the connection throws an error, chances are it's a storage format error.
		// In this case delete the file and connect again.
		DeleteDatabase(full_db_path);
		state = make_uniq<InterpretedBenchmarkState>(full_db_path);
	}
	extensions.insert("parquet");
	for (auto &extension : extensions) {
		auto result = ExtensionHelper::LoadExtension(state->db, extension);
		if (result == ExtensionLoadResult::EXTENSION_UNKNOWN) {
			throw InvalidInputException("Unknown extension " + extension);
		} else if (result == ExtensionLoadResult::NOT_LOADED) {
			throw InvalidInputException("Extension " + extension +
			                            " is not available/was not compiled. Cannot run this benchmark.");
		}
	}

	if (queries.find("init") != queries.end()) {
		string init_query = queries["init"];
		result = state->con.Query(init_query);
		while (result) {
			if (result->HasError()) {
				result->ThrowError();
			}
			result = std::move(result->next);
		}
	}

	string load_query;
	if (queries.find("load") != queries.end()) {
		load_query = queries["load"];
	}

	if (!cache_file.empty()) {
		auto fs = FileSystem::CreateLocal();
		if (!fs->FileExists(fs->JoinPath(BenchmarkRunner::DUCKDB_BENCHMARK_DIRECTORY, cache_file))) {
			// no cache or db_path specified: just run the initialization code
			result = state->con.Query(load_query);
		}
	} else if (cache_db.empty() && cache_db.compare(DEFAULT_DB_PATH) != 0) {
		// no cache or db_path specified: just run the initialization code
		result = state->con.Query(load_query);
	} else {
		// cache or db_path is specified: try to load from one of them
		bool in_memory_db_has_data = false;
		if (!cache_db.empty()) {
			// Currently connected to a cached db. check if any tables exist.
			// If tables exist, it's a good indication that the database is fine
			// If they don't load the database
			auto result = state->con.Query("SHOW TABLES;");
			if (result->HasError()) {
				result->ThrowError();
			}
			if (result->RowCount() > 0) {
				in_memory_db_has_data = true;
			}
		}
		if (!in_memory_db_has_data) {
			// failed to load: write the cache
			result = state->con.Query(load_query);
		}
	}
	while (result) {
		if (result->HasError()) {
			result->ThrowError();
		}
		result = std::move(result->next);
	}

	// if a cache db is required but no connection, then reset the connection
	if (!cache_db.empty() && cache_no_connect) {
		cache_db = "";
		in_memory = true;
		cache_no_connect = false;
		if (!load_query.empty()) {
			queries.erase("load");
		}
		return Initialize(config);
	}

	if (config.profile_info == BenchmarkProfileInfo::NORMAL) {
		state->con.Query("PRAGMA enable_profiling");
	} else if (config.profile_info == BenchmarkProfileInfo::DETAILED) {
		state->con.Query("PRAGMA enable_profiling");
		state->con.Query("PRAGMA profiling_mode='detailed'");
	}
	return std::move(state);
}

string InterpretedBenchmark::GetQuery() {
	LoadBenchmark();
	return run_query;
}

<<<<<<< HEAD
ScopedConfigSetting PrepareResultCollector(ClientConfig &config, QueryResultType result_type) {
	if (result_type == QueryResultType::ARROW_RESULT) {
		return ScopedConfigSetting(
		    config,
		    [](ClientConfig &config) {
			    config.result_collector = [](ClientContext &context, PreparedStatementData &data) {
				    return PhysicalArrowCollector::Create(context, data, STANDARD_VECTOR_SIZE);
=======
ScopedConfigSetting PrepareResultCollector(ClientConfig &config, InterpretedBenchmark &benchmark) {
	auto result_type = benchmark.ResultMode();
	if (result_type == QueryResultType::ARROW_RESULT) {
		return ScopedConfigSetting(
		    config,
		    [&benchmark](ClientConfig &config) {
			    config.result_collector = [&benchmark](ClientContext &context, PreparedStatementData &data) {
				    return PhysicalArrowCollector::Create(context, data, benchmark.ArrowBatchSize());
>>>>>>> 564814a4
			    };
		    },
		    [](ClientConfig &config) { config.result_collector = nullptr; });
	}
	return ScopedConfigSetting(config);
}

void InterpretedBenchmark::Run(BenchmarkState *state_p) {
	auto &state = (InterpretedBenchmarkState &)*state_p;
	auto &context = state.con.context;

	auto &config = ClientConfig::GetConfig(*context);
<<<<<<< HEAD
	auto result_collector_setting = PrepareResultCollector(config, result_type);
=======
	auto result_collector_setting = PrepareResultCollector(config, *this);
>>>>>>> 564814a4
	const bool use_streaming = result_type == QueryResultType::STREAM_RESULT;
	auto temp_result = context->Query(run_query, use_streaming);
	if (temp_result->type != result_type) {
		throw InternalException("Query did not produce the right result type, expected %s but got %s",
		                        EnumUtil::ToString(result_type), EnumUtil::ToString(temp_result->type));
	}
	if (temp_result->type == QueryResultType::STREAM_RESULT) {
		auto &stream_query = temp_result->Cast<StreamQueryResult>();
		state.result = stream_query.Materialize();
	} else if (temp_result->type == QueryResultType::ARROW_RESULT) {
		/* no-op, this is only used to test the overhead of the result collector */
		state.result = nullptr;
	} else {
		state.result = unique_ptr_cast<duckdb::QueryResult, duckdb::MaterializedQueryResult>(std::move(temp_result));
	}
}

void InterpretedBenchmark::Cleanup(BenchmarkState *state_p) {
	auto &state = (InterpretedBenchmarkState &)*state_p;
	if (queries.find("cleanup") != queries.end()) {
		duckdb::unique_ptr<QueryResult> result;
		string cleanup_query = queries["cleanup"];
		result = state.con.Query(cleanup_query);
		while (result) {
			if (result->HasError()) {
				result->ThrowError();
			}
			result = std::move(result->next);
		}
	}
}

string InterpretedBenchmark::GetDatabasePath() {
	auto fs = FileSystem::CreateLocal();
	if (!cache_db.empty()) {
		return fs->JoinPath(BenchmarkRunner::DUCKDB_BENCHMARK_DIRECTORY, cache_db);
	}
	if (in_memory) {
		return "";
	}
	auto db_path = fs->JoinPath(BenchmarkRunner::DUCKDB_BENCHMARK_DIRECTORY, DEFAULT_DB_PATH);
	DeleteDatabase(db_path);
	return db_path;
}

string InterpretedBenchmark::VerifyInternal(BenchmarkState *state_p, MaterializedQueryResult &result) {
	auto &state = (InterpretedBenchmarkState &)*state_p;
	// compare the column count
	if (result_column_count >= 0 && (int64_t)result.ColumnCount() != result_column_count) {
		return StringUtil::Format("Error in result: expected %lld columns but got %lld\nObtained result: %s",
		                          (int64_t)result_column_count, (int64_t)result.ColumnCount(), result.ToString());
	}
	// compare row count
	if (result.RowCount() != result_values.size()) {
		return StringUtil::Format("Error in result: expected %lld rows but got %lld\nObtained result: %s",
		                          (int64_t)result_values.size(), (int64_t)result.RowCount(), result.ToString());
	}
	// compare values
	for (int64_t r = 0; r < (int64_t)result_values.size(); r++) {
		for (int64_t c = 0; c < result_column_count; c++) {
			auto value = result.GetValue(c, r);
			if (result_values[r][c] == "NULL" && value.IsNull()) {
				continue;
			}
			if (result_values[r][c] == value.ToString()) {
				continue;
			}
			if (result_values[r][c] == "(empty)" && (value.ToString() == "" || value.IsNull())) {
				continue;
			}

			Value verify_val(result_values[r][c]);
			try {
				verify_val = verify_val.CastAs(*state.con.context, value.type());
			} catch (...) {
			}
			if (!Value::ValuesAreEqual(*state.con.context, verify_val, value)) {
				return StringUtil::Format("Error in result on row %lld column %lld: expected value \"%s\" but got "
				                          "value \"%s\"\nObtained result:\n%s",
				                          r + 1, c + 1, verify_val.ToString().c_str(), value.ToString().c_str(),
				                          result.ToString().c_str());
			}
		}
	}
	return string();
}

string InterpretedBenchmark::Verify(BenchmarkState *state_p) {
	auto &state = (InterpretedBenchmarkState &)*state_p;
	if (!state.result) {
		D_ASSERT(result_type != QueryResultType::MATERIALIZED_RESULT);
		return string();
	}

	if (state.result->HasError()) {
		return state.result->GetError();
	}
	if (result_column_count == 0) {
		// no result specified
		return string();
	}
	if (!result_query.empty()) {
		// we are running a result query
		// store the current result in a table called "__answer"
		auto &collection = state.result->Collection();
		auto &names = state.result->names;
		auto &types = state.result->types;
		// first create the (empty) table
		string create_tbl = "CREATE OR REPLACE TEMP TABLE __answer(";
		for (idx_t i = 0; i < names.size(); i++) {
			if (i > 0) {
				create_tbl += ", ";
			}
			create_tbl += KeywordHelper::WriteOptionallyQuoted(names[i]);
			create_tbl += " ";
			create_tbl += types[i].ToString();
		}
		create_tbl += ")";
		auto new_result = state.con.Query(create_tbl);
		if (new_result->HasError()) {
			return new_result->GetError();
		}
		// now append the result to the answer table
		auto table_info = state.con.TableInfo("__answer");
		if (table_info == nullptr) {
			throw std::runtime_error("Received a nullptr when querying table info of __answer");
		}
		state.con.Append(*table_info, collection);

		// finally run the result query and verify the result of that query
		new_result = state.con.Query(result_query);
		if (new_result->HasError()) {
			return new_result->GetError();
		}
		return VerifyInternal(state_p, *new_result);
	} else {
		return VerifyInternal(state_p, *state.result);
	}
}

void InterpretedBenchmark::Interrupt(BenchmarkState *state_p) {
	auto &state = (InterpretedBenchmarkState &)*state_p;
	state.con.Interrupt();
}

string InterpretedBenchmark::BenchmarkInfo() {
	return string();
}

string InterpretedBenchmark::GetLogOutput(BenchmarkState *state_p) {
	auto &state = (InterpretedBenchmarkState &)*state_p;
	auto &profiler = QueryProfiler::Get(*state.con.context);
	return profiler.ToJSON();
}

string InterpretedBenchmark::DisplayName() {
	LoadBenchmark();
	return display_name.empty() ? name : display_name;
}

string InterpretedBenchmark::Group() {
	LoadBenchmark();
	return display_group.empty() ? group : display_group;
}

string InterpretedBenchmark::Subgroup() {
	LoadBenchmark();
	return subgroup;
}

} // namespace duckdb<|MERGE_RESOLUTION|>--- conflicted
+++ resolved
@@ -192,19 +192,6 @@
 				ThrowResultModeError(reader);
 			}
 			if (splits[1] == "streaming") {
-<<<<<<< HEAD
-				result_type = QueryResultType::STREAM_RESULT;
-			} else if (splits[1] == "arrow") {
-				// FIXME: perhaps it makes sense to be able to set a 'batch_size' to use for the result collector
-				result_type = QueryResultType::ARROW_RESULT;
-			} else if (splits[1] == "materialized") {
-				result_type = QueryResultType::MATERIALIZED_RESULT;
-			} else {
-				vector<string> valid_options = {"streaming", "arrow", "materialized"};
-				auto error = StringUtil::Format("Invalid argument for resultmode, valid options are: %s",
-				                                StringUtil::Join(valid_options, ", "));
-				throw std::runtime_error(reader.FormatException(error));
-=======
 				if (splits.size() != 2) {
 					throw std::runtime_error(
 					    reader.FormatException("resultmode 'streaming' does not accept a parameter"));
@@ -229,7 +216,6 @@
 				result_type = QueryResultType::MATERIALIZED_RESULT;
 			} else {
 				ThrowResultModeError(reader);
->>>>>>> 564814a4
 			}
 		} else if (splits[0] == "cache") {
 			if (splits.size() == 2) {
@@ -473,15 +459,6 @@
 	return run_query;
 }
 
-<<<<<<< HEAD
-ScopedConfigSetting PrepareResultCollector(ClientConfig &config, QueryResultType result_type) {
-	if (result_type == QueryResultType::ARROW_RESULT) {
-		return ScopedConfigSetting(
-		    config,
-		    [](ClientConfig &config) {
-			    config.result_collector = [](ClientContext &context, PreparedStatementData &data) {
-				    return PhysicalArrowCollector::Create(context, data, STANDARD_VECTOR_SIZE);
-=======
 ScopedConfigSetting PrepareResultCollector(ClientConfig &config, InterpretedBenchmark &benchmark) {
 	auto result_type = benchmark.ResultMode();
 	if (result_type == QueryResultType::ARROW_RESULT) {
@@ -490,7 +467,6 @@
 		    [&benchmark](ClientConfig &config) {
 			    config.result_collector = [&benchmark](ClientContext &context, PreparedStatementData &data) {
 				    return PhysicalArrowCollector::Create(context, data, benchmark.ArrowBatchSize());
->>>>>>> 564814a4
 			    };
 		    },
 		    [](ClientConfig &config) { config.result_collector = nullptr; });
@@ -503,11 +479,7 @@
 	auto &context = state.con.context;
 
 	auto &config = ClientConfig::GetConfig(*context);
-<<<<<<< HEAD
-	auto result_collector_setting = PrepareResultCollector(config, result_type);
-=======
 	auto result_collector_setting = PrepareResultCollector(config, *this);
->>>>>>> 564814a4
 	const bool use_streaming = result_type == QueryResultType::STREAM_RESULT;
 	auto temp_result = context->Query(run_query, use_streaming);
 	if (temp_result->type != result_type) {

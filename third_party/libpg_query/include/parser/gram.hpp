--- conflicted
+++ resolved
@@ -1069,11 +1069,7 @@
 	PGViewCheckOption viewcheckoption;
 }
 /* Line 1529 of yacc.c.  */
-<<<<<<< HEAD
-#line 1071 "third_party/libpg_query/grammar/grammar_out.hpp"
-=======
-#line 1072 "third_party/libpg_query/grammar/grammar_out.hpp"
->>>>>>> 2fd5e0d9
+#line 1073 "third_party/libpg_query/grammar/grammar_out.hpp"
 	YYSTYPE;
 # define yystype YYSTYPE /* obsolescent; will be withdrawn */
 # define YYSTYPE_IS_DECLARED 1

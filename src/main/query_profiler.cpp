--- conflicted
+++ resolved
@@ -173,29 +173,18 @@
 	if (IsEnabled() && !is_explain_analyze) {
 		// Expand the query info.
 		if (root) {
-<<<<<<< HEAD
 			auto &query_node = root->Cast<QueryProfilingNode>();
 			query_node.query_info = query_info;
 			query_node.GetProfilingInfo() = ProfilingInfo(ClientConfig::GetConfig(context).profiler_settings);
 			if (query_node.GetProfilingInfo().Enabled(MetricsType::OPERATOR_TIMING)) {
-				query_node.GetProfilingInfo().metrics.operator_timing = main_query.Elapsed();
+				query_node.GetProfilingInfo().metrics[MetricsType::OPERATOR_TIMING] = main_query.Elapsed();
 			}
 			if (query_node.GetProfilingInfo().Enabled(MetricsType::CPU_TIME)) {
-				GetTotalCPUTime(*root);
-=======
-			auto &query_info = root->Cast<QueryProfilingNode>();
-			query_info.query = query;
-			query_info.GetProfilingInfo() = ProfilingInfo(ClientConfig::GetConfig(context).profiler_settings);
-			if (query_info.GetProfilingInfo().Enabled(MetricsType::OPERATOR_TIMING)) {
-				query_info.GetProfilingInfo().metrics[MetricsType::OPERATOR_TIMING] = main_query.Elapsed();
-			}
-			if (query_info.GetProfilingInfo().Enabled(MetricsType::CPU_TIME)) {
 				GetCumulativeMetric<double>(*root, MetricsType::CPU_TIME, MetricsType::OPERATOR_TIMING);
 			}
-			if (query_info.GetProfilingInfo().Enabled(MetricsType::CUMULATIVE_CARDINALITY)) {
+			if (query_node.GetProfilingInfo().Enabled(MetricsType::CUMULATIVE_CARDINALITY)) {
 				GetCumulativeMetric<idx_t>(*root, MetricsType::CUMULATIVE_CARDINALITY,
 				                           MetricsType::OPERATOR_CARDINALITY);
->>>>>>> 92dd4b5c
 			}
 		}
 
@@ -640,11 +629,7 @@
 	node->depth = depth;
 	node->GetProfilingInfo() = ProfilingInfo(settings);
 	if (node->GetProfilingInfo().Enabled(MetricsType::EXTRA_INFO)) {
-<<<<<<< HEAD
-		node->GetProfilingInfo().metrics.extra_info = root_p.ParamsToString();
-=======
-		node->GetProfilingInfo().extra_info = root.ParamsToString();
->>>>>>> 92dd4b5c
+		node->GetProfilingInfo().extra_info = root_p.ParamsToString();
 	}
 	tree_map.insert(make_pair(reference<const PhysicalOperator>(root_p), reference<ProfilingNode>(*node)));
 	auto children = root_p.GetChildren();

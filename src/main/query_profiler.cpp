--- conflicted
+++ resolved
@@ -213,12 +213,8 @@
 		entry->second.elements += elements;
 	}
 }
-<<<<<<< HEAD
-void OperatorProfiler::Flush(PhysicalOperator *phys_op, ExpressionExecutor *expression_executor, const string &name,
+void OperatorProfiler::Flush(const PhysicalOperator *phys_op, ExpressionExecutor *expression_executor, const string &name,
                              int id) {
-=======
-void OperatorProfiler::Flush(const PhysicalOperator *phys_op, ExpressionExecutor *expression_executor) {
->>>>>>> 99772420
 	auto entry = timings.find(phys_op);
 	if (entry != timings.end()) {
 		auto &operator_timing = timings.find(phys_op)->second;

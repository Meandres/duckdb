#include "duckdb/common/dl.hpp"
#include "duckdb/common/virtual_file_system.hpp"
<<<<<<< HEAD
#include "duckdb/common/serializer/binary_deserializer.hpp"
#include "duckdb/common/serializer/buffered_file_reader.hpp"
#include "duckdb/main/extension_helper.hpp"
#include "duckdb/main/extension.hpp"
=======
>>>>>>> ffb3f978
#include "duckdb/main/error_manager.hpp"
#include "duckdb/main/extension_helper.hpp"
#include "mbedtls_wrapper.hpp"

#ifndef DUCKDB_NO_THREADS
#include <thread>
#endif // DUCKDB_NO_THREADS

#ifdef WASM_LOADABLE_EXTENSIONS
#include <emscripten.h>
#endif

namespace duckdb {

//===--------------------------------------------------------------------===//
// Load External Extension
//===--------------------------------------------------------------------===//
#ifndef DUCKDB_DISABLE_EXTENSION_LOAD
typedef void (*ext_init_fun_t)(DatabaseInstance &);
typedef const char *(*ext_version_fun_t)(void);
typedef bool (*ext_is_storage_t)(void);

template <class T>
static T LoadFunctionFromDLL(void *dll, const string &function_name, const string &filename) {
	auto function = dlsym(dll, function_name.c_str());
	if (!function) {
		throw IOException("File \"%s\" did not contain function \"%s\": %s", filename, function_name, GetDLError());
	}
	return (T)function;
}

static void ComputeSHA256String(const string &to_hash, string *res) {
	// Invoke MbedTls function to actually compute sha256
	*res = duckdb_mbedtls::MbedTlsWrapper::ComputeSha256Hash(to_hash);
}

static void ComputeSHA256FileSegment(FileHandle *handle, const idx_t start, const idx_t end, string *res) {
	idx_t iter = start;
	const idx_t segment_size = 1024ULL * 8ULL;

	duckdb_mbedtls::MbedTlsWrapper::SHA256State state;

	string to_hash;
	while (iter < end) {
		idx_t len = std::min(end - iter, segment_size);
		to_hash.resize(len);
		handle->Read((void *)to_hash.data(), len, iter);

		state.AddString(to_hash);

		iter += segment_size;
	}

	*res = state.Finalize();
}
#endif

static string FilterZeroAtEnd(string s) {
	while (!s.empty() && s.back() == '\0') {
		s.pop_back();
	}
	return s;
}

ParsedExtensionMetaData ExtensionHelper::ParseExtensionMetaData(const char *metadata) {
	ParsedExtensionMetaData result;

	vector<string> metadata_field;
	for (idx_t i = 0; i < 8; i++) {
		string field = string(metadata + i * 32, 32);
		metadata_field.emplace_back(field);
	}

	std::reverse(metadata_field.begin(), metadata_field.end());

	result.magic_value = FilterZeroAtEnd(metadata_field[0]);
	result.platform = FilterZeroAtEnd(metadata_field[1]);
	result.duckdb_version = FilterZeroAtEnd(metadata_field[2]);
	result.extension_version = FilterZeroAtEnd(metadata_field[3]);

	result.signature = string(metadata, ParsedExtensionMetaData::FOOTER_SIZE - ParsedExtensionMetaData::SIGNATURE_SIZE);
	return result;
}

ParsedExtensionMetaData ExtensionHelper::ParseExtensionMetaData(FileHandle &handle) {
	const string engine_version = string(ExtensionHelper::GetVersionDirectoryName());
	const string engine_platform = string(DuckDB::Platform());

	string metadata_segment;
	metadata_segment.resize(ParsedExtensionMetaData::FOOTER_SIZE);

	if (handle.GetFileSize() < ParsedExtensionMetaData::FOOTER_SIZE) {
		throw InvalidInputException(
		    "File '%s' is not a DuckDB extension. Valid DuckDB extensions must be at least %llu bytes", handle.path,
		    ParsedExtensionMetaData::FOOTER_SIZE);
	}

	handle.Read((void *)metadata_segment.data(), metadata_segment.size(),
	            handle.GetFileSize() - ParsedExtensionMetaData::FOOTER_SIZE);

	return ParseExtensionMetaData(metadata_segment.data());
}

bool ExtensionHelper::CheckExtensionSignature(FileHandle &handle, ParsedExtensionMetaData &parsed_metadata) {
	auto signature_offset = handle.GetFileSize() - ParsedExtensionMetaData::SIGNATURE_SIZE;

	const idx_t maxLenChunks = 1024ULL * 1024ULL;
	const idx_t numChunks = (signature_offset + maxLenChunks - 1) / maxLenChunks;
	vector<string> hash_chunks(numChunks);
	vector<idx_t> splits(numChunks + 1);

	for (idx_t i = 0; i < numChunks; i++) {
		splits[i] = maxLenChunks * i;
	}
	splits.back() = signature_offset;

#ifndef DUCKDB_NO_THREADS
	vector<std::thread> threads;
	threads.reserve(numChunks);
	for (idx_t i = 0; i < numChunks; i++) {
		threads.emplace_back(ComputeSHA256FileSegment, &handle, splits[i], splits[i + 1], &hash_chunks[i]);
	}

	for (auto &thread : threads) {
		thread.join();
	}
#else
	for (idx_t i = 0; i < numChunks; i++) {
		ComputeSHA256FileSegment(handle.get(), splits[i], splits[i + 1], &hash_chunks[i]);
	}
#endif // DUCKDB_NO_THREADS

	string hash_concatenation;
	hash_concatenation.reserve(32 * numChunks); // 256 bits -> 32 bytes per chunk

	for (auto &hash_chunk : hash_chunks) {
		hash_concatenation += hash_chunk;
	}

	string two_level_hash;
	ComputeSHA256String(hash_concatenation, &two_level_hash);

	// TODO maybe we should do a stream read / hash update here
	handle.Read((void *)parsed_metadata.signature.data(), parsed_metadata.signature.size(), signature_offset);

	for (auto &key : ExtensionHelper::GetPublicKeys()) {
		if (duckdb_mbedtls::MbedTlsWrapper::IsValidSha256Signature(key, parsed_metadata.signature, two_level_hash)) {
			return true;
			break;
		}
	}

	return false;
}

bool ExtensionHelper::TryInitialLoad(DBConfig &config, FileSystem &fs, const string &extension,
                                     ExtensionInitResult &result, string &error) {
#ifdef DUCKDB_DISABLE_EXTENSION_LOAD
	throw PermissionException("Loading external extensions is disabled through a compile time flag");
#else
	if (!config.options.enable_external_access) {
		throw PermissionException("Loading external extensions is disabled through configuration");
	}
	auto filename = fs.ConvertSeparators(extension);

	bool direct_load;

	// shorthand case
	if (!ExtensionHelper::IsFullPath(extension)) {
		direct_load = false;
		string extension_name = ApplyExtensionAlias(extension);
#ifdef WASM_LOADABLE_EXTENSIONS
		string url_template = ExtensionUrlTemplate(&config, "");
		string url = ExtensionFinalizeUrlTemplate(url_template, extension_name);

		char *str = (char *)EM_ASM_PTR(
		    {
			    var jsString = ((typeof runtime == 'object') && runtime && (typeof runtime.whereToLoad == 'function') &&
			                    runtime.whereToLoad)
			                       ? runtime.whereToLoad(UTF8ToString($0))
			                       : (UTF8ToString($1));
			    var lengthBytes = lengthBytesUTF8(jsString) + 1;
			    // 'jsString.length' would return the length of the string as UTF-16
			    // units, but Emscripten C strings operate as UTF-8.
			    var stringOnWasmHeap = _malloc(lengthBytes);
			    stringToUTF8(jsString, stringOnWasmHeap, lengthBytes);
			    return stringOnWasmHeap;
		    },
		    filename.c_str(), url.c_str());
		string address(str);
		free(str);

		filename = address;
#else

		string local_path = !config.options.extension_directory.empty() ? config.options.extension_directory
		                                                                : ExtensionHelper::DefaultExtensionFolder(fs);

		// convert random separators to platform-canonic
		local_path = fs.ConvertSeparators(local_path);
		// expand ~ in extension directory
		local_path = fs.ExpandPath(local_path);
		auto path_components = PathComponents();
		for (auto &path_ele : path_components) {
			local_path = fs.JoinPath(local_path, path_ele);
		}
		filename = fs.JoinPath(local_path, extension_name + ".duckdb_extension");
#endif
	} else {
		direct_load = true;
		filename = fs.ExpandPath(filename);
	}
	if (!fs.FileExists(filename)) {
		string message;
		bool exact_match = ExtensionHelper::CreateSuggestions(extension, message);
		if (exact_match) {
			message += "\nInstall it first using \"INSTALL " + extension + "\".";
		}
		error = StringUtil::Format("Extension \"%s\" not found.\n%s", filename, message);
		return false;
	}

	auto handle = fs.OpenFile(filename, FileFlags::FILE_FLAGS_READ);

<<<<<<< HEAD
	// Parse the extension metadata from the extension binary
	auto parsed_metadata = ParseExtensionMetaData(*handle);
=======
	idx_t file_size = handle->GetFileSize();

	if (file_size < 1024) {
		throw InvalidInputException(
		    "Extension \"%s\" does not have metadata compatible with the DuckDB loading it "
		    "(version %s, platform %s). File size in particular is lower than minimum threshold of 1024",
		    filename, engine_version, engine_platform);
	}

	auto metadata_offset = file_size - metadata_segment.size();

	handle->Read((void *)metadata_segment.data(), metadata_segment.size(), metadata_offset);

	std::vector<std::string> metadata_field;
	for (idx_t i = 0; i < 8; i++) {
		metadata_field.emplace_back(metadata_segment, i * 32, 32);
	}
>>>>>>> ffb3f978

	auto metadata_mismatch_error = parsed_metadata.GetInvalidMetadataError();

<<<<<<< HEAD
	if (!metadata_mismatch_error.empty()) {
		metadata_mismatch_error = StringUtil::Format("Failed to load '%s', %s", extension, metadata_mismatch_error);
=======
	std::string extension_duckdb_platform = FilterZeroAtEnd(metadata_field[1]);
	std::string extension_duckdb_version = FilterZeroAtEnd(metadata_field[2]);
	std::string extension_version = FilterZeroAtEnd(metadata_field[3]);

	string metadata_mismatch_error = "";
	{
		char a[32] = {0};
		a[0] = '4';
		if (strncmp(a, metadata_field[0].data(), 32) != 0) {
			// metadata does not look right, add this to the error message
			metadata_mismatch_error =
			    "\n" + StringUtil::Format("Extension \"%s\" does not have metadata compatible with the DuckDB "
			                              "loading it (version %s, platform %s)",
			                              filename, engine_version, engine_platform);
		} else if (engine_version != extension_duckdb_version || engine_platform != extension_duckdb_platform) {
			metadata_mismatch_error = "\n" + StringUtil::Format("Extension \"%s\" (version %s, platfrom %s) does not "
			                                                    "match the DuckDB loading it (version %s, platform %s)",
			                                                    filename, PrettyPrintString(extension_duckdb_version),
			                                                    PrettyPrintString(extension_duckdb_platform),
			                                                    engine_version, engine_platform);

		} else {
			// All looks good
		}
>>>>>>> ffb3f978
	}

	if (!config.options.allow_unsigned_extensions) {
		bool signature_valid = CheckExtensionSignature(*handle, parsed_metadata);

		if (!signature_valid) {
			throw IOException(config.error_manager->FormatException(ErrorType::UNSIGNED_EXTENSION, filename) +
			                  metadata_mismatch_error);
		}

		if (!metadata_mismatch_error.empty()) {
			// Signed extensions perform the full check
			throw InvalidInputException(metadata_mismatch_error);
		}
	} else if (!config.options.allow_extensions_metadata_mismatch) {
		if (!metadata_mismatch_error.empty()) {
			// Unsigned extensions AND configuration allowing metadata_mismatch_error, loading allowed, mainly for
			// debugging purposes
			throw InvalidInputException(metadata_mismatch_error);
		}
	}

	auto filebase = fs.ExtractBaseName(filename);

#ifdef WASM_LOADABLE_EXTENSIONS
	EM_ASM(
	    {
		    // Next few lines should argubly in separate JavaScript-land function call
		    // TODO: move them out / have them configurable
		    const xhr = new XMLHttpRequest();
		    xhr.open("GET", UTF8ToString($0), false);
		    xhr.responseType = "arraybuffer";
		    xhr.send(null);
		    var uInt8Array = xhr.response;
		    WebAssembly.validate(uInt8Array);
		    console.log('Loading extension ', UTF8ToString($1));

		    // Here we add the uInt8Array to Emscripten's filesystem, for it to be found by dlopen
		    FS.writeFile(UTF8ToString($1), new Uint8Array(uInt8Array));
	    },
	    filename.c_str(), filebase.c_str());
	auto dopen_from = filebase;
#else
	auto dopen_from = filename;
#endif

	auto lib_hdl = dlopen(dopen_from.c_str(), RTLD_NOW | RTLD_LOCAL);
	if (!lib_hdl) {
		throw IOException("Extension \"%s\" could not be loaded: %s", filename, GetDLError());
	}

	auto lowercase_extension_name = StringUtil::Lower(filebase);

	if (!direct_load) {
		auto info_file_name = filename + ".info";

		result.filebase = lowercase_extension_name;
		result.filename = filename;
		result.lib_hdl = lib_hdl;

		// If there's an info file, we parse that for some more metadata
		if (fs.FileExists(info_file_name)) {
			auto file_reader = BufferedFileReader(fs, info_file_name.c_str());
			if (!file_reader.Finished()) {
				BinaryDeserializer deserializer(file_reader);
				deserializer.Begin();
				result.install_info = ExtensionInstallInfo::Deserialize(deserializer);
				deserializer.End();

				D_ASSERT(result.install_info->version == parsed_metadata.extension_version);
			}
		}
	} else {
		result.install_info = make_uniq<ExtensionInstallInfo>();
		result.install_info->mode = ExtensionInstallMode::NOT_INSTALLED;
		result.install_info->full_path = filename;
	}

	return true;
#endif
}

ExtensionInitResult ExtensionHelper::InitialLoad(DBConfig &config, FileSystem &fs, const string &extension) {
	string error;
	ExtensionInitResult result;
	if (!TryInitialLoad(config, fs, extension, result, error)) {
		if (!ExtensionHelper::AllowAutoInstall(extension)) {
			throw IOException(error);
		}
		// the extension load failed - try installing the extension
		ExtensionHelper::InstallExtension(config, fs, extension, false);
		// try loading again
		if (!TryInitialLoad(config, fs, extension, result, error)) {
			throw IOException(error);
		}
	}
	return result;
}

bool ExtensionHelper::IsFullPath(const string &extension) {
	return StringUtil::Contains(extension, ".") || StringUtil::Contains(extension, "/") ||
	       StringUtil::Contains(extension, "\\");
}

string ExtensionHelper::GetExtensionName(const string &original_name) {
	auto extension = StringUtil::Lower(original_name);
	if (!IsFullPath(extension)) {
		return ExtensionHelper::ApplyExtensionAlias(extension);
	}
	auto splits = StringUtil::Split(StringUtil::Replace(extension, "\\", "/"), '/');
	if (splits.empty()) {
		return ExtensionHelper::ApplyExtensionAlias(extension);
	}
	splits = StringUtil::Split(splits.back(), '.');
	if (splits.empty()) {
		return ExtensionHelper::ApplyExtensionAlias(extension);
	}
	return ExtensionHelper::ApplyExtensionAlias(splits.front());
}

void ExtensionHelper::LoadExternalExtension(DatabaseInstance &db, FileSystem &fs, const string &extension) {
	if (db.ExtensionIsLoaded(extension)) {
		return;
	}
#ifdef DUCKDB_DISABLE_EXTENSION_LOAD
	throw PermissionException("Loading external extensions is disabled through a compile time flag");
#else
	auto res = InitialLoad(DBConfig::GetConfig(db), fs, extension);
	auto init_fun_name = res.filebase + "_init";

	ext_init_fun_t init_fun;
	init_fun = LoadFunctionFromDLL<ext_init_fun_t>(res.lib_hdl, init_fun_name, res.filename);

	try {
		(*init_fun)(db);
	} catch (std::exception &e) {
		ErrorData error(e);
		throw InvalidInputException("Initialization function \"%s\" from file \"%s\" threw an exception: \"%s\"",
		                            init_fun_name, res.filename, error.RawMessage());
	}

	db.SetExtensionLoaded(extension, *res.install_info);
#endif
}

void ExtensionHelper::LoadExternalExtension(ClientContext &context, const string &extension) {
	LoadExternalExtension(DatabaseInstance::GetDatabase(context), FileSystem::GetFileSystem(context), extension);
}

string ExtensionHelper::ExtractExtensionPrefixFromPath(const string &path) {
	auto first_colon = path.find(':');
	if (first_colon == string::npos || first_colon < 2) { // needs to be at least two characters because windows c: ...
		return "";
	}
	auto extension = path.substr(0, first_colon);

	if (path.substr(first_colon, 3) == "://") {
		// these are not extensions
		return "";
	}

	D_ASSERT(extension.size() > 1);
	// needs to be alphanumeric
	for (auto &ch : extension) {
		if (!isalnum(ch) && ch != '_') {
			return "";
		}
	}
	return extension;
}

} // namespace duckdb<|MERGE_RESOLUTION|>--- conflicted
+++ resolved
@@ -1,12 +1,5 @@
 #include "duckdb/common/dl.hpp"
 #include "duckdb/common/virtual_file_system.hpp"
-<<<<<<< HEAD
-#include "duckdb/common/serializer/binary_deserializer.hpp"
-#include "duckdb/common/serializer/buffered_file_reader.hpp"
-#include "duckdb/main/extension_helper.hpp"
-#include "duckdb/main/extension.hpp"
-=======
->>>>>>> ffb3f978
 #include "duckdb/main/error_manager.hpp"
 #include "duckdb/main/extension_helper.hpp"
 #include "mbedtls_wrapper.hpp"
@@ -231,60 +224,13 @@
 
 	auto handle = fs.OpenFile(filename, FileFlags::FILE_FLAGS_READ);
 
-<<<<<<< HEAD
 	// Parse the extension metadata from the extension binary
 	auto parsed_metadata = ParseExtensionMetaData(*handle);
-=======
-	idx_t file_size = handle->GetFileSize();
-
-	if (file_size < 1024) {
-		throw InvalidInputException(
-		    "Extension \"%s\" does not have metadata compatible with the DuckDB loading it "
-		    "(version %s, platform %s). File size in particular is lower than minimum threshold of 1024",
-		    filename, engine_version, engine_platform);
-	}
-
-	auto metadata_offset = file_size - metadata_segment.size();
-
-	handle->Read((void *)metadata_segment.data(), metadata_segment.size(), metadata_offset);
-
-	std::vector<std::string> metadata_field;
-	for (idx_t i = 0; i < 8; i++) {
-		metadata_field.emplace_back(metadata_segment, i * 32, 32);
-	}
->>>>>>> ffb3f978
 
 	auto metadata_mismatch_error = parsed_metadata.GetInvalidMetadataError();
 
-<<<<<<< HEAD
 	if (!metadata_mismatch_error.empty()) {
 		metadata_mismatch_error = StringUtil::Format("Failed to load '%s', %s", extension, metadata_mismatch_error);
-=======
-	std::string extension_duckdb_platform = FilterZeroAtEnd(metadata_field[1]);
-	std::string extension_duckdb_version = FilterZeroAtEnd(metadata_field[2]);
-	std::string extension_version = FilterZeroAtEnd(metadata_field[3]);
-
-	string metadata_mismatch_error = "";
-	{
-		char a[32] = {0};
-		a[0] = '4';
-		if (strncmp(a, metadata_field[0].data(), 32) != 0) {
-			// metadata does not look right, add this to the error message
-			metadata_mismatch_error =
-			    "\n" + StringUtil::Format("Extension \"%s\" does not have metadata compatible with the DuckDB "
-			                              "loading it (version %s, platform %s)",
-			                              filename, engine_version, engine_platform);
-		} else if (engine_version != extension_duckdb_version || engine_platform != extension_duckdb_platform) {
-			metadata_mismatch_error = "\n" + StringUtil::Format("Extension \"%s\" (version %s, platfrom %s) does not "
-			                                                    "match the DuckDB loading it (version %s, platform %s)",
-			                                                    filename, PrettyPrintString(extension_duckdb_version),
-			                                                    PrettyPrintString(extension_duckdb_platform),
-			                                                    engine_version, engine_platform);
-
-		} else {
-			// All looks good
-		}
->>>>>>> ffb3f978
 	}
 
 	if (!config.options.allow_unsigned_extensions) {

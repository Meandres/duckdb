#include "duckdb/main/client_context.hpp"

#include "duckdb/catalog/catalog_entry/scalar_function_catalog_entry.hpp"
#include "duckdb/catalog/catalog_entry/table_catalog_entry.hpp"
#include "duckdb/catalog/catalog_search_path.hpp"
#include "duckdb/common/error_data.hpp"
#include "duckdb/common/exception/transaction_exception.hpp"
#include "duckdb/common/file_system.hpp"
<<<<<<< HEAD
#include "duckdb/common/http_state.hpp"
=======
#include "duckdb/common/error_data.hpp"
>>>>>>> 59c9749e
#include "duckdb/common/progress_bar/progress_bar.hpp"
#include "duckdb/common/serializer/buffered_file_writer.hpp"
#include "duckdb/common/types/column/column_data_collection.hpp"
#include "duckdb/execution/column_binding_resolver.hpp"
#include "duckdb/execution/operator/helper/physical_result_collector.hpp"
#include "duckdb/execution/physical_plan_generator.hpp"
#include "duckdb/main/appender.hpp"
#include "duckdb/main/attached_database.hpp"
#include "duckdb/main/client_context_file_opener.hpp"
#include "duckdb/main/client_context_state.hpp"
#include "duckdb/main/client_data.hpp"
#include "duckdb/main/database.hpp"
#include "duckdb/main/database_manager.hpp"
#include "duckdb/main/error_manager.hpp"
#include "duckdb/main/materialized_query_result.hpp"
#include "duckdb/main/query_profiler.hpp"
#include "duckdb/main/query_result.hpp"
#include "duckdb/main/relation.hpp"
#include "duckdb/main/stream_query_result.hpp"
#include "duckdb/optimizer/optimizer.hpp"
#include "duckdb/parser/expression/constant_expression.hpp"
#include "duckdb/parser/expression/parameter_expression.hpp"
#include "duckdb/parser/parsed_data/create_function_info.hpp"
#include "duckdb/parser/parser.hpp"
#include "duckdb/parser/query_node/select_node.hpp"
#include "duckdb/parser/statement/drop_statement.hpp"
#include "duckdb/parser/statement/execute_statement.hpp"
#include "duckdb/parser/statement/explain_statement.hpp"
#include "duckdb/parser/statement/prepare_statement.hpp"
#include "duckdb/parser/statement/relation_statement.hpp"
#include "duckdb/parser/statement/select_statement.hpp"
#include "duckdb/planner/operator/logical_execute.hpp"
#include "duckdb/planner/planner.hpp"
#include "duckdb/planner/pragma_handler.hpp"
#include "duckdb/storage/data_table.hpp"
#include "duckdb/transaction/meta_transaction.hpp"
#include "duckdb/transaction/transaction_manager.hpp"

namespace duckdb {

struct ActiveQueryContext {
public:
	//! The query that is currently being executed
	string query;
	//! Prepared statement data
	shared_ptr<PreparedStatementData> prepared;
	//! The query executor
	unique_ptr<Executor> executor;
	//! The progress bar
	unique_ptr<ProgressBar> progress_bar;

public:
	void SetOpenResult(BaseQueryResult &result) {
		open_result = &result;
	}
	bool IsOpenResult(BaseQueryResult &result) {
		return open_result == &result;
	}
	bool HasOpenResult() const {
		return open_result != nullptr;
	}

private:
	//! The currently open result
	BaseQueryResult *open_result = nullptr;
};

#ifdef DEBUG
struct DebugClientContextState : public ClientContextState {
	~DebugClientContextState() override {
		D_ASSERT(!active_transaction);
		D_ASSERT(!active_query);
	}

	bool active_transaction = false;
	bool active_query = false;

	void QueryBegin(ClientContext &context) override {
		if (active_query) {
			throw InternalException("DebugClientContextState::QueryBegin called when a query is already active");
		}
		active_query = true;
	}
	void QueryEnd(ClientContext &context, optional_ptr<ErrorData>) override {
		if (!active_query) {
			throw InternalException("DebugClientContextState::QueryEnd called when no query is active");
		}
		active_query = false;
	}
	void TransactionBegin(MetaTransaction &transaction, ClientContext &context) override {
		if (active_transaction) {
			throw InternalException(
			    "DebugClientContextState::TransactionBegin called when a transaction is already active");
		}
		active_transaction = true;
	}
	void TransactionCommit(MetaTransaction &transaction, ClientContext &context) override {
		if (!active_transaction) {
			throw InternalException("DebugClientContextState::TransactionCommit called when no transaction is active");
		}
		active_transaction = false;
	}
	void TransactionRollback(MetaTransaction &transaction, ClientContext &context, optional_ptr<ErrorData>) override {
		if (!active_transaction) {
			throw InternalException(
			    "DebugClientContextState::TransactionRollback called when no transaction is active");
		}
		active_transaction = false;
	}
#ifdef DUCKDB_DEBUG_REBIND
	RebindQueryInfo OnPlanningError(ClientContext &context, SQLStatement &statement, ErrorData &error) override {
		return RebindQueryInfo::ATTEMPT_TO_REBIND;
	}
	RebindQueryInfo OnFinalizePrepare(ClientContext &context, PreparedStatementData &prepared,
	                                  PreparedStatementMode mode) override {
		if (mode == PreparedStatementMode::PREPARE_AND_EXECUTE) {
			return RebindQueryInfo::ATTEMPT_TO_REBIND;
		}
		return RebindQueryInfo::DO_NOT_REBIND;
	}
	RebindQueryInfo OnExecutePrepared(ClientContext &context, PreparedStatementCallbackInfo &info,
	                                  RebindQueryInfo current_rebind) override {
		return RebindQueryInfo::ATTEMPT_TO_REBIND;
	}
#endif
};
#endif

ClientContext::ClientContext(shared_ptr<DatabaseInstance> database)
    : db(std::move(database)), interrupted(false), client_data(make_uniq<ClientData>(*this)), transaction(*this) {
	registered_state = make_uniq<RegisteredStateManager>();
#ifdef DEBUG
	registered_state->GetOrCreate<DebugClientContextState>("debug_client_context_state");
#endif
}

ClientContext::~ClientContext() {
	if (Exception::UncaughtException()) {
		return;
	}
	// destroy the client context and rollback if there is an active transaction
	// but only if we are not destroying this client context as part of an exception stack unwind
	Destroy();
}

unique_ptr<ClientContextLock> ClientContext::LockContext() {
	return make_uniq<ClientContextLock>(context_lock);
}

void ClientContext::Destroy() {
	auto lock = LockContext();
	if (transaction.HasActiveTransaction()) {
		transaction.ResetActiveQuery();
		if (!transaction.IsAutoCommit()) {
			transaction.Rollback(nullptr);
		}
	}
	CleanupInternal(*lock);
}

void ClientContext::ProcessError(ErrorData &error, const string &query) const {
	if (config.errors_as_json) {
		error.ConvertErrorToJSON();
	} else if (!query.empty()) {
		error.AddErrorLocation(query);
	}
}

template <class T>
unique_ptr<T> ClientContext::ErrorResult(ErrorData error, const string &query) {
	ProcessError(error, query);
	return make_uniq<T>(std::move(error));
}

void ClientContext::BeginQueryInternal(ClientContextLock &lock, const string &query) {
	// check if we are on AutoCommit. In this case we should start a transaction
	D_ASSERT(!active_query);
	auto &db_inst = DatabaseInstance::GetDatabase(*this);
	if (ValidChecker::IsInvalidated(db_inst)) {
		throw ErrorManager::InvalidatedDatabase(*this, ValidChecker::InvalidatedMessage(db_inst));
	}
	active_query = make_uniq<ActiveQueryContext>();
	if (transaction.IsAutoCommit()) {
		transaction.BeginTransaction();
	}
	transaction.SetActiveQuery(db->GetDatabaseManager().GetNewQueryNumber());
	LogQueryInternal(lock, query);
	active_query->query = query;

	query_progress.Initialize();
	// Notify any registered state of query begin
	for (auto &state : registered_state->States()) {
		state->QueryBegin(*this);
	}
}

ErrorData ClientContext::EndQueryInternal(ClientContextLock &lock, bool success, bool invalidate_transaction,
                                          optional_ptr<ErrorData> previous_error) {
	client_data->profiler->EndQuery();

	if (active_query->executor) {
		active_query->executor->CancelTasks();
	}
<<<<<<< HEAD
=======
	// Notify any registered state of query end
	for (auto &state : registered_state->States()) {
		state->QueryEnd(*this);
	}
>>>>>>> 59c9749e
	active_query->progress_bar.reset();

	D_ASSERT(active_query.get());
	active_query.reset();
	query_progress.Initialize();
	ErrorData error;
	try {
		if (transaction.HasActiveTransaction()) {
			transaction.ResetActiveQuery();
			if (transaction.IsAutoCommit()) {
				if (success) {
					transaction.Commit();
				} else {
					transaction.Rollback(previous_error);
				}
			} else if (invalidate_transaction) {
				D_ASSERT(!success);
				ValidChecker::Invalidate(ActiveTransaction(), "Failed to commit");
			}
		}
	} catch (std::exception &ex) {
		error = ErrorData(ex);
		if (Exception::InvalidatesDatabase(error.Type())) {
			auto &db_inst = DatabaseInstance::GetDatabase(*this);
			ValidChecker::Invalidate(db_inst, error.RawMessage());
		}
	} catch (...) { // LCOV_EXCL_START
		error = ErrorData("Unhandled exception!");
	} // LCOV_EXCL_STOP

	// Notify any registered state of query end
	for (auto const &s : registered_state) {
		if (error.HasError()) {
			s.second->QueryEnd(*this, &error);
		} else {
			s.second->QueryEnd(*this, previous_error);
		}
	}

	return error;
}

void ClientContext::CleanupInternal(ClientContextLock &lock, BaseQueryResult *result, bool invalidate_transaction) {
	if (!active_query) {
		// no query currently active
		return;
	}
	if (active_query->executor) {
		active_query->executor->CancelTasks();
	}
	active_query->progress_bar.reset();

	// Relaunch the threads if a SET THREADS command was issued
	auto &scheduler = TaskScheduler::GetScheduler(*this);
	scheduler.RelaunchThreads();

	optional_ptr<ErrorData> passed_error = nullptr;
	if (result && result->HasError()) {
		passed_error = result->GetErrorObject();
	}
	auto error = EndQueryInternal(lock, result ? !result->HasError() : false, invalidate_transaction, passed_error);
	if (result && !result->HasError()) {
		// if an error occurred while committing report it in the result
		result->SetError(error);
	}
	D_ASSERT(!active_query);
}

Executor &ClientContext::GetExecutor() {
	D_ASSERT(active_query);
	D_ASSERT(active_query->executor);
	return *active_query->executor;
}

const string &ClientContext::GetCurrentQuery() {
	D_ASSERT(active_query);
	return active_query->query;
}

unique_ptr<QueryResult> ClientContext::FetchResultInternal(ClientContextLock &lock, PendingQueryResult &pending) {
	D_ASSERT(active_query);
	D_ASSERT(active_query->IsOpenResult(pending));
	D_ASSERT(active_query->prepared);
	auto &executor = GetExecutor();
	auto &prepared = *active_query->prepared;
	bool create_stream_result = prepared.properties.allow_stream_result && pending.allow_stream_result;
	unique_ptr<QueryResult> result;
	D_ASSERT(executor.HasResultCollector());
	// we have a result collector - fetch the result directly from the result collector
	result = executor.GetResult();
	if (!create_stream_result) {
		CleanupInternal(lock, result.get(), false);
	} else {
		active_query->SetOpenResult(*result);
	}
	return result;
}

static bool IsExplainAnalyze(SQLStatement *statement) {
	if (!statement) {
		return false;
	}
	if (statement->type != StatementType::EXPLAIN_STATEMENT) {
		return false;
	}
	auto &explain = statement->Cast<ExplainStatement>();
	return explain.explain_type == ExplainType::EXPLAIN_ANALYZE;
}

shared_ptr<PreparedStatementData>
ClientContext::CreatePreparedStatementInternal(ClientContextLock &lock, const string &query,
                                               unique_ptr<SQLStatement> statement,
                                               optional_ptr<case_insensitive_map_t<BoundParameterData>> values) {
	StatementType statement_type = statement->type;
	auto result = make_shared_ptr<PreparedStatementData>(statement_type);

	auto &profiler = QueryProfiler::Get(*this);
	profiler.StartQuery(query, IsExplainAnalyze(statement.get()), true);
	profiler.StartPhase("planner");
	Planner planner(*this);
	if (values) {
		auto &parameter_values = *values;
		for (auto &value : parameter_values) {
			planner.parameter_data.emplace(value.first, BoundParameterData(value.second));
		}
	}

	planner.CreatePlan(std::move(statement));
	D_ASSERT(planner.plan || !planner.properties.bound_all_parameters);
	profiler.EndPhase();

	auto plan = std::move(planner.plan);
	// extract the result column names from the plan
	result->properties = planner.properties;
	result->names = planner.names;
	result->types = planner.types;
	result->value_map = std::move(planner.value_map);
	if (!planner.properties.bound_all_parameters) {
		return result;
	}
#ifdef DEBUG
	plan->Verify(*this);
#endif
	if (config.enable_optimizer && plan->RequireOptimizer()) {
		profiler.StartPhase("optimizer");
		Optimizer optimizer(*planner.binder, *this);
		plan = optimizer.Optimize(std::move(plan));
		D_ASSERT(plan);
		profiler.EndPhase();

#ifdef DEBUG
		plan->Verify(*this);
#endif
	}

	profiler.StartPhase("physical_planner");
	// now convert logical query plan into a physical query plan
	PhysicalPlanGenerator physical_planner(*this);
	auto physical_plan = physical_planner.CreatePlan(std::move(plan));
	profiler.EndPhase();

#ifdef DEBUG
	D_ASSERT(!physical_plan->ToString().empty());
#endif
	result->plan = std::move(physical_plan);
	return result;
}

shared_ptr<PreparedStatementData>
ClientContext::CreatePreparedStatement(ClientContextLock &lock, const string &query, unique_ptr<SQLStatement> statement,
                                       optional_ptr<case_insensitive_map_t<BoundParameterData>> values,
                                       PreparedStatementMode mode) {
	// check if any client context state could request a rebind
	bool can_request_rebind = false;
	for (auto &state : registered_state->States()) {
		if (state->CanRequestRebind()) {
			can_request_rebind = true;
		}
	}
	if (can_request_rebind) {
		bool rebind = false;
		// if any registered state can request a rebind we do the binding on a copy first
		shared_ptr<PreparedStatementData> result;
		try {
			result = CreatePreparedStatementInternal(lock, query, statement->Copy(), values);
		} catch (std::exception &ex) {
			ErrorData error(ex);
			// check if any registered client context state wants to try a rebind
			for (auto &state : registered_state->States()) {
				auto info = state->OnPlanningError(*this, *statement, error);
				if (info == RebindQueryInfo::ATTEMPT_TO_REBIND) {
					rebind = true;
				}
			}
			if (!rebind) {
				throw;
			}
		}
		if (result) {
			D_ASSERT(!rebind);
			for (auto &state : registered_state->States()) {
				auto info = state->OnFinalizePrepare(*this, *result, mode);
				if (info == RebindQueryInfo::ATTEMPT_TO_REBIND) {
					rebind = true;
				}
			}
		}
		if (!rebind) {
			return result;
		}
		// an extension wants to do a rebind - do it once
	}

	return CreatePreparedStatementInternal(lock, query, std::move(statement), values);
}

QueryProgress ClientContext::GetQueryProgress() {
	return query_progress;
}

void BindPreparedStatementParameters(PreparedStatementData &statement, const PendingQueryParameters &parameters) {
	case_insensitive_map_t<BoundParameterData> owned_values;
	if (parameters.parameters) {
		auto &params = *parameters.parameters;
		for (auto &val : params) {
			owned_values.emplace(val);
		}
	}
	statement.Bind(std::move(owned_values));
}

void ClientContext::RebindPreparedStatement(ClientContextLock &lock, const string &query,
                                            shared_ptr<PreparedStatementData> &prepared,
                                            const PendingQueryParameters &parameters) {
	if (!prepared->unbound_statement) {
		throw InternalException("ClientContext::RebindPreparedStatement called but PreparedStatementData did not have "
		                        "an unbound statement so rebinding cannot be done");
	}
	// catalog was modified: rebind the statement before execution
	auto new_prepared =
	    CreatePreparedStatement(lock, query, prepared->unbound_statement->Copy(), parameters.parameters);
	D_ASSERT(new_prepared->properties.bound_all_parameters);
	prepared = std::move(new_prepared);
	prepared->properties.bound_all_parameters = false;
}

void ClientContext::CheckIfPreparedStatementIsExecutable(PreparedStatementData &statement) {
	if (ValidChecker::IsInvalidated(ActiveTransaction()) && statement.properties.requires_valid_transaction) {
		throw ErrorManager::InvalidatedTransaction(*this);
	}
	auto &meta_transaction = MetaTransaction::Get(*this);
	auto &manager = DatabaseManager::Get(*this);
	for (auto &it : statement.properties.modified_databases) {
		auto &modified_database = it.first;
		auto entry = manager.GetDatabase(*this, modified_database);
		if (!entry) {
			throw InternalException("Database \"%s\" not found", modified_database);
		}
		if (entry->IsReadOnly()) {
			throw InvalidInputException(StringUtil::Format(
			    "Cannot execute statement of type \"%s\" on database \"%s\" which is attached in read-only mode!",
			    StatementTypeToString(statement.statement_type), modified_database));
		}
		meta_transaction.ModifyDatabase(*entry);
	}
}

unique_ptr<PendingQueryResult>
ClientContext::PendingPreparedStatementInternal(ClientContextLock &lock, shared_ptr<PreparedStatementData> statement_p,
                                                const PendingQueryParameters &parameters) {
	D_ASSERT(active_query);
	auto &statement = *statement_p;

	BindPreparedStatementParameters(statement, parameters);

	active_query->executor = make_uniq<Executor>(*this);
	auto &executor = *active_query->executor;
	if (config.enable_progress_bar) {
		progress_bar_display_create_func_t display_create_func = nullptr;
		if (config.print_progress_bar) {
			// If a custom display is set, use that, otherwise just use the default
			display_create_func =
			    config.display_create_func ? config.display_create_func : ProgressBar::DefaultProgressBarDisplay;
		}
		active_query->progress_bar =
		    make_uniq<ProgressBar>(executor, NumericCast<idx_t>(config.wait_time), display_create_func);
		active_query->progress_bar->Start();
		query_progress.Restart();
	}
	auto stream_result = parameters.allow_stream_result && statement.properties.allow_stream_result;

	get_result_collector_t get_method = PhysicalResultCollector::GetResultCollector;
	auto &client_config = ClientConfig::GetConfig(*this);
	if (!stream_result && client_config.result_collector) {
		get_method = client_config.result_collector;
	}
	statement.is_streaming = stream_result;
	auto collector = get_method(*this, statement);
	D_ASSERT(collector->type == PhysicalOperatorType::RESULT_COLLECTOR);
	executor.Initialize(std::move(collector));

	auto types = executor.GetTypes();
	D_ASSERT(types == statement.types);
	D_ASSERT(!active_query->HasOpenResult());

	auto pending_result =
	    make_uniq<PendingQueryResult>(shared_from_this(), *statement_p, std::move(types), stream_result);
	active_query->prepared = std::move(statement_p);
	active_query->SetOpenResult(*pending_result);
	return pending_result;
}

unique_ptr<PendingQueryResult> ClientContext::PendingPreparedStatement(ClientContextLock &lock, const string &query,
                                                                       shared_ptr<PreparedStatementData> prepared,
                                                                       const PendingQueryParameters &parameters) {
	CheckIfPreparedStatementIsExecutable(*prepared);

	RebindQueryInfo rebind = RebindQueryInfo::DO_NOT_REBIND;
	if (prepared->RequireRebind(*this, parameters.parameters)) {
		rebind = RebindQueryInfo::ATTEMPT_TO_REBIND;
	}

	for (auto &state : registered_state->States()) {
		PreparedStatementCallbackInfo info(*prepared, parameters);
		auto new_rebind = state->OnExecutePrepared(*this, info, rebind);
		if (new_rebind == RebindQueryInfo::ATTEMPT_TO_REBIND) {
			rebind = RebindQueryInfo::ATTEMPT_TO_REBIND;
		}
	}
	if (rebind == RebindQueryInfo::ATTEMPT_TO_REBIND) {
		RebindPreparedStatement(lock, query, prepared, parameters);
	}
	return PendingPreparedStatementInternal(lock, prepared, parameters);
}

void ClientContext::WaitForTask(ClientContextLock &lock, BaseQueryResult &result) {
	active_query->executor->WaitForTask();
}

PendingExecutionResult ClientContext::ExecuteTaskInternal(ClientContextLock &lock, BaseQueryResult &result,
                                                          bool dry_run) {
	D_ASSERT(active_query);
	D_ASSERT(active_query->IsOpenResult(result));
	bool invalidate_transaction = true;
	try {
		auto query_result = active_query->executor->ExecuteTask(dry_run);
		if (active_query->progress_bar) {
			auto is_finished = PendingQueryResult::IsResultReady(query_result);
			active_query->progress_bar->Update(is_finished);
			query_progress = active_query->progress_bar->GetDetailedQueryProgress();
		}
		return query_result;
	} catch (std::exception &ex) {
		auto error = ErrorData(ex);
		if (error.Type() == ExceptionType::INTERRUPT) {
			auto &executor = *active_query->executor;
			if (!executor.HasError()) {
				// Interrupted by the user
				result.SetError(ex);
				invalidate_transaction = true;
			} else {
				// Interrupted by an exception caused in a worker thread
				error = executor.GetError();
				invalidate_transaction = Exception::InvalidatesTransaction(error.Type());
				result.SetError(error);
			}
		} else if (!Exception::InvalidatesTransaction(error.Type())) {
			invalidate_transaction = false;
		} else if (Exception::InvalidatesDatabase(error.Type())) {
			// fatal exceptions invalidate the entire database
			auto &db_instance = DatabaseInstance::GetDatabase(*this);
			ValidChecker::Invalidate(db_instance, error.RawMessage());
		}
		ProcessError(error, active_query->query);
		result.SetError(std::move(error));
	} catch (...) { // LCOV_EXCL_START
		result.SetError(ErrorData("Unhandled exception in ExecuteTaskInternal"));
	} // LCOV_EXCL_STOP
	EndQueryInternal(lock, false, invalidate_transaction, result.GetErrorObject());
	return PendingExecutionResult::EXECUTION_ERROR;
}

void ClientContext::InitialCleanup(ClientContextLock &lock) {
	//! Cleanup any open results and reset the interrupted flag
	CleanupInternal(lock);
	interrupted = false;
}

vector<unique_ptr<SQLStatement>> ClientContext::ParseStatements(const string &query) {
	auto lock = LockContext();
	return ParseStatementsInternal(*lock, query);
}

vector<unique_ptr<SQLStatement>> ClientContext::ParseStatementsInternal(ClientContextLock &lock, const string &query) {
	Parser parser(GetParserOptions());
	parser.ParseQuery(query);

	PragmaHandler handler(*this);
	handler.HandlePragmaStatements(lock, parser.statements);

	return std::move(parser.statements);
}

void ClientContext::HandlePragmaStatements(vector<unique_ptr<SQLStatement>> &statements) {
	auto lock = LockContext();

	PragmaHandler handler(*this);
	handler.HandlePragmaStatements(*lock, statements);
}

unique_ptr<LogicalOperator> ClientContext::ExtractPlan(const string &query) {
	auto lock = LockContext();

	auto statements = ParseStatementsInternal(*lock, query);
	if (statements.size() != 1) {
		throw InvalidInputException("ExtractPlan can only prepare a single statement");
	}

	unique_ptr<LogicalOperator> plan;
	RunFunctionInTransactionInternal(*lock, [&]() {
		Planner planner(*this);
		planner.CreatePlan(std::move(statements[0]));
		D_ASSERT(planner.plan);

		plan = std::move(planner.plan);

		if (config.enable_optimizer) {
			Optimizer optimizer(*planner.binder, *this);
			plan = optimizer.Optimize(std::move(plan));
		}

		ColumnBindingResolver resolver;
		resolver.Verify(*plan);
		resolver.VisitOperator(*plan);

		plan->ResolveOperatorTypes();
	});
	return plan;
}

unique_ptr<PreparedStatement> ClientContext::PrepareInternal(ClientContextLock &lock,
                                                             unique_ptr<SQLStatement> statement) {
	auto n_param = statement->n_param;
	auto named_param_map = std::move(statement->named_param_map);
	auto statement_query = statement->query;
	shared_ptr<PreparedStatementData> prepared_data;
	auto unbound_statement = statement->Copy();
	RunFunctionInTransactionInternal(
	    lock, [&]() { prepared_data = CreatePreparedStatement(lock, statement_query, std::move(statement)); }, false);
	prepared_data->unbound_statement = std::move(unbound_statement);
	return make_uniq<PreparedStatement>(shared_from_this(), std::move(prepared_data), std::move(statement_query),
	                                    n_param, std::move(named_param_map));
}

unique_ptr<PreparedStatement> ClientContext::Prepare(unique_ptr<SQLStatement> statement) {
	auto lock = LockContext();
	// prepare the query
	auto query = statement->query;
	try {
		InitialCleanup(*lock);
		return PrepareInternal(*lock, std::move(statement));
	} catch (std::exception &ex) {
		return ErrorResult<PreparedStatement>(ErrorData(ex), query);
	}
}

unique_ptr<PreparedStatement> ClientContext::Prepare(const string &query) {
	auto lock = LockContext();
	// prepare the query
	try {
		InitialCleanup(*lock);

		// first parse the query
		auto statements = ParseStatementsInternal(*lock, query);
		if (statements.empty()) {
			throw InvalidInputException("No statement to prepare!");
		}
		if (statements.size() > 1) {
			throw InvalidInputException("Cannot prepare multiple statements at once!");
		}
		return PrepareInternal(*lock, std::move(statements[0]));
	} catch (std::exception &ex) {
		return ErrorResult<PreparedStatement>(ErrorData(ex), query);
	}
}

unique_ptr<PendingQueryResult> ClientContext::PendingQueryPreparedInternal(ClientContextLock &lock, const string &query,
                                                                           shared_ptr<PreparedStatementData> &prepared,
                                                                           const PendingQueryParameters &parameters) {
	try {
		InitialCleanup(lock);
	} catch (std::exception &ex) {
		return ErrorResult<PendingQueryResult>(ErrorData(ex), query);
	}
	return PendingStatementOrPreparedStatementInternal(lock, query, nullptr, prepared, parameters);
}

unique_ptr<PendingQueryResult> ClientContext::PendingQuery(const string &query,
                                                           shared_ptr<PreparedStatementData> &prepared,
                                                           const PendingQueryParameters &parameters) {
	auto lock = LockContext();
	return PendingQueryPreparedInternal(*lock, query, prepared, parameters);
}

unique_ptr<QueryResult> ClientContext::Execute(const string &query, shared_ptr<PreparedStatementData> &prepared,
                                               const PendingQueryParameters &parameters) {
	auto lock = LockContext();
	auto pending = PendingQueryPreparedInternal(*lock, query, prepared, parameters);
	if (pending->HasError()) {
		return ErrorResult<MaterializedQueryResult>(pending->GetErrorObject());
	}
	return pending->ExecuteInternal(*lock);
}

unique_ptr<QueryResult> ClientContext::Execute(const string &query, shared_ptr<PreparedStatementData> &prepared,
                                               case_insensitive_map_t<BoundParameterData> &values,
                                               bool allow_stream_result) {
	PendingQueryParameters parameters;
	parameters.parameters = &values;
	parameters.allow_stream_result = allow_stream_result;
	return Execute(query, prepared, parameters);
}

unique_ptr<PendingQueryResult> ClientContext::PendingStatementInternal(ClientContextLock &lock, const string &query,
                                                                       unique_ptr<SQLStatement> statement,
                                                                       const PendingQueryParameters &parameters) {
	// prepare the query for execution
	auto prepared = CreatePreparedStatement(lock, query, std::move(statement), parameters.parameters,
	                                        PreparedStatementMode::PREPARE_AND_EXECUTE);
	idx_t parameter_count = !parameters.parameters ? 0 : parameters.parameters->size();
	if (prepared->properties.parameter_count > 0 && parameter_count == 0) {
		string error_message = StringUtil::Format("Expected %lld parameters, but none were supplied",
		                                          prepared->properties.parameter_count);
		return ErrorResult<PendingQueryResult>(InvalidInputException(error_message), query);
	}
	if (!prepared->properties.bound_all_parameters) {
		return ErrorResult<PendingQueryResult>(InvalidInputException("Not all parameters were bound"), query);
	}
	// execute the prepared statement
	CheckIfPreparedStatementIsExecutable(*prepared);
	return PendingPreparedStatementInternal(lock, std::move(prepared), parameters);
}

unique_ptr<QueryResult> ClientContext::RunStatementInternal(ClientContextLock &lock, const string &query,
                                                            unique_ptr<SQLStatement> statement,
                                                            bool allow_stream_result, bool verify) {
	PendingQueryParameters parameters;
	parameters.allow_stream_result = allow_stream_result;
	auto pending = PendingQueryInternal(lock, std::move(statement), parameters, verify);
	if (pending->HasError()) {
		return ErrorResult<MaterializedQueryResult>(pending->GetErrorObject());
	}
	return ExecutePendingQueryInternal(lock, *pending);
}

bool ClientContext::IsActiveResult(ClientContextLock &lock, BaseQueryResult &result) {
	if (!active_query) {
		return false;
	}
	return active_query->IsOpenResult(result);
}

unique_ptr<PendingQueryResult> ClientContext::PendingStatementOrPreparedStatementInternal(
    ClientContextLock &lock, const string &query, unique_ptr<SQLStatement> statement,
    shared_ptr<PreparedStatementData> &prepared, const PendingQueryParameters &parameters) {
#ifdef DUCKDB_ALTERNATIVE_VERIFY
	if (statement && statement->type != StatementType::LOGICAL_PLAN_STATEMENT) {
		statement = statement->Copy();
	}
#endif
	// check if we are on AutoCommit. In this case we should start a transaction.
	if (statement && config.AnyVerification()) {
		// query verification is enabled
		// create a copy of the statement, and use the copy
		// this way we verify that the copy correctly copies all properties
		auto copied_statement = statement->Copy();
		switch (statement->type) {
		case StatementType::SELECT_STATEMENT: {
			// in case this is a select query, we verify the original statement
			ErrorData error;
			try {
				error = VerifyQuery(lock, query, std::move(statement));
			} catch (std::exception &ex) {
				error = ErrorData(ex);
			}
			if (error.HasError()) {
				// error in verifying query
				return ErrorResult<PendingQueryResult>(std::move(error), query);
			}
			statement = std::move(copied_statement);
			break;
		}
		default: {
#ifndef DUCKDB_ALTERNATIVE_VERIFY
			bool reparse_statement = true;
#else
			bool reparse_statement = false;
#endif
			statement = std::move(copied_statement);
			if (statement->type == StatementType::RELATION_STATEMENT) {
				reparse_statement = false;
			}
			if (reparse_statement) {
				try {
					Parser parser(GetParserOptions());
					ErrorData error;
					parser.ParseQuery(statement->ToString());
					statement = std::move(parser.statements[0]);
				} catch (const NotImplementedException &) {
					// ToString was not implemented, just use the copied statement
				}
			}
			break;
		}
		}
	}
	return PendingStatementOrPreparedStatement(lock, query, std::move(statement), prepared, parameters);
}

unique_ptr<PendingQueryResult> ClientContext::PendingStatementOrPreparedStatement(
    ClientContextLock &lock, const string &query, unique_ptr<SQLStatement> statement,
    shared_ptr<PreparedStatementData> &prepared, const PendingQueryParameters &parameters) {
	unique_ptr<PendingQueryResult> pending;

	try {
		BeginQueryInternal(lock, query);
	} catch (std::exception &ex) {
		ErrorData error(ex);
		if (Exception::InvalidatesDatabase(error.Type())) {
			// fatal exceptions invalidate the entire database
			auto &db_instance = DatabaseInstance::GetDatabase(*this);
			ValidChecker::Invalidate(db_instance, error.RawMessage());
		}
		return ErrorResult<PendingQueryResult>(std::move(error), query);
	}
	// start the profiler
	auto &profiler = QueryProfiler::Get(*this);
	profiler.StartQuery(query, IsExplainAnalyze(statement ? statement.get() : prepared->unbound_statement.get()));

	bool invalidate_query = true;
	try {
		if (statement) {
			pending = PendingStatementInternal(lock, query, std::move(statement), parameters);
		} else {
			pending = PendingPreparedStatement(lock, query, prepared, parameters);
		}
	} catch (std::exception &ex) {
		ErrorData error(ex);
		if (!Exception::InvalidatesTransaction(error.Type())) {
			// standard exceptions do not invalidate the current transaction
			invalidate_query = false;
		} else if (Exception::InvalidatesDatabase(error.Type())) {
			// fatal exceptions invalidate the entire database
			if (!config.query_verification_enabled) {
				auto &db_instance = DatabaseInstance::GetDatabase(*this);
				ValidChecker::Invalidate(db_instance, error.RawMessage());
			}
		}
		// other types of exceptions do invalidate the current transaction
		pending = ErrorResult<PendingQueryResult>(std::move(error), query);
	}
	if (pending->HasError()) {
		// query failed: abort now
		EndQueryInternal(lock, false, invalidate_query, pending->GetErrorObject());
		return pending;
	}
	D_ASSERT(active_query->IsOpenResult(*pending));
	return pending;
}

void ClientContext::LogQueryInternal(ClientContextLock &, const string &query) {
	if (!client_data->log_query_writer) {
#ifdef DUCKDB_FORCE_QUERY_LOG
		try {
			string log_path(DUCKDB_FORCE_QUERY_LOG);
			client_data->log_query_writer =
			    make_uniq<BufferedFileWriter>(FileSystem::GetFileSystem(*this), log_path,
			                                  BufferedFileWriter::DEFAULT_OPEN_FLAGS, client_data->file_opener.get());
		} catch (...) {
			return;
		}
#else
		return;
#endif
	}
	// log query path is set: log the query
	client_data->log_query_writer->WriteData(const_data_ptr_cast(query.c_str()), query.size());
	client_data->log_query_writer->WriteData(const_data_ptr_cast("\n"), 1);
	client_data->log_query_writer->Flush();
	client_data->log_query_writer->Sync();
}

unique_ptr<QueryResult> ClientContext::Query(unique_ptr<SQLStatement> statement, bool allow_stream_result) {
	auto pending_query = PendingQuery(std::move(statement), allow_stream_result);
	if (pending_query->HasError()) {
		return ErrorResult<MaterializedQueryResult>(pending_query->GetErrorObject());
	}
	return pending_query->Execute();
}

unique_ptr<QueryResult> ClientContext::Query(const string &query, bool allow_stream_result) {
	auto lock = LockContext();

	ErrorData error;
	vector<unique_ptr<SQLStatement>> statements;
	if (!ParseStatements(*lock, query, statements, error)) {
		return ErrorResult<MaterializedQueryResult>(std::move(error), query);
	}
	if (statements.empty()) {
		// no statements, return empty successful result
		StatementProperties properties;
		vector<string> names;
		auto collection = make_uniq<ColumnDataCollection>(Allocator::DefaultAllocator());
		return make_uniq<MaterializedQueryResult>(StatementType::INVALID_STATEMENT, properties, std::move(names),
		                                          std::move(collection), GetClientProperties());
	}

	unique_ptr<QueryResult> result;
	QueryResult *last_result = nullptr;
	bool last_had_result = false;
	for (idx_t i = 0; i < statements.size(); i++) {
		auto &statement = statements[i];
		bool is_last_statement = i + 1 == statements.size();
		PendingQueryParameters parameters;
		parameters.allow_stream_result = allow_stream_result && is_last_statement;
		auto pending_query = PendingQueryInternal(*lock, std::move(statement), parameters);
		auto has_result = pending_query->properties.return_type == StatementReturnType::QUERY_RESULT;
		unique_ptr<QueryResult> current_result;
		if (pending_query->HasError()) {
			current_result = ErrorResult<MaterializedQueryResult>(pending_query->GetErrorObject());
		} else {
			current_result = ExecutePendingQueryInternal(*lock, *pending_query);
		}
		// now append the result to the list of results
		if (!last_result || !last_had_result) {
			// first result of the query
			result = std::move(current_result);
			last_result = result.get();
			last_had_result = has_result;
		} else {
			// later results; attach to the result chain
			// but only if there is a result
			if (!has_result) {
				continue;
			}
			last_result->next = std::move(current_result);
			last_result = last_result->next.get();
		}
		D_ASSERT(last_result);
		if (last_result->HasError()) {
			// Reset the interrupted flag, this was set by the task that found the error
			// Next statements should not be bothered by that interruption
			interrupted = false;
		}
	}
	return result;
}

bool ClientContext::ParseStatements(ClientContextLock &lock, const string &query,
                                    vector<unique_ptr<SQLStatement>> &result, ErrorData &error) {
	try {
		InitialCleanup(lock);
		// parse the query and transform it into a set of statements
		result = ParseStatementsInternal(lock, query);
		return true;
	} catch (std::exception &ex) {
		error = ErrorData(ex);
		return false;
	}
}

unique_ptr<PendingQueryResult> ClientContext::PendingQuery(const string &query, bool allow_stream_result) {
	auto lock = LockContext();

	ErrorData error;
	vector<unique_ptr<SQLStatement>> statements;
	if (!ParseStatements(*lock, query, statements, error)) {
		return ErrorResult<PendingQueryResult>(std::move(error), query);
	}
	if (statements.size() != 1) {
		return ErrorResult<PendingQueryResult>(ErrorData("PendingQuery can only take a single statement"), query);
	}
	PendingQueryParameters parameters;
	parameters.allow_stream_result = allow_stream_result;
	return PendingQueryInternal(*lock, std::move(statements[0]), parameters);
}

unique_ptr<PendingQueryResult> ClientContext::PendingQuery(unique_ptr<SQLStatement> statement,
                                                           bool allow_stream_result) {
	auto lock = LockContext();

	try {
		InitialCleanup(*lock);
	} catch (std::exception &ex) {
		return ErrorResult<PendingQueryResult>(ErrorData(ex));
	}

	PendingQueryParameters parameters;
	parameters.allow_stream_result = allow_stream_result;
	return PendingQueryInternal(*lock, std::move(statement), parameters);
}

unique_ptr<PendingQueryResult> ClientContext::PendingQueryInternal(ClientContextLock &lock,
                                                                   unique_ptr<SQLStatement> statement,
                                                                   const PendingQueryParameters &parameters,
                                                                   bool verify) {
	auto query = statement->query;
	shared_ptr<PreparedStatementData> prepared;
	if (verify) {
		return PendingStatementOrPreparedStatementInternal(lock, query, std::move(statement), prepared, parameters);
	} else {
		return PendingStatementOrPreparedStatement(lock, query, std::move(statement), prepared, parameters);
	}
}

unique_ptr<QueryResult> ClientContext::ExecutePendingQueryInternal(ClientContextLock &lock, PendingQueryResult &query) {
	return query.ExecuteInternal(lock);
}

void ClientContext::Interrupt() {
	interrupted = true;
}

void ClientContext::EnableProfiling() {
	auto lock = LockContext();
	auto &client_config = ClientConfig::GetConfig(*this);
	client_config.enable_profiler = true;
	client_config.emit_profiler_output = true;
}

void ClientContext::DisableProfiling() {
	auto lock = LockContext();
	auto &client_config = ClientConfig::GetConfig(*this);
	client_config.enable_profiler = false;
}

void ClientContext::RegisterFunction(CreateFunctionInfo &info) {
	RunFunctionInTransaction([&]() {
		auto existing_function = Catalog::GetEntry<ScalarFunctionCatalogEntry>(*this, INVALID_CATALOG, info.schema,
		                                                                       info.name, OnEntryNotFound::RETURN_NULL);
		if (existing_function) {
			auto &new_info = info.Cast<CreateScalarFunctionInfo>();
			if (new_info.functions.MergeFunctionSet(existing_function->functions)) {
				// function info was updated from catalog entry, rewrite is needed
				info.on_conflict = OnCreateConflict::REPLACE_ON_CONFLICT;
			}
		}
		// create function
		auto &catalog = Catalog::GetSystemCatalog(*this);
		catalog.CreateFunction(*this, info);
	});
}

void ClientContext::RunFunctionInTransactionInternal(ClientContextLock &lock, const std::function<void(void)> &fun,
                                                     bool requires_valid_transaction) {
	if (requires_valid_transaction && transaction.HasActiveTransaction() &&
	    ValidChecker::IsInvalidated(ActiveTransaction())) {
		throw TransactionException(ErrorManager::FormatException(*this, ErrorType::INVALIDATED_TRANSACTION));
	}
	// check if we are on AutoCommit. In this case we should start a transaction
	bool require_new_transaction = transaction.IsAutoCommit() && !transaction.HasActiveTransaction();
	if (require_new_transaction) {
		D_ASSERT(!active_query);
		transaction.BeginTransaction();
	}
	try {
		fun();
	} catch (std::exception &ex) {
		ErrorData error(ex);
		bool invalidates_transaction = true;
		if (!Exception::InvalidatesTransaction(error.Type())) {
			// standard exceptions don't invalidate the transaction
			invalidates_transaction = false;
		} else if (Exception::InvalidatesDatabase(error.Type())) {
			auto &db_instance = DatabaseInstance::GetDatabase(*this);
			ValidChecker::Invalidate(db_instance, error.RawMessage());
		}
		if (require_new_transaction) {
			transaction.Rollback(error);
		} else if (invalidates_transaction) {
			ValidChecker::Invalidate(ActiveTransaction(), error.RawMessage());
		}
		throw;
	}
	if (require_new_transaction) {
		transaction.Commit();
	}
}

void ClientContext::RunFunctionInTransaction(const std::function<void(void)> &fun, bool requires_valid_transaction) {
	auto lock = LockContext();
	RunFunctionInTransactionInternal(*lock, fun, requires_valid_transaction);
}

unique_ptr<TableDescription> ClientContext::TableInfo(const string &schema_name, const string &table_name) {
	unique_ptr<TableDescription> result;
	RunFunctionInTransaction([&]() {
		// obtain the table info
		auto table = Catalog::GetEntry<TableCatalogEntry>(*this, INVALID_CATALOG, schema_name, table_name,
		                                                  OnEntryNotFound::RETURN_NULL);
		if (!table) {
			return;
		}
		// write the table info to the result
		result = make_uniq<TableDescription>();
		result->schema = schema_name;
		result->table = table_name;
		for (auto &column : table->GetColumns().Logical()) {
			result->columns.emplace_back(column.Copy());
		}
	});
	return result;
}

void ClientContext::Append(TableDescription &description, ColumnDataCollection &collection) {
	RunFunctionInTransaction([&]() {
		auto &table_entry =
		    Catalog::GetEntry<TableCatalogEntry>(*this, INVALID_CATALOG, description.schema, description.table);
		// verify that the table columns and types match up
		if (description.columns.size() != table_entry.GetColumns().PhysicalColumnCount()) {
			throw InvalidInputException("Failed to append: table entry has different number of columns!");
		}
		for (idx_t i = 0; i < description.columns.size(); i++) {
			if (description.columns[i].Type() != table_entry.GetColumns().GetColumn(PhysicalIndex(i)).Type()) {
				throw InvalidInputException("Failed to append: table entry has different number of columns!");
			}
		}
		auto binder = Binder::CreateBinder(*this);
		auto bound_constraints = binder->BindConstraints(table_entry);
		MetaTransaction::Get(*this).ModifyDatabase(table_entry.ParentCatalog().GetAttached());
		table_entry.GetStorage().LocalAppend(table_entry, *this, collection, bound_constraints);
	});
}

void ClientContext::TryBindRelation(Relation &relation, vector<ColumnDefinition> &result_columns) {
#ifdef DEBUG
	D_ASSERT(!relation.GetAlias().empty());
	D_ASSERT(!relation.ToString().empty());
#endif
	RunFunctionInTransaction([&]() {
		// bind the expressions
		auto binder = Binder::CreateBinder(*this);
		auto result = relation.Bind(*binder);
		D_ASSERT(result.names.size() == result.types.size());

		result_columns.reserve(result_columns.size() + result.names.size());
		for (idx_t i = 0; i < result.names.size(); i++) {
			result_columns.emplace_back(result.names[i], result.types[i]);
		}
	});
}

unordered_set<string> ClientContext::GetTableNames(const string &query) {
	auto lock = LockContext();

	auto statements = ParseStatementsInternal(*lock, query);
	if (statements.size() != 1) {
		throw InvalidInputException("Expected a single statement");
	}

	unordered_set<string> result;
	RunFunctionInTransactionInternal(*lock, [&]() {
		// bind the expressions
		auto binder = Binder::CreateBinder(*this);
		binder->SetBindingMode(BindingMode::EXTRACT_NAMES);
		binder->Bind(*statements[0]);
		result = binder->GetTableNames();
	});
	return result;
}

unique_ptr<PendingQueryResult> ClientContext::PendingQueryInternal(ClientContextLock &lock,
                                                                   const shared_ptr<Relation> &relation,
                                                                   bool allow_stream_result) {
	InitialCleanup(lock);

	string query;
	if (config.query_verification_enabled) {
		// run the ToString method of any relation we run, mostly to ensure it doesn't crash
		relation->ToString();
		relation->GetAlias();
		if (relation->IsReadOnly()) {
			// verify read only statements by running a select statement
			auto select = make_uniq<SelectStatement>();
			select->node = relation->GetQueryNode();
			RunStatementInternal(lock, query, std::move(select), false);
		}
	}

	auto relation_stmt = make_uniq<RelationStatement>(relation);
	PendingQueryParameters parameters;
	parameters.allow_stream_result = allow_stream_result;
	return PendingQueryInternal(lock, std::move(relation_stmt), parameters);
}

unique_ptr<PendingQueryResult> ClientContext::PendingQuery(const shared_ptr<Relation> &relation,
                                                           bool allow_stream_result) {
	auto lock = LockContext();
	return PendingQueryInternal(*lock, relation, allow_stream_result);
}

unique_ptr<QueryResult> ClientContext::Execute(const shared_ptr<Relation> &relation) {
	auto lock = LockContext();
	auto &expected_columns = relation->Columns();
	auto pending = PendingQueryInternal(*lock, relation, false);
	if (!pending->success) {
		return ErrorResult<MaterializedQueryResult>(pending->GetErrorObject());
	}

	unique_ptr<QueryResult> result;
	result = ExecutePendingQueryInternal(*lock, *pending);
	if (result->HasError()) {
		return result;
	}
	// verify that the result types and result names of the query match the expected result types/names
	if (result->types.size() == expected_columns.size()) {
		bool mismatch = false;
		for (idx_t i = 0; i < result->types.size(); i++) {
			if (result->types[i] != expected_columns[i].Type() || result->names[i] != expected_columns[i].Name()) {
				mismatch = true;
				break;
			}
		}
		if (!mismatch) {
			// all is as expected: return the result
			return result;
		}
	}
	// result mismatch
	string err_str = "Result mismatch in query!\nExpected the following columns: [";
	for (idx_t i = 0; i < expected_columns.size(); i++) {
		if (i > 0) {
			err_str += ", ";
		}
		err_str += expected_columns[i].Name() + " " + expected_columns[i].Type().ToString();
	}
	err_str += "]\nBut result contained the following: ";
	for (idx_t i = 0; i < result->types.size(); i++) {
		err_str += i == 0 ? "[" : ", ";
		err_str += result->names[i] + " " + result->types[i].ToString();
	}
	err_str += "]";
	return ErrorResult<MaterializedQueryResult>(ErrorData(err_str));
}

SettingLookupResult ClientContext::TryGetCurrentSetting(const std::string &key, Value &result) const {
	// first check the built-in settings
	auto &db_config = DBConfig::GetConfig(*this);
	auto option = db_config.GetOptionByName(key);
	if (option) {
		result = option->get_setting(*this);
		return SettingLookupResult(SettingScope::LOCAL);
	}

	// check the client session values
	const auto &session_config_map = config.set_variables;

	auto session_value = session_config_map.find(key);
	bool found_session_value = session_value != session_config_map.end();
	if (found_session_value) {
		result = session_value->second;
		return SettingLookupResult(SettingScope::LOCAL);
	}
	// finally check the global session values
	return db->TryGetCurrentSetting(key, result);
}

ParserOptions ClientContext::GetParserOptions() const {
	auto &client_config = ClientConfig::GetConfig(*this);
	ParserOptions options;
	options.preserve_identifier_case = client_config.preserve_identifier_case;
	options.integer_division = client_config.integer_division;
	options.max_expression_depth = client_config.max_expression_depth;
	options.extensions = &DBConfig::GetConfig(*this).parser_extensions;
	return options;
}

ClientProperties ClientContext::GetClientProperties() const {
	string timezone = "UTC";
	Value result;

	if (TryGetCurrentSetting("TimeZone", result)) {
		timezone = result.ToString();
	}
	return {timezone, db->config.options.arrow_offset_size, db->config.options.arrow_use_list_view,
	        db->config.options.produce_arrow_string_views};
}

bool ClientContext::ExecutionIsFinished() {
	if (!active_query || !active_query->executor) {
		return false;
	}
	return active_query->executor->ExecutionIsFinished();
}

} // namespace duckdb<|MERGE_RESOLUTION|>--- conflicted
+++ resolved
@@ -6,11 +6,7 @@
 #include "duckdb/common/error_data.hpp"
 #include "duckdb/common/exception/transaction_exception.hpp"
 #include "duckdb/common/file_system.hpp"
-<<<<<<< HEAD
-#include "duckdb/common/http_state.hpp"
-=======
 #include "duckdb/common/error_data.hpp"
->>>>>>> 59c9749e
 #include "duckdb/common/progress_bar/progress_bar.hpp"
 #include "duckdb/common/serializer/buffered_file_writer.hpp"
 #include "duckdb/common/types/column/column_data_collection.hpp"
@@ -214,13 +210,6 @@
 	if (active_query->executor) {
 		active_query->executor->CancelTasks();
 	}
-<<<<<<< HEAD
-=======
-	// Notify any registered state of query end
-	for (auto &state : registered_state->States()) {
-		state->QueryEnd(*this);
-	}
->>>>>>> 59c9749e
 	active_query->progress_bar.reset();
 
 	D_ASSERT(active_query.get());
@@ -252,11 +241,11 @@
 	} // LCOV_EXCL_STOP
 
 	// Notify any registered state of query end
-	for (auto const &s : registered_state) {
+	for (auto const &s : registered_state->States()) {
 		if (error.HasError()) {
-			s.second->QueryEnd(*this, &error);
+			s->QueryEnd(*this, &error);
 		} else {
-			s.second->QueryEnd(*this, previous_error);
+			s->QueryEnd(*this, previous_error);
 		}
 	}
 

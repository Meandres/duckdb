#include "duckdb/main/client_context.hpp"

#include "duckdb/catalog/catalog_entry/scalar_function_catalog_entry.hpp"
#include "duckdb/catalog/catalog_entry/table_catalog_entry.hpp"
#include "duckdb/catalog/catalog_search_path.hpp"
#include "duckdb/common/file_system.hpp"
#include "duckdb/common/http_state.hpp"
#include "duckdb/common/preserved_error.hpp"
#include "duckdb/common/progress_bar/progress_bar.hpp"
#include "duckdb/common/serializer/buffered_file_writer.hpp"
#include "duckdb/common/types/column/column_data_collection.hpp"
#include "duckdb/execution/column_binding_resolver.hpp"
#include "duckdb/execution/operator/helper/physical_result_collector.hpp"
#include "duckdb/execution/physical_plan_generator.hpp"
#include "duckdb/main/appender.hpp"
#include "duckdb/main/attached_database.hpp"
#include "duckdb/main/client_context_file_opener.hpp"
#include "duckdb/main/client_data.hpp"
#include "duckdb/main/database.hpp"
#include "duckdb/main/database_manager.hpp"
#include "duckdb/main/error_manager.hpp"
#include "duckdb/main/materialized_query_result.hpp"
#include "duckdb/main/query_profiler.hpp"
#include "duckdb/main/query_result.hpp"
#include "duckdb/main/relation.hpp"
#include "duckdb/main/stream_query_result.hpp"
#include "duckdb/optimizer/optimizer.hpp"
#include "duckdb/parser/expression/constant_expression.hpp"
#include "duckdb/parser/expression/parameter_expression.hpp"
#include "duckdb/parser/parsed_data/create_function_info.hpp"
#include "duckdb/parser/parser.hpp"
#include "duckdb/parser/query_node/select_node.hpp"
#include "duckdb/parser/statement/drop_statement.hpp"
#include "duckdb/parser/statement/execute_statement.hpp"
#include "duckdb/parser/statement/explain_statement.hpp"
#include "duckdb/parser/statement/prepare_statement.hpp"
#include "duckdb/parser/statement/relation_statement.hpp"
#include "duckdb/parser/statement/select_statement.hpp"
#include "duckdb/planner/operator/logical_execute.hpp"
#include "duckdb/planner/planner.hpp"
#include "duckdb/planner/pragma_handler.hpp"
#include "duckdb/transaction/meta_transaction.hpp"
#include "duckdb/transaction/transaction_manager.hpp"
#include "duckdb/storage/data_table.hpp"

namespace duckdb {

struct ActiveQueryContext {
public:
	//! The query that is currently being executed
	string query;
	//! Prepared statement data
	shared_ptr<PreparedStatementData> prepared;
	//! The query executor
	unique_ptr<Executor> executor;
	//! The progress bar
	unique_ptr<ProgressBar> progress_bar;

public:
	void SetOpenResult(BaseQueryResult &result) {
		open_result = &result;
	}
	bool IsOpenResult(BaseQueryResult &result) {
		return open_result == &result;
	}
	bool HasOpenResult() const {
		return open_result != nullptr;
	}

private:
	//! The currently open result
	BaseQueryResult *open_result = nullptr;
};

ClientContext::ClientContext(shared_ptr<DatabaseInstance> database)
    : db(std::move(database)), interrupted(false), client_data(make_uniq<ClientData>(*this)), transaction(*this) {
}

ClientContext::~ClientContext() {
	if (Exception::UncaughtException()) {
		return;
	}
	// destroy the client context and rollback if there is an active transaction
	// but only if we are not destroying this client context as part of an exception stack unwind
	Destroy();
}

unique_ptr<ClientContextLock> ClientContext::LockContext() {
	return make_uniq<ClientContextLock>(context_lock);
}

void ClientContext::Destroy() {
	auto lock = LockContext();
	if (transaction.HasActiveTransaction()) {
		transaction.ResetActiveQuery();
		if (!transaction.IsAutoCommit()) {
			transaction.Rollback();
		}
	}
	CleanupInternal(*lock);
}

unique_ptr<DataChunk> ClientContext::Fetch(ClientContextLock &lock, StreamQueryResult &result) {
	D_ASSERT(IsActiveResult(lock, result));
	D_ASSERT(active_query->executor);
	return FetchInternal(lock, *active_query->executor, result);
}

unique_ptr<DataChunk> ClientContext::FetchInternal(ClientContextLock &lock, Executor &executor,
                                                   BaseQueryResult &result) {
	bool invalidate_query = true;
	try {
		// fetch the chunk and return it
		auto chunk = executor.FetchChunk();
		if (!chunk || chunk->size() == 0) {
			CleanupInternal(lock, &result);
		}
		return chunk;
	} catch (StandardException &ex) {
		// standard exceptions do not invalidate the current transaction
		result.SetError(PreservedError(ex));
		invalidate_query = false;
	} catch (FatalException &ex) {
		// fatal exceptions invalidate the entire database
		result.SetError(PreservedError(ex));
		auto &db_inst = DatabaseInstance::GetDatabase(*this);
		ValidChecker::Invalidate(db_inst, ex.what());
	} catch (const Exception &ex) {
		result.SetError(PreservedError(ex));
	} catch (std::exception &ex) {
		result.SetError(PreservedError(ex));
	} catch (...) { // LCOV_EXCL_START
		result.SetError(PreservedError("Unhandled exception in FetchInternal"));
	} // LCOV_EXCL_STOP
	CleanupInternal(lock, &result, invalidate_query);
	return nullptr;
}

void ClientContext::BeginTransactionInternal(ClientContextLock &lock, bool requires_valid_transaction) {
	// check if we are on AutoCommit. In this case we should start a transaction
	D_ASSERT(!active_query);
	auto &db_inst = DatabaseInstance::GetDatabase(*this);
	if (ValidChecker::IsInvalidated(db_inst)) {
		throw FatalException(ErrorManager::FormatException(*this, ErrorType::INVALIDATED_DATABASE,
		                                                   ValidChecker::InvalidatedMessage(db_inst)));
	}
	if (requires_valid_transaction && transaction.HasActiveTransaction() &&
	    ValidChecker::IsInvalidated(transaction.ActiveTransaction())) {
		throw Exception(ErrorManager::FormatException(*this, ErrorType::INVALIDATED_TRANSACTION));
	}
	active_query = make_uniq<ActiveQueryContext>();
	if (transaction.IsAutoCommit()) {
		transaction.BeginTransaction();
	}
}

void ClientContext::BeginQueryInternal(ClientContextLock &lock, const string &query) {
	BeginTransactionInternal(lock, false);
	LogQueryInternal(lock, query);
	active_query->query = query;

	query_progress.Initialize();
	transaction.SetActiveQuery(db->GetDatabaseManager().GetNewQueryNumber());
}

PreservedError ClientContext::EndQueryInternal(ClientContextLock &lock, bool success, bool invalidate_transaction) {
	client_data->profiler->EndQuery();

	if (client_data->http_state) {
		client_data->http_state->Reset();
	}

	// Notify any registered state of query end
	for (auto const &s : registered_state) {
		s.second->QueryEnd();
	}

	D_ASSERT(active_query.get());
	active_query.reset();
	query_progress.Initialize();
	PreservedError error;
	try {
		if (transaction.HasActiveTransaction()) {
			// Move the query profiler into the history
			auto &prev_profilers = client_data->query_profiler_history->GetPrevProfilers();
			prev_profilers.emplace_back(transaction.GetActiveQuery(), std::move(client_data->profiler));
			// Reinitialize the query profiler
			client_data->profiler = make_shared<QueryProfiler>(*this);
			// Propagate settings of the saved query into the new profiler.
			client_data->profiler->Propagate(*prev_profilers.back().second);
			if (prev_profilers.size() >= client_data->query_profiler_history->GetPrevProfilersSize()) {
				prev_profilers.pop_front();
			}

			transaction.ResetActiveQuery();
			if (transaction.IsAutoCommit()) {
				if (success) {
					transaction.Commit();
				} else {
					transaction.Rollback();
				}
			} else if (invalidate_transaction) {
				D_ASSERT(!success);
				ValidChecker::Invalidate(ActiveTransaction(), "Failed to commit");
			}
		}
	} catch (FatalException &ex) {
		auto &db_inst = DatabaseInstance::GetDatabase(*this);
		ValidChecker::Invalidate(db_inst, ex.what());
		error = PreservedError(ex);
	} catch (const Exception &ex) {
		error = PreservedError(ex);
	} catch (std::exception &ex) {
		error = PreservedError(ex);
	} catch (...) { // LCOV_EXCL_START
		error = PreservedError("Unhandled exception!");
	} // LCOV_EXCL_STOP
	return error;
}

void ClientContext::CleanupInternal(ClientContextLock &lock, BaseQueryResult *result, bool invalidate_transaction) {
	client_data->http_state = make_shared<HTTPState>();
	if (!active_query) {
		// no query currently active
		return;
	}
	if (active_query->executor) {
		active_query->executor->CancelTasks();
	}
	active_query->progress_bar.reset();

	auto error = EndQueryInternal(lock, result ? !result->HasError() : false, invalidate_transaction);
	if (result && !result->HasError()) {
		// if an error occurred while committing report it in the result
		result->SetError(error);
	}
	D_ASSERT(!active_query);
}

Executor &ClientContext::GetExecutor() {
	D_ASSERT(active_query);
	D_ASSERT(active_query->executor);
	return *active_query->executor;
}

const string &ClientContext::GetCurrentQuery() {
	D_ASSERT(active_query);
	return active_query->query;
}

unique_ptr<QueryResult> ClientContext::FetchResultInternal(ClientContextLock &lock, PendingQueryResult &pending) {
	D_ASSERT(active_query);
	D_ASSERT(active_query->IsOpenResult(pending));
	D_ASSERT(active_query->prepared);
	auto &executor = GetExecutor();
	auto &prepared = *active_query->prepared;
	bool create_stream_result = prepared.properties.allow_stream_result && pending.allow_stream_result;
	unique_ptr<QueryResult> result;
	if (executor.HasResultCollector()) {
		// we have a result collector - fetch the result directly from the result collector
		result = executor.GetResult();
		if (!create_stream_result) {
			CleanupInternal(lock, result.get(), false);
		} else {
			active_query->SetOpenResult(*result);
		}
	} else {
		// no result collector - create a materialized result by continuously fetching
		auto result_collection = make_uniq<ColumnDataCollection>(Allocator::DefaultAllocator(), pending.types);
		D_ASSERT(!result_collection->Types().empty());
		auto materialized_result =
		    make_uniq<MaterializedQueryResult>(pending.statement_type, pending.properties, pending.names,
		                                       std::move(result_collection), GetClientProperties());

		auto &collection = materialized_result->Collection();
		D_ASSERT(!collection.Types().empty());
		ColumnDataAppendState append_state;
		collection.InitializeAppend(append_state);
		while (true) {
			auto chunk = FetchInternal(lock, GetExecutor(), *materialized_result);
			if (!chunk || chunk->size() == 0) {
				break;
			}
#ifdef DEBUG
			for (idx_t i = 0; i < chunk->ColumnCount(); i++) {
				if (pending.types[i].id() == LogicalTypeId::VARCHAR) {
					chunk->data[i].UTFVerify(chunk->size());
				}
			}
#endif
			collection.Append(append_state, *chunk);
		}
		result = std::move(materialized_result);
	}
	return result;
}

static bool IsExplainAnalyze(SQLStatement *statement) {
	if (!statement) {
		return false;
	}
	if (statement->type != StatementType::EXPLAIN_STATEMENT) {
		return false;
	}
	auto &explain = statement->Cast<ExplainStatement>();
	return explain.explain_type == ExplainType::EXPLAIN_ANALYZE;
}

shared_ptr<PreparedStatementData>
ClientContext::CreatePreparedStatement(ClientContextLock &lock, const string &query, unique_ptr<SQLStatement> statement,
                                       optional_ptr<case_insensitive_map_t<Value>> values) {
	StatementType statement_type = statement->type;
	auto result = make_shared<PreparedStatementData>(statement_type);

	auto &profiler = QueryProfiler::Get(*this);
	profiler.StartQuery(query, IsExplainAnalyze(statement.get()), true);
	profiler.StartPhase("planner");
	Planner planner(*this);
	if (values) {
		auto &parameter_values = *values;
		for (auto &value : parameter_values) {
			planner.parameter_data.emplace(value.first, BoundParameterData(value.second));
		}
	}

	client_data->http_state = make_shared<HTTPState>();
	planner.CreatePlan(std::move(statement));
	D_ASSERT(planner.plan || !planner.properties.bound_all_parameters);
	profiler.EndPhase();

	auto plan = std::move(planner.plan);
	// extract the result column names from the plan
	result->properties = planner.properties;
	result->names = planner.names;
	result->types = planner.types;
	result->value_map = std::move(planner.value_map);
	result->catalog_version = MetaTransaction::Get(*this).catalog_version;

	if (!planner.properties.bound_all_parameters) {
		return result;
	}
#ifdef DEBUG
	plan->Verify(*this);
#endif
	if (config.enable_optimizer && plan->RequireOptimizer()) {
		profiler.StartPhase("optimizer");
		Optimizer optimizer(*planner.binder, *this);
		plan = optimizer.Optimize(std::move(plan));
		D_ASSERT(plan);
		profiler.EndPhase();

#ifdef DEBUG
		plan->Verify(*this);
#endif
	}

	profiler.StartPhase("physical_planner");
	// now convert logical query plan into a physical query plan
	PhysicalPlanGenerator physical_planner(*this);
	auto physical_plan = physical_planner.CreatePlan(std::move(plan));
	profiler.EndPhase();

#ifdef DEBUG
	D_ASSERT(!physical_plan->ToString().empty());
#endif
	result->plan = std::move(physical_plan);
	return result;
}

QueryProgress ClientContext::GetQueryProgress() {
	return query_progress;
}

unique_ptr<PendingQueryResult> ClientContext::PendingPreparedStatement(ClientContextLock &lock,
                                                                       shared_ptr<PreparedStatementData> statement_p,
                                                                       const PendingQueryParameters &parameters) {
	D_ASSERT(active_query);
	auto &statement = *statement_p;
	if (ValidChecker::IsInvalidated(ActiveTransaction()) && statement.properties.requires_valid_transaction) {
		throw Exception(ErrorManager::FormatException(*this, ErrorType::INVALIDATED_TRANSACTION));
	}
	auto &meta_transaction = MetaTransaction::Get(*this);
	auto &manager = DatabaseManager::Get(*this);
	for (auto &modified_database : statement.properties.modified_databases) {
		auto entry = manager.GetDatabase(*this, modified_database);
		if (!entry) {
			throw InternalException("Database \"%s\" not found", modified_database);
		}
		if (entry->IsReadOnly()) {
			throw Exception(StringUtil::Format(
			    "Cannot execute statement of type \"%s\" on database \"%s\" which is attached in read-only mode!",
			    StatementTypeToString(statement.statement_type), modified_database));
		}
		meta_transaction.ModifyDatabase(*entry);
	}

	// bind the bound values before execution
	case_insensitive_map_t<Value> owned_values;
	if (parameters.parameters) {
		auto &params = *parameters.parameters;
		for (auto &val : params) {
			owned_values.emplace(val);
		}
	}
	statement.Bind(std::move(owned_values));

	active_query->executor = make_uniq<Executor>(*this);
	auto &executor = *active_query->executor;
	if (config.enable_progress_bar) {
		progress_bar_display_create_func_t display_create_func = nullptr;
		if (config.print_progress_bar) {
			// If a custom display is set, use that, otherwise just use the default
			display_create_func =
			    config.display_create_func ? config.display_create_func : ProgressBar::DefaultProgressBarDisplay;
		}
		active_query->progress_bar = make_uniq<ProgressBar>(executor, config.wait_time, display_create_func);
		active_query->progress_bar->Start();
		query_progress.Restart();
	}
	auto stream_result = parameters.allow_stream_result && statement.properties.allow_stream_result;
<<<<<<< HEAD
	if (!stream_result && statement.properties.return_type == StatementReturnType::QUERY_RESULT) {
		unique_ptr<PhysicalResultCollector> collector;

		auto &client_config = ClientConfig::GetConfig(*this);
		auto get_method = client_config.result_collector ? client_config.result_collector
		                                                 : PhysicalResultCollector::GetResultCollector;
		collector = get_method(*this, statement);
		D_ASSERT(collector->type == PhysicalOperatorType::RESULT_COLLECTOR);
		executor.Initialize(std::move(collector));
	} else if (stream_result && statement.properties.return_type == StatementReturnType::QUERY_RESULT) {
		unique_ptr<PhysicalResultCollector> collector;

		auto get_method = PhysicalResultCollector::GetResultCollector;
		statement.is_streaming = true;
		collector = get_method(*this, statement);
=======
	if (statement.properties.return_type == StatementReturnType::QUERY_RESULT) {
		get_result_collector_t get_method = PhysicalResultCollector::GetResultCollector;
		auto &client_config = ClientConfig::GetConfig(*this);
		if (!stream_result && client_config.result_collector) {
			get_method = client_config.result_collector;
		}
		statement.is_streaming = stream_result;
		auto collector = get_method(*this, statement);
>>>>>>> ac9f2104
		D_ASSERT(collector->type == PhysicalOperatorType::RESULT_COLLECTOR);
		executor.Initialize(std::move(collector));
	} else {
		executor.Initialize(*statement.plan);
	}
	auto types = executor.GetTypes();
	D_ASSERT(types == statement.types);
	D_ASSERT(!active_query->HasOpenResult());

	auto pending_result =
	    make_uniq<PendingQueryResult>(shared_from_this(), *statement_p, std::move(types), stream_result);
	active_query->prepared = std::move(statement_p);
	active_query->SetOpenResult(*pending_result);
	return pending_result;
}

PendingExecutionResult ClientContext::ExecuteTaskInternal(ClientContextLock &lock, BaseQueryResult &result,
                                                          bool dry_run) {
	D_ASSERT(active_query);
	D_ASSERT(active_query->IsOpenResult(result));
	try {
		auto query_result = active_query->executor->ExecuteTask(dry_run);
		if (active_query->progress_bar) {
			auto is_finished = PendingQueryResult::IsFinishedOrBlocked(query_result);
			active_query->progress_bar->Update(is_finished);
			query_progress = active_query->progress_bar->GetDetailedQueryProgress();
		}
		return query_result;
	} catch (FatalException &ex) {
		// fatal exceptions invalidate the entire database
		result.SetError(PreservedError(ex));
		auto &db_instance = DatabaseInstance::GetDatabase(*this);
		ValidChecker::Invalidate(db_instance, ex.what());
	} catch (const Exception &ex) {
		result.SetError(PreservedError(ex));
	} catch (std::exception &ex) {
		result.SetError(PreservedError(ex));
	} catch (...) { // LCOV_EXCL_START
		result.SetError(PreservedError("Unhandled exception in ExecuteTaskInternal"));
	} // LCOV_EXCL_STOP
	EndQueryInternal(lock, false, true);
	return PendingExecutionResult::EXECUTION_ERROR;
}

void ClientContext::InitialCleanup(ClientContextLock &lock) {
	//! Cleanup any open results and reset the interrupted flag
	CleanupInternal(lock);
	interrupted = false;
}

vector<unique_ptr<SQLStatement>> ClientContext::ParseStatements(const string &query) {
	auto lock = LockContext();
	return ParseStatementsInternal(*lock, query);
}

vector<unique_ptr<SQLStatement>> ClientContext::ParseStatementsInternal(ClientContextLock &lock, const string &query) {
	Parser parser(GetParserOptions());
	parser.ParseQuery(query);

	PragmaHandler handler(*this);
	handler.HandlePragmaStatements(lock, parser.statements);

	return std::move(parser.statements);
}

void ClientContext::HandlePragmaStatements(vector<unique_ptr<SQLStatement>> &statements) {
	auto lock = LockContext();

	PragmaHandler handler(*this);
	handler.HandlePragmaStatements(*lock, statements);
}

unique_ptr<LogicalOperator> ClientContext::ExtractPlan(const string &query) {
	auto lock = LockContext();

	auto statements = ParseStatementsInternal(*lock, query);
	if (statements.size() != 1) {
		throw Exception("ExtractPlan can only prepare a single statement");
	}

	unique_ptr<LogicalOperator> plan;
	client_data->http_state = make_shared<HTTPState>();
	RunFunctionInTransactionInternal(*lock, [&]() {
		Planner planner(*this);
		planner.CreatePlan(std::move(statements[0]));
		D_ASSERT(planner.plan);

		plan = std::move(planner.plan);

		if (config.enable_optimizer) {
			Optimizer optimizer(*planner.binder, *this);
			plan = optimizer.Optimize(std::move(plan));
		}

		ColumnBindingResolver resolver;
		resolver.Verify(*plan);
		resolver.VisitOperator(*plan);

		plan->ResolveOperatorTypes();
	});
	return plan;
}

unique_ptr<PreparedStatement> ClientContext::PrepareInternal(ClientContextLock &lock,
                                                             unique_ptr<SQLStatement> statement) {
	auto n_param = statement->n_param;
	auto named_param_map = std::move(statement->named_param_map);
	auto statement_query = statement->query;
	shared_ptr<PreparedStatementData> prepared_data;
	auto unbound_statement = statement->Copy();
	RunFunctionInTransactionInternal(
	    lock, [&]() { prepared_data = CreatePreparedStatement(lock, statement_query, std::move(statement)); }, false);
	prepared_data->unbound_statement = std::move(unbound_statement);
	return make_uniq<PreparedStatement>(shared_from_this(), std::move(prepared_data), std::move(statement_query),
	                                    n_param, std::move(named_param_map));
}

unique_ptr<PreparedStatement> ClientContext::Prepare(unique_ptr<SQLStatement> statement) {
	auto lock = LockContext();
	// prepare the query
	try {
		InitialCleanup(*lock);
		return PrepareInternal(*lock, std::move(statement));
	} catch (const Exception &ex) {
		return make_uniq<PreparedStatement>(PreservedError(ex));
	} catch (std::exception &ex) {
		return make_uniq<PreparedStatement>(PreservedError(ex));
	}
}

unique_ptr<PreparedStatement> ClientContext::Prepare(const string &query) {
	auto lock = LockContext();
	// prepare the query
	try {
		InitialCleanup(*lock);

		// first parse the query
		auto statements = ParseStatementsInternal(*lock, query);
		if (statements.empty()) {
			throw Exception("No statement to prepare!");
		}
		if (statements.size() > 1) {
			throw Exception("Cannot prepare multiple statements at once!");
		}
		return PrepareInternal(*lock, std::move(statements[0]));
	} catch (const Exception &ex) {
		return make_uniq<PreparedStatement>(PreservedError(ex));
	} catch (std::exception &ex) {
		return make_uniq<PreparedStatement>(PreservedError(ex));
	}
}

unique_ptr<PendingQueryResult> ClientContext::PendingQueryPreparedInternal(ClientContextLock &lock, const string &query,
                                                                           shared_ptr<PreparedStatementData> &prepared,
                                                                           const PendingQueryParameters &parameters) {
	try {
		InitialCleanup(lock);
	} catch (const Exception &ex) {
		return make_uniq<PendingQueryResult>(PreservedError(ex));
	} catch (std::exception &ex) {
		return make_uniq<PendingQueryResult>(PreservedError(ex));
	}
	return PendingStatementOrPreparedStatementInternal(lock, query, nullptr, prepared, parameters);
}

unique_ptr<PendingQueryResult> ClientContext::PendingQuery(const string &query,
                                                           shared_ptr<PreparedStatementData> &prepared,
                                                           const PendingQueryParameters &parameters) {
	auto lock = LockContext();
	return PendingQueryPreparedInternal(*lock, query, prepared, parameters);
}

unique_ptr<QueryResult> ClientContext::Execute(const string &query, shared_ptr<PreparedStatementData> &prepared,
                                               const PendingQueryParameters &parameters) {
	auto lock = LockContext();
	auto pending = PendingQueryPreparedInternal(*lock, query, prepared, parameters);
	if (pending->HasError()) {
		return make_uniq<MaterializedQueryResult>(pending->GetErrorObject());
	}
	return pending->ExecuteInternal(*lock);
}

unique_ptr<QueryResult> ClientContext::Execute(const string &query, shared_ptr<PreparedStatementData> &prepared,
                                               case_insensitive_map_t<Value> &values, bool allow_stream_result) {
	PendingQueryParameters parameters;
	parameters.parameters = &values;
	parameters.allow_stream_result = allow_stream_result;
	return Execute(query, prepared, parameters);
}

unique_ptr<PendingQueryResult> ClientContext::PendingStatementInternal(ClientContextLock &lock, const string &query,
                                                                       unique_ptr<SQLStatement> statement,
                                                                       const PendingQueryParameters &parameters) {
	// prepare the query for execution
	auto prepared = CreatePreparedStatement(lock, query, std::move(statement), parameters.parameters);
	idx_t parameter_count = !parameters.parameters ? 0 : parameters.parameters->size();
	if (prepared->properties.parameter_count > 0 && parameter_count == 0) {
		string error_message = StringUtil::Format("Expected %lld parameters, but none were supplied",
		                                          prepared->properties.parameter_count);
		return make_uniq<PendingQueryResult>(PreservedError(error_message));
	}
	if (!prepared->properties.bound_all_parameters) {
		return make_uniq<PendingQueryResult>(PreservedError("Not all parameters were bound"));
	}
	// execute the prepared statement
	return PendingPreparedStatement(lock, std::move(prepared), parameters);
}

unique_ptr<QueryResult> ClientContext::RunStatementInternal(ClientContextLock &lock, const string &query,
                                                            unique_ptr<SQLStatement> statement,
                                                            bool allow_stream_result, bool verify) {
	PendingQueryParameters parameters;
	parameters.allow_stream_result = allow_stream_result;
	auto pending = PendingQueryInternal(lock, std::move(statement), parameters, verify);
	if (pending->HasError()) {
		return make_uniq<MaterializedQueryResult>(pending->GetErrorObject());
	}
	return ExecutePendingQueryInternal(lock, *pending);
}

bool ClientContext::IsActiveResult(ClientContextLock &lock, BaseQueryResult &result) {
	if (!active_query) {
		return false;
	}
	return active_query->IsOpenResult(result);
}

void ClientContext::SetActiveResult(ClientContextLock &lock, BaseQueryResult &result) {
	if (!active_query) {
		return;
	}
	return active_query->SetOpenResult(result);
}

unique_ptr<PendingQueryResult> ClientContext::PendingStatementOrPreparedStatementInternal(
    ClientContextLock &lock, const string &query, unique_ptr<SQLStatement> statement,
    shared_ptr<PreparedStatementData> &prepared, const PendingQueryParameters &parameters) {
	// check if we are on AutoCommit. In this case we should start a transaction.
	if (statement && config.AnyVerification()) {
		// query verification is enabled
		// create a copy of the statement, and use the copy
		// this way we verify that the copy correctly copies all properties
		auto copied_statement = statement->Copy();
		switch (statement->type) {
		case StatementType::SELECT_STATEMENT: {
			// in case this is a select query, we verify the original statement
			PreservedError error;
			try {
				error = VerifyQuery(lock, query, std::move(statement));
			} catch (const Exception &ex) {
				error = PreservedError(ex);
			} catch (std::exception &ex) {
				error = PreservedError(ex);
			}
			if (error) {
				// error in verifying query
				return make_uniq<PendingQueryResult>(error);
			}
			statement = std::move(copied_statement);
			break;
		}
#ifndef DUCKDB_ALTERNATIVE_VERIFY
		case StatementType::COPY_STATEMENT:
		case StatementType::INSERT_STATEMENT:
		case StatementType::DELETE_STATEMENT:
		case StatementType::UPDATE_STATEMENT: {
			Parser parser;
			PreservedError error;
			try {
				parser.ParseQuery(statement->ToString());
			} catch (const Exception &ex) {
				error = PreservedError(ex);
			} catch (std::exception &ex) {
				error = PreservedError(ex);
			}
			if (error) {
				// error in verifying query
				return make_uniq<PendingQueryResult>(error);
			}
			statement = std::move(parser.statements[0]);
			break;
		}
#endif
		default:
			statement = std::move(copied_statement);
			break;
		}
	}
	return PendingStatementOrPreparedStatement(lock, query, std::move(statement), prepared, parameters);
}

unique_ptr<PendingQueryResult> ClientContext::PendingStatementOrPreparedStatement(
    ClientContextLock &lock, const string &query, unique_ptr<SQLStatement> statement,
    shared_ptr<PreparedStatementData> &prepared, const PendingQueryParameters &parameters) {
	unique_ptr<PendingQueryResult> pending;

	try {
		BeginQueryInternal(lock, query);
	} catch (FatalException &ex) {
		// fatal exceptions invalidate the entire database
		auto &db_instance = DatabaseInstance::GetDatabase(*this);
		ValidChecker::Invalidate(db_instance, ex.what());
		pending = make_uniq<PendingQueryResult>(PreservedError(ex));
		return pending;
	} catch (const Exception &ex) {
		return make_uniq<PendingQueryResult>(PreservedError(ex));
	} catch (std::exception &ex) {
		return make_uniq<PendingQueryResult>(PreservedError(ex));
	}
	// start the profiler
	auto &profiler = QueryProfiler::Get(*this);
	profiler.StartQuery(query, IsExplainAnalyze(statement ? statement.get() : prepared->unbound_statement.get()));

	bool invalidate_query = true;
	try {
		if (statement) {
			pending = PendingStatementInternal(lock, query, std::move(statement), parameters);
		} else {
			if (prepared->RequireRebind(*this, parameters.parameters)) {
				// catalog was modified: rebind the statement before execution
				auto new_prepared =
				    CreatePreparedStatement(lock, query, prepared->unbound_statement->Copy(), parameters.parameters);
				D_ASSERT(new_prepared->properties.bound_all_parameters);
				new_prepared->unbound_statement = std::move(prepared->unbound_statement);
				prepared = std::move(new_prepared);
				prepared->properties.bound_all_parameters = false;
			}
			pending = PendingPreparedStatement(lock, prepared, parameters);
		}
	} catch (StandardException &ex) {
		// standard exceptions do not invalidate the current transaction
		pending = make_uniq<PendingQueryResult>(PreservedError(ex));
		invalidate_query = false;
	} catch (FatalException &ex) {
		// fatal exceptions invalidate the entire database
		if (!config.query_verification_enabled) {
			auto &db_instance = DatabaseInstance::GetDatabase(*this);
			ValidChecker::Invalidate(db_instance, ex.what());
		}
		pending = make_uniq<PendingQueryResult>(PreservedError(ex));
	} catch (const Exception &ex) {
		// other types of exceptions do invalidate the current transaction
		pending = make_uniq<PendingQueryResult>(PreservedError(ex));
	} catch (std::exception &ex) {
		// other types of exceptions do invalidate the current transaction
		pending = make_uniq<PendingQueryResult>(PreservedError(ex));
	}
	if (pending->HasError()) {
		// query failed: abort now
		EndQueryInternal(lock, false, invalidate_query);
		return pending;
	}
	D_ASSERT(active_query->IsOpenResult(*pending));
	return pending;
}

void ClientContext::LogQueryInternal(ClientContextLock &, const string &query) {
	if (!client_data->log_query_writer) {
#ifdef DUCKDB_FORCE_QUERY_LOG
		try {
			string log_path(DUCKDB_FORCE_QUERY_LOG);
			client_data->log_query_writer =
			    make_uniq<BufferedFileWriter>(FileSystem::GetFileSystem(*this), log_path,
			                                  BufferedFileWriter::DEFAULT_OPEN_FLAGS, client_data->file_opener.get());
		} catch (...) {
			return;
		}
#else
		return;
#endif
	}
	// log query path is set: log the query
	client_data->log_query_writer->WriteData(const_data_ptr_cast(query.c_str()), query.size());
	client_data->log_query_writer->WriteData(const_data_ptr_cast("\n"), 1);
	client_data->log_query_writer->Flush();
	client_data->log_query_writer->Sync();
}

unique_ptr<QueryResult> ClientContext::Query(unique_ptr<SQLStatement> statement, bool allow_stream_result) {
	auto pending_query = PendingQuery(std::move(statement), allow_stream_result);
	if (pending_query->HasError()) {
		return make_uniq<MaterializedQueryResult>(pending_query->GetErrorObject());
	}
	return pending_query->Execute();
}

unique_ptr<QueryResult> ClientContext::Query(const string &query, bool allow_stream_result) {
	auto lock = LockContext();

	PreservedError error;
	vector<unique_ptr<SQLStatement>> statements;
	if (!ParseStatements(*lock, query, statements, error)) {
		return make_uniq<MaterializedQueryResult>(std::move(error));
	}
	if (statements.empty()) {
		// no statements, return empty successful result
		StatementProperties properties;
		vector<string> names;
		auto collection = make_uniq<ColumnDataCollection>(Allocator::DefaultAllocator());
		return make_uniq<MaterializedQueryResult>(StatementType::INVALID_STATEMENT, properties, std::move(names),
		                                          std::move(collection), GetClientProperties());
	}

	unique_ptr<QueryResult> result;
	QueryResult *last_result = nullptr;
	bool last_had_result = false;
	for (idx_t i = 0; i < statements.size(); i++) {
		auto &statement = statements[i];
		bool is_last_statement = i + 1 == statements.size();
		PendingQueryParameters parameters;
		parameters.allow_stream_result = allow_stream_result && is_last_statement;
		auto pending_query = PendingQueryInternal(*lock, std::move(statement), parameters);
		auto has_result = pending_query->properties.return_type == StatementReturnType::QUERY_RESULT;
		unique_ptr<QueryResult> current_result;
		if (pending_query->HasError()) {
			current_result = make_uniq<MaterializedQueryResult>(pending_query->GetErrorObject());
		} else {
			current_result = ExecutePendingQueryInternal(*lock, *pending_query);
		}
		// now append the result to the list of results
		if (!last_result || !last_had_result) {
			// first result of the query
			result = std::move(current_result);
			last_result = result.get();
			last_had_result = has_result;
		} else {
			// later results; attach to the result chain
			// but only if there is a result
			if (!has_result) {
				continue;
			}
			last_result->next = std::move(current_result);
			last_result = last_result->next.get();
		}
	}
	return result;
}

bool ClientContext::ParseStatements(ClientContextLock &lock, const string &query,
                                    vector<unique_ptr<SQLStatement>> &result, PreservedError &error) {
	try {
		InitialCleanup(lock);
		// parse the query and transform it into a set of statements
		result = ParseStatementsInternal(lock, query);
		return true;
	} catch (const Exception &ex) {
		error = PreservedError(ex);
		return false;
	} catch (std::exception &ex) {
		error = PreservedError(ex);
		return false;
	}
}

unique_ptr<PendingQueryResult> ClientContext::PendingQuery(const string &query, bool allow_stream_result) {
	auto lock = LockContext();

	PreservedError error;
	vector<unique_ptr<SQLStatement>> statements;
	if (!ParseStatements(*lock, query, statements, error)) {
		return make_uniq<PendingQueryResult>(std::move(error));
	}
	if (statements.size() != 1) {
		return make_uniq<PendingQueryResult>(PreservedError("PendingQuery can only take a single statement"));
	}
	PendingQueryParameters parameters;
	parameters.allow_stream_result = allow_stream_result;
	return PendingQueryInternal(*lock, std::move(statements[0]), parameters);
}

unique_ptr<PendingQueryResult> ClientContext::PendingQuery(unique_ptr<SQLStatement> statement,
                                                           bool allow_stream_result) {
	auto lock = LockContext();

	try {
		InitialCleanup(*lock);
	} catch (const Exception &ex) {
		return make_uniq<PendingQueryResult>(PreservedError(ex));
	} catch (std::exception &ex) {
		return make_uniq<PendingQueryResult>(PreservedError(ex));
	}

	PendingQueryParameters parameters;
	parameters.allow_stream_result = allow_stream_result;
	return PendingQueryInternal(*lock, std::move(statement), parameters);
}

unique_ptr<PendingQueryResult> ClientContext::PendingQueryInternal(ClientContextLock &lock,
                                                                   unique_ptr<SQLStatement> statement,
                                                                   const PendingQueryParameters &parameters,
                                                                   bool verify) {
	auto query = statement->query;
	shared_ptr<PreparedStatementData> prepared;
	if (verify) {
		return PendingStatementOrPreparedStatementInternal(lock, query, std::move(statement), prepared, parameters);
	} else {
		return PendingStatementOrPreparedStatement(lock, query, std::move(statement), prepared, parameters);
	}
}

unique_ptr<QueryResult> ClientContext::ExecutePendingQueryInternal(ClientContextLock &lock, PendingQueryResult &query) {
	return query.ExecuteInternal(lock);
}

void ClientContext::Interrupt() {
	interrupted = true;
}

void ClientContext::EnableProfiling() {
	auto lock = LockContext();
	auto &client_config = ClientConfig::GetConfig(*this);
	client_config.enable_profiler = true;
	client_config.emit_profiler_output = true;
}

void ClientContext::DisableProfiling() {
	auto lock = LockContext();
	auto &client_config = ClientConfig::GetConfig(*this);
	client_config.enable_profiler = false;
}

void ClientContext::RegisterFunction(CreateFunctionInfo &info) {
	RunFunctionInTransaction([&]() {
		auto existing_function = Catalog::GetEntry<ScalarFunctionCatalogEntry>(*this, INVALID_CATALOG, info.schema,
		                                                                       info.name, OnEntryNotFound::RETURN_NULL);
		if (existing_function) {
			auto &new_info = info.Cast<CreateScalarFunctionInfo>();
			if (new_info.functions.MergeFunctionSet(existing_function->functions)) {
				// function info was updated from catalog entry, rewrite is needed
				info.on_conflict = OnCreateConflict::REPLACE_ON_CONFLICT;
			}
		}
		// create function
		auto &catalog = Catalog::GetSystemCatalog(*this);
		catalog.CreateFunction(*this, info);
	});
}

void ClientContext::RunFunctionInTransactionInternal(ClientContextLock &lock, const std::function<void(void)> &fun,
                                                     bool requires_valid_transaction) {
	if (requires_valid_transaction && transaction.HasActiveTransaction() &&
	    ValidChecker::IsInvalidated(ActiveTransaction())) {
		throw TransactionException(ErrorManager::FormatException(*this, ErrorType::INVALIDATED_TRANSACTION));
	}
	// check if we are on AutoCommit. In this case we should start a transaction
	bool require_new_transaction = transaction.IsAutoCommit() && !transaction.HasActiveTransaction();
	if (require_new_transaction) {
		D_ASSERT(!active_query);
		transaction.BeginTransaction();
	}
	try {
		fun();
	} catch (StandardException &ex) {
		if (require_new_transaction) {
			transaction.Rollback();
		}
		throw;
	} catch (FatalException &ex) {
		auto &db_instance = DatabaseInstance::GetDatabase(*this);
		ValidChecker::Invalidate(db_instance, ex.what());
		throw;
	} catch (std::exception &ex) {
		if (require_new_transaction) {
			transaction.Rollback();
		} else {
			ValidChecker::Invalidate(ActiveTransaction(), ex.what());
		}
		throw;
	}
	if (require_new_transaction) {
		transaction.Commit();
	}
}

void ClientContext::RunFunctionInTransaction(const std::function<void(void)> &fun, bool requires_valid_transaction) {
	auto lock = LockContext();
	RunFunctionInTransactionInternal(*lock, fun, requires_valid_transaction);
}

unique_ptr<TableDescription> ClientContext::TableInfo(const string &schema_name, const string &table_name) {
	unique_ptr<TableDescription> result;
	RunFunctionInTransaction([&]() {
		// obtain the table info
		auto table = Catalog::GetEntry<TableCatalogEntry>(*this, INVALID_CATALOG, schema_name, table_name,
		                                                  OnEntryNotFound::RETURN_NULL);
		if (!table) {
			return;
		}
		// write the table info to the result
		result = make_uniq<TableDescription>();
		result->schema = schema_name;
		result->table = table_name;
		for (auto &column : table->GetColumns().Logical()) {
			result->columns.emplace_back(column.Name(), column.Type());
		}
	});
	return result;
}

void ClientContext::Append(TableDescription &description, ColumnDataCollection &collection) {
	RunFunctionInTransaction([&]() {
		auto &table_entry =
		    Catalog::GetEntry<TableCatalogEntry>(*this, INVALID_CATALOG, description.schema, description.table);
		// verify that the table columns and types match up
		if (description.columns.size() != table_entry.GetColumns().PhysicalColumnCount()) {
			throw Exception("Failed to append: table entry has different number of columns!");
		}
		for (idx_t i = 0; i < description.columns.size(); i++) {
			if (description.columns[i].Type() != table_entry.GetColumns().GetColumn(PhysicalIndex(i)).Type()) {
				throw Exception("Failed to append: table entry has different number of columns!");
			}
		}
		table_entry.GetStorage().LocalAppend(table_entry, *this, collection);
	});
}

void ClientContext::TryBindRelation(Relation &relation, vector<ColumnDefinition> &result_columns) {
#ifdef DEBUG
	D_ASSERT(!relation.GetAlias().empty());
	D_ASSERT(!relation.ToString().empty());
#endif
	client_data->http_state = make_shared<HTTPState>();
	RunFunctionInTransaction([&]() {
		// bind the expressions
		auto binder = Binder::CreateBinder(*this);
		auto result = relation.Bind(*binder);
		D_ASSERT(result.names.size() == result.types.size());

		result_columns.reserve(result_columns.size() + result.names.size());
		for (idx_t i = 0; i < result.names.size(); i++) {
			result_columns.emplace_back(result.names[i], result.types[i]);
		}
	});
}

unordered_set<string> ClientContext::GetTableNames(const string &query) {
	auto lock = LockContext();

	auto statements = ParseStatementsInternal(*lock, query);
	if (statements.size() != 1) {
		throw InvalidInputException("Expected a single statement");
	}

	unordered_set<string> result;
	RunFunctionInTransactionInternal(*lock, [&]() {
		// bind the expressions
		auto binder = Binder::CreateBinder(*this);
		binder->SetBindingMode(BindingMode::EXTRACT_NAMES);
		binder->Bind(*statements[0]);
		result = binder->GetTableNames();
	});
	return result;
}

unique_ptr<PendingQueryResult> ClientContext::PendingQueryInternal(ClientContextLock &lock,
                                                                   const shared_ptr<Relation> &relation,
                                                                   bool allow_stream_result) {
	InitialCleanup(lock);

	string query;
	if (config.query_verification_enabled) {
		// run the ToString method of any relation we run, mostly to ensure it doesn't crash
		relation->ToString();
		relation->GetAlias();
		if (relation->IsReadOnly()) {
			// verify read only statements by running a select statement
			auto select = make_uniq<SelectStatement>();
			select->node = relation->GetQueryNode();
			RunStatementInternal(lock, query, std::move(select), false);
		}
	}

	auto relation_stmt = make_uniq<RelationStatement>(relation);
	PendingQueryParameters parameters;
	parameters.allow_stream_result = allow_stream_result;
	return PendingQueryInternal(lock, std::move(relation_stmt), parameters);
}

unique_ptr<PendingQueryResult> ClientContext::PendingQuery(const shared_ptr<Relation> &relation,
                                                           bool allow_stream_result) {
	auto lock = LockContext();
	return PendingQueryInternal(*lock, relation, allow_stream_result);
}

unique_ptr<QueryResult> ClientContext::Execute(const shared_ptr<Relation> &relation) {
	auto lock = LockContext();
	auto &expected_columns = relation->Columns();
	auto pending = PendingQueryInternal(*lock, relation, false);
	if (!pending->success) {
		return make_uniq<MaterializedQueryResult>(pending->GetErrorObject());
	}

	unique_ptr<QueryResult> result;
	result = ExecutePendingQueryInternal(*lock, *pending);
	if (result->HasError()) {
		return result;
	}
	// verify that the result types and result names of the query match the expected result types/names
	if (result->types.size() == expected_columns.size()) {
		bool mismatch = false;
		for (idx_t i = 0; i < result->types.size(); i++) {
			if (result->types[i] != expected_columns[i].Type() || result->names[i] != expected_columns[i].Name()) {
				mismatch = true;
				break;
			}
		}
		if (!mismatch) {
			// all is as expected: return the result
			return result;
		}
	}
	// result mismatch
	string err_str = "Result mismatch in query!\nExpected the following columns: [";
	for (idx_t i = 0; i < expected_columns.size(); i++) {
		if (i > 0) {
			err_str += ", ";
		}
		err_str += expected_columns[i].Name() + " " + expected_columns[i].Type().ToString();
	}
	err_str += "]\nBut result contained the following: ";
	for (idx_t i = 0; i < result->types.size(); i++) {
		err_str += i == 0 ? "[" : ", ";
		err_str += result->names[i] + " " + result->types[i].ToString();
	}
	err_str += "]";
	return make_uniq<MaterializedQueryResult>(PreservedError(err_str));
}

bool ClientContext::TryGetCurrentSetting(const std::string &key, Value &result) {
	// first check the built-in settings
	auto &db_config = DBConfig::GetConfig(*this);
	auto option = db_config.GetOptionByName(key);
	if (option) {
		result = option->get_setting(*this);
		return true;
	}

	// check the client session values
	const auto &session_config_map = config.set_variables;

	auto session_value = session_config_map.find(key);
	bool found_session_value = session_value != session_config_map.end();
	if (found_session_value) {
		result = session_value->second;
		return true;
	}
	// finally check the global session values
	return db->TryGetCurrentSetting(key, result);
}

ParserOptions ClientContext::GetParserOptions() const {
	auto &client_config = ClientConfig::GetConfig(*this);
	ParserOptions options;
	options.preserve_identifier_case = client_config.preserve_identifier_case;
	options.integer_division = client_config.integer_division;
	options.max_expression_depth = client_config.max_expression_depth;
	options.extensions = &DBConfig::GetConfig(*this).parser_extensions;
	return options;
}

ClientProperties ClientContext::GetClientProperties() const {
	string timezone = "UTC";
	Value result;
	// 1) Check Set Variable
	auto &client_config = ClientConfig::GetConfig(*this);
	auto tz_config = client_config.set_variables.find("timezone");
	if (tz_config == client_config.set_variables.end()) {
		// 2) Check for Default Value
		auto default_value = db->config.extension_parameters.find("timezone");
		if (default_value != db->config.extension_parameters.end()) {
			timezone = default_value->second.default_value.GetValue<string>();
		}
	} else {
		timezone = tz_config->second.GetValue<string>();
	}
	return {timezone, db->config.options.arrow_offset_size};
}

bool ClientContext::ExecutionIsFinished() {
	if (!active_query || !active_query->executor) {
		return false;
	}
	return active_query->executor->ExecutionIsFinished();
}

} // namespace duckdb<|MERGE_RESOLUTION|>--- conflicted
+++ resolved
@@ -418,23 +418,6 @@
 		query_progress.Restart();
 	}
 	auto stream_result = parameters.allow_stream_result && statement.properties.allow_stream_result;
-<<<<<<< HEAD
-	if (!stream_result && statement.properties.return_type == StatementReturnType::QUERY_RESULT) {
-		unique_ptr<PhysicalResultCollector> collector;
-
-		auto &client_config = ClientConfig::GetConfig(*this);
-		auto get_method = client_config.result_collector ? client_config.result_collector
-		                                                 : PhysicalResultCollector::GetResultCollector;
-		collector = get_method(*this, statement);
-		D_ASSERT(collector->type == PhysicalOperatorType::RESULT_COLLECTOR);
-		executor.Initialize(std::move(collector));
-	} else if (stream_result && statement.properties.return_type == StatementReturnType::QUERY_RESULT) {
-		unique_ptr<PhysicalResultCollector> collector;
-
-		auto get_method = PhysicalResultCollector::GetResultCollector;
-		statement.is_streaming = true;
-		collector = get_method(*this, statement);
-=======
 	if (statement.properties.return_type == StatementReturnType::QUERY_RESULT) {
 		get_result_collector_t get_method = PhysicalResultCollector::GetResultCollector;
 		auto &client_config = ClientConfig::GetConfig(*this);
@@ -443,7 +426,6 @@
 		}
 		statement.is_streaming = stream_result;
 		auto collector = get_method(*this, statement);
->>>>>>> ac9f2104
 		D_ASSERT(collector->type == PhysicalOperatorType::RESULT_COLLECTOR);
 		executor.Initialize(std::move(collector));
 	} else {

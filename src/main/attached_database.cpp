#include "duckdb/main/attached_database.hpp"

#include "duckdb/catalog/duck_catalog.hpp"
#include "duckdb/common/constants.hpp"
#include "duckdb/common/file_system.hpp"
#include "duckdb/main/database.hpp"
#include "duckdb/main/database_manager.hpp"
#include "duckdb/parser/parsed_data/attach_info.hpp"
#include "duckdb/storage/storage_extension.hpp"
#include "duckdb/storage/storage_manager.hpp"
#include "duckdb/transaction/duck_transaction_manager.hpp"
#include "duckdb/main/database_path_and_type.hpp"

namespace duckdb {

//===--------------------------------------------------------------------===//
// Attach Options
//===--------------------------------------------------------------------===//

AttachOptions::AttachOptions(const DBConfigOptions &options)
    : access_mode(options.access_mode), db_type(options.database_type) {
}

AttachOptions::AttachOptions(const unique_ptr<AttachInfo> &info, const AccessMode default_access_mode)
    : access_mode(default_access_mode) {

	for (auto &entry : info->options) {

		if (entry.first == "readonly" || entry.first == "read_only") {
			// Extract the read access mode.

			auto read_only = BooleanValue::Get(entry.second.DefaultCastAs(LogicalType::BOOLEAN));
			if (read_only) {
				access_mode = AccessMode::READ_ONLY;
			} else {
				access_mode = AccessMode::READ_WRITE;
			}
			continue;
		}

		if (entry.first == "readwrite" || entry.first == "read_write") {
			// Extract the write access mode.

			auto read_write = BooleanValue::Get(entry.second.DefaultCastAs(LogicalType::BOOLEAN));
			if (!read_write) {
				access_mode = AccessMode::READ_ONLY;
			} else {
				access_mode = AccessMode::READ_WRITE;
			}
			continue;
		}

		if (entry.first == "type") {
			// Extract the database type.
			db_type = StringValue::Get(entry.second.DefaultCastAs(LogicalType::VARCHAR));
			continue;
		}

		// We allow unrecognized options in storage extensions. To track that we saw an unrecognized option,
		// we set unrecognized_option.
		if (unrecognized_option.empty()) {
			unrecognized_option = entry.first;
		}
	}
}

//===--------------------------------------------------------------------===//
// Attached Database
//===--------------------------------------------------------------------===//

AttachedDatabase::AttachedDatabase(DatabaseInstance &db, AttachedDatabaseType type)
    : CatalogEntry(CatalogType::DATABASE_ENTRY,
                   type == AttachedDatabaseType::SYSTEM_DATABASE ? SYSTEM_CATALOG : TEMP_CATALOG, 0),
      db(db), type(type) {

	// This database does not have storage, or uses temporary_objects for in-memory storage.
	D_ASSERT(type == AttachedDatabaseType::TEMP_DATABASE || type == AttachedDatabaseType::SYSTEM_DATABASE);
	if (type == AttachedDatabaseType::TEMP_DATABASE) {
		storage = make_uniq<SingleFileStorageManager>(*this, string(IN_MEMORY_PATH), false);
	}

	catalog = make_uniq<DuckCatalog>(*this);
	transaction_manager = make_uniq<DuckTransactionManager>(*this);
	internal = true;
}

AttachedDatabase::AttachedDatabase(DatabaseInstance &db, Catalog &catalog_p, string name_p, string file_path_p,
                                   const AttachOptions &options)
    : CatalogEntry(CatalogType::DATABASE_ENTRY, catalog_p, std::move(name_p)), db(db), parent_catalog(&catalog_p) {

	if (options.access_mode == AccessMode::READ_ONLY) {
		type = AttachedDatabaseType::READ_ONLY_DATABASE;
	} else {
		type = AttachedDatabaseType::READ_WRITE_DATABASE;
	}

	// We create the storage after the catalog to guarantee we allow extensions to instantiate the DuckCatalog.
	catalog = make_uniq<DuckCatalog>(*this);
	auto read_only = options.access_mode == AccessMode::READ_ONLY;
	storage = make_uniq<SingleFileStorageManager>(*this, std::move(file_path_p), read_only);
	transaction_manager = make_uniq<DuckTransactionManager>(*this);
	internal = true;
}

AttachedDatabase::AttachedDatabase(DatabaseInstance &db, Catalog &catalog_p, StorageExtension &storage_extension_p,
                                   ClientContext &context, string name_p, const AttachInfo &info,
<<<<<<< HEAD
                                   const AttachOptions &options)
    : CatalogEntry(CatalogType::DATABASE_ENTRY, catalog_p, std::move(name_p)), db(db), parent_catalog(&catalog_p) {

	if (options.access_mode == AccessMode::READ_ONLY) {
		type = AttachedDatabaseType::READ_ONLY_DATABASE;
	} else {
		type = AttachedDatabaseType::READ_WRITE_DATABASE;
	}

	StorageExtensionInfo *storage_info = storage_extension.storage_info.get();
	catalog = storage_extension.attach(storage_info, context, *this, name, *info.Copy(), options.access_mode);

=======
                                   AccessMode access_mode)
    : CatalogEntry(CatalogType::DATABASE_ENTRY, catalog_p, std::move(name_p)), db(db), parent_catalog(&catalog_p),
      storage_extension(&storage_extension_p) {
	type = access_mode == AccessMode::READ_ONLY ? AttachedDatabaseType::READ_ONLY_DATABASE
	                                            : AttachedDatabaseType::READ_WRITE_DATABASE;
	catalog = storage_extension->attach(storage_extension->storage_info.get(), context, *this, name, *info.Copy(),
	                                    access_mode);
>>>>>>> 860fa3a7
	if (!catalog) {
		throw InternalException("AttachedDatabase - attach function did not return a catalog");
	}
	if (catalog->IsDuckCatalog()) {
		// The attached database uses the DuckCatalog.
		auto read_only = options.access_mode == AccessMode::READ_ONLY;
		storage = make_uniq<SingleFileStorageManager>(*this, info.path, read_only);
	}
<<<<<<< HEAD

	transaction_manager = storage_extension.create_transaction_manager(storage_info, *this, *catalog);
=======
	transaction_manager =
	    storage_extension->create_transaction_manager(storage_extension->storage_info.get(), *this, *catalog);
>>>>>>> 860fa3a7
	if (!transaction_manager) {
		throw InternalException(
		    "AttachedDatabase - create_transaction_manager function did not return a transaction manager");
	}
	internal = true;
}

AttachedDatabase::~AttachedDatabase() {
	Close();
}

bool AttachedDatabase::IsSystem() const {
	D_ASSERT(!storage || type != AttachedDatabaseType::SYSTEM_DATABASE);
	return type == AttachedDatabaseType::SYSTEM_DATABASE;
}

bool AttachedDatabase::IsTemporary() const {
	return type == AttachedDatabaseType::TEMP_DATABASE;
}
bool AttachedDatabase::IsReadOnly() const {
	return type == AttachedDatabaseType::READ_ONLY_DATABASE;
}

bool AttachedDatabase::NameIsReserved(const string &name) {
	return name == DEFAULT_SCHEMA || name == TEMP_CATALOG || name == SYSTEM_CATALOG;
}

string AttachedDatabase::ExtractDatabaseName(const string &dbpath, FileSystem &fs) {
	if (dbpath.empty() || dbpath == IN_MEMORY_PATH) {
		return "memory";
	}
	auto name = fs.ExtractBaseName(dbpath);
	if (NameIsReserved(name)) {
		name += "_db";
	}
	return name;
}

void AttachedDatabase::Initialize(const optional_idx block_alloc_size) {
	if (IsSystem()) {
		catalog->Initialize(true);
	} else {
		catalog->Initialize(false);
	}
	if (storage) {
		storage->Initialize(block_alloc_size);
	}
}

StorageManager &AttachedDatabase::GetStorageManager() {
	if (!storage) {
		throw InternalException("Internal system catalog does not have storage");
	}
	return *storage;
}

Catalog &AttachedDatabase::GetCatalog() {
	return *catalog;
}

TransactionManager &AttachedDatabase::GetTransactionManager() {
	return *transaction_manager;
}

Catalog &AttachedDatabase::ParentCatalog() {
	return *parent_catalog;
}

const Catalog &AttachedDatabase::ParentCatalog() const {
	return *parent_catalog;
}

bool AttachedDatabase::IsInitialDatabase() const {
	return is_initial_database;
}

void AttachedDatabase::SetInitialDatabase() {
	is_initial_database = true;
}

void AttachedDatabase::SetReadOnlyDatabase() {
	type = AttachedDatabaseType::READ_ONLY_DATABASE;
}

void AttachedDatabase::Close() {
	D_ASSERT(catalog);
	if (is_closed) {
		return;
	}
	is_closed = true;

	if (!IsSystem() && !catalog->InMemory()) {
		db.GetDatabaseManager().EraseDatabasePath(catalog->GetDBPath());
	}

	if (Exception::UncaughtException()) {
		return;
	}
	if (!storage) {
		return;
	}

	// shutting down: attempt to checkpoint the database
	// but only if we are not cleaning up as part of an exception unwind
	try {
		if (!storage->InMemory()) {
			auto &config = DBConfig::GetConfig(db);
			if (!config.options.checkpoint_on_shutdown) {
				return;
			}
			CheckpointOptions options;
			options.wal_action = CheckpointWALAction::DELETE_WAL;
			storage->CreateCheckpoint(options);
		}
	} catch (...) { // NOLINT
	}
}

} // namespace duckdb<|MERGE_RESOLUTION|>--- conflicted
+++ resolved
@@ -104,9 +104,9 @@
 
 AttachedDatabase::AttachedDatabase(DatabaseInstance &db, Catalog &catalog_p, StorageExtension &storage_extension_p,
                                    ClientContext &context, string name_p, const AttachInfo &info,
-<<<<<<< HEAD
                                    const AttachOptions &options)
-    : CatalogEntry(CatalogType::DATABASE_ENTRY, catalog_p, std::move(name_p)), db(db), parent_catalog(&catalog_p) {
+    : CatalogEntry(CatalogType::DATABASE_ENTRY, catalog_p, std::move(name_p)), db(db), parent_catalog(&catalog_p),
+      storage_extension(&storage_extension_p) {
 
 	if (options.access_mode == AccessMode::READ_ONLY) {
 		type = AttachedDatabaseType::READ_ONLY_DATABASE;
@@ -114,18 +114,8 @@
 		type = AttachedDatabaseType::READ_WRITE_DATABASE;
 	}
 
-	StorageExtensionInfo *storage_info = storage_extension.storage_info.get();
-	catalog = storage_extension.attach(storage_info, context, *this, name, *info.Copy(), options.access_mode);
-
-=======
-                                   AccessMode access_mode)
-    : CatalogEntry(CatalogType::DATABASE_ENTRY, catalog_p, std::move(name_p)), db(db), parent_catalog(&catalog_p),
-      storage_extension(&storage_extension_p) {
-	type = access_mode == AccessMode::READ_ONLY ? AttachedDatabaseType::READ_ONLY_DATABASE
-	                                            : AttachedDatabaseType::READ_WRITE_DATABASE;
-	catalog = storage_extension->attach(storage_extension->storage_info.get(), context, *this, name, *info.Copy(),
-	                                    access_mode);
->>>>>>> 860fa3a7
+	StorageExtensionInfo *storage_info = storage_extension->storage_info.get();
+	catalog = storage_extension->attach(storage_info, context, *this, name, *info.Copy(), options.access_mode);
 	if (!catalog) {
 		throw InternalException("AttachedDatabase - attach function did not return a catalog");
 	}
@@ -134,13 +124,7 @@
 		auto read_only = options.access_mode == AccessMode::READ_ONLY;
 		storage = make_uniq<SingleFileStorageManager>(*this, info.path, read_only);
 	}
-<<<<<<< HEAD
-
-	transaction_manager = storage_extension.create_transaction_manager(storage_info, *this, *catalog);
-=======
-	transaction_manager =
-	    storage_extension->create_transaction_manager(storage_extension->storage_info.get(), *this, *catalog);
->>>>>>> 860fa3a7
+	transaction_manager = storage_extension->create_transaction_manager(storage_info, *this, *catalog);
 	if (!transaction_manager) {
 		throw InternalException(
 		    "AttachedDatabase - create_transaction_manager function did not return a transaction manager");

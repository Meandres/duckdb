#include "duckdb/main/appender.hpp"

#include "duckdb/catalog/catalog_entry/duck_table_entry.hpp"
#include "duckdb/catalog/catalog_entry/table_catalog_entry.hpp"
#include "duckdb/common/exception.hpp"
#include "duckdb/common/operator/cast_operators.hpp"
#include "duckdb/common/operator/decimal_cast_operators.hpp"
#include "duckdb/common/operator/string_cast.hpp"
#include "duckdb/common/string_util.hpp"
#include "duckdb/common/types/column/column_data_collection.hpp"
#include "duckdb/main/client_context.hpp"
#include "duckdb/main/connection.hpp"
#include "duckdb/main/database.hpp"
#include "duckdb/storage/data_table.hpp"
#include "duckdb/planner/expression_binder/constant_binder.hpp"
#include "duckdb/planner/expression/bound_constant_expression.hpp"
#include "duckdb/execution/expression_executor.hpp"

namespace duckdb {

BaseAppender::BaseAppender(Allocator &allocator, const AppenderType type_p)
    : allocator(allocator), column(0), appender_type(type_p) {
}

BaseAppender::BaseAppender(Allocator &allocator_p, vector<LogicalType> types_p, const AppenderType type_p,
                           const idx_t flush_count_p)
    : allocator(allocator_p), types(std::move(types_p)), collection(make_uniq<ColumnDataCollection>(allocator, types)),
      column(0), appender_type(type_p), flush_count(flush_count_p) {
	InitializeChunk();
}

BaseAppender::~BaseAppender() {
}

void BaseAppender::Destructor() {
	if (Exception::UncaughtException()) {
		return;
	}
	// Flush any remaining chunks, if we are not cleaning up as part of an exception stack unwind wrapped in a
	// try/catch. Close() can throw if the table was dropped in the meantime.
	try {
		Close();
	} catch (...) { // NOLINT
	}
}

const vector<LogicalType> &BaseAppender::GetActiveTypes() const {
	if (active_types.empty()) {
		return types;
	}
	return active_types;
}

InternalAppender::InternalAppender(ClientContext &context_p, TableCatalogEntry &table_p, const idx_t flush_count_p)
    : BaseAppender(Allocator::DefaultAllocator(), table_p.GetTypes(), AppenderType::PHYSICAL, flush_count_p),
      context(context_p), table(table_p) {
}

InternalAppender::~InternalAppender() {
	Destructor();
}

Appender::Appender(Connection &con, const string &database_name, const string &schema_name, const string &table_name)
    : BaseAppender(Allocator::DefaultAllocator(), AppenderType::LOGICAL), context(con.context) {

	description = con.TableInfo(database_name, schema_name, table_name);
	if (!description) {
		throw CatalogException(StringUtil::Format("Table \"%s.%s\" could not be found", schema_name, table_name));
	}
	if (description->readonly) {
		throw InvalidInputException("Cannot append to a readonly database.");
	}

	vector<optional_ptr<const ParsedExpression>> defaults;
	for (auto &column : description->columns) {
		if (column.Generated()) {
			continue;
		}
		types.push_back(column.Type());
		defaults.push_back(column.HasDefaultValue() ? &column.DefaultValue() : nullptr);
	}

	auto binder = Binder::CreateBinder(*context);
	context->RunFunctionInTransaction([&]() {
		for (idx_t i = 0; i < types.size(); i++) {
			auto &type = types[i];
			auto &expr = defaults[i];

			if (!expr) {
				// The default value is NULL.
				default_values[i] = Value(type);
				continue;
			}

			auto default_copy = expr->Copy();
			D_ASSERT(!default_copy->HasParameter());

			ConstantBinder default_binder(*binder, *context, "DEFAULT value");
			default_binder.target_type = type;
			auto bound_default = default_binder.Bind(default_copy);

<<<<<<< HEAD
			Value result_value;
			if (bound_default->IsFoldable()) {
				auto eval_success = ExpressionExecutor::TryEvaluateScalar(*context, *bound_default, result_value);
				if (eval_success) {
					// Insert the default Value.
					default_values[i] = result_value;
				}
=======
			if (!bound_default->IsFoldable()) {
				// Not supported yet.
				continue;
			}

			Value result_value;
			auto eval_success = ExpressionExecutor::TryEvaluateScalar(*context, *bound_default, result_value);
			// Insert the default Value.
			if (eval_success) {
				default_values[i] = result_value;
>>>>>>> 44c3e83b
			}
			// All other cases are not supported currently.
		}
	});

	InitializeChunk();
	collection = make_uniq<ColumnDataCollection>(allocator, GetActiveTypes());
}

Appender::Appender(Connection &con, const string &schema_name, const string &table_name)
    : Appender(con, INVALID_CATALOG, schema_name, table_name) {
}

Appender::Appender(Connection &con, const string &table_name)
    : Appender(con, INVALID_CATALOG, DEFAULT_SCHEMA, table_name) {
}

Appender::~Appender() {
	Destructor();
}

void BaseAppender::InitializeChunk() {
	chunk.Destroy();
	chunk.Initialize(allocator, GetActiveTypes());
}

void BaseAppender::BeginRow() {
}

void BaseAppender::EndRow() {
	// Ensure that all columns have been appended to.
	if (column != chunk.ColumnCount()) {
		throw InvalidInputException("Call to EndRow before all columns have been appended to!");
	}
	column = 0;
	chunk.SetCardinality(chunk.size() + 1);
	if (chunk.size() >= STANDARD_VECTOR_SIZE) {
		FlushChunk();
	}
}

template <class SRC, class DST>
void BaseAppender::AppendValueInternal(Vector &col, SRC input) {
	FlatVector::GetData<DST>(col)[chunk.size()] = Cast::Operation<SRC, DST>(input);
}

template <class SRC, class DST>
void BaseAppender::AppendDecimalValueInternal(Vector &col, SRC input) {
	switch (appender_type) {
	case AppenderType::LOGICAL: {
		auto &type = col.GetType();
		D_ASSERT(type.id() == LogicalTypeId::DECIMAL);
		auto width = DecimalType::GetWidth(type);
		auto scale = DecimalType::GetScale(type);
		CastParameters parameters;
		auto &result = FlatVector::GetData<DST>(col)[chunk.size()];
		TryCastToDecimal::Operation<SRC, DST>(input, result, parameters, width, scale);
		return;
	}
	case AppenderType::PHYSICAL: {
		AppendValueInternal<SRC, DST>(col, input);
		return;
	}
	default:
		throw InternalException("Type not implemented for AppenderType");
	}
}

template <class T>
void BaseAppender::AppendValueInternal(T input) {
	if (column >= GetActiveTypes().size()) {
		throw InvalidInputException("Too many appends for chunk!");
	}
	auto &col = chunk.data[column];
	switch (col.GetType().id()) {
	case LogicalTypeId::BOOLEAN:
		AppendValueInternal<T, bool>(col, input);
		break;
	case LogicalTypeId::UTINYINT:
		AppendValueInternal<T, uint8_t>(col, input);
		break;
	case LogicalTypeId::TINYINT:
		AppendValueInternal<T, int8_t>(col, input);
		break;
	case LogicalTypeId::USMALLINT:
		AppendValueInternal<T, uint16_t>(col, input);
		break;
	case LogicalTypeId::SMALLINT:
		AppendValueInternal<T, int16_t>(col, input);
		break;
	case LogicalTypeId::UINTEGER:
		AppendValueInternal<T, uint32_t>(col, input);
		break;
	case LogicalTypeId::INTEGER:
		AppendValueInternal<T, int32_t>(col, input);
		break;
	case LogicalTypeId::UBIGINT:
		AppendValueInternal<T, uint64_t>(col, input);
		break;
	case LogicalTypeId::BIGINT:
		AppendValueInternal<T, int64_t>(col, input);
		break;
	case LogicalTypeId::HUGEINT:
		AppendValueInternal<T, hugeint_t>(col, input);
		break;
	case LogicalTypeId::UHUGEINT:
		AppendValueInternal<T, uhugeint_t>(col, input);
		break;
	case LogicalTypeId::FLOAT:
		AppendValueInternal<T, float>(col, input);
		break;
	case LogicalTypeId::DOUBLE:
		AppendValueInternal<T, double>(col, input);
		break;
	case LogicalTypeId::DECIMAL:
		switch (col.GetType().InternalType()) {
		case PhysicalType::INT16:
			AppendDecimalValueInternal<T, int16_t>(col, input);
			break;
		case PhysicalType::INT32:
			AppendDecimalValueInternal<T, int32_t>(col, input);
			break;
		case PhysicalType::INT64:
			AppendDecimalValueInternal<T, int64_t>(col, input);
			break;
		case PhysicalType::INT128:
			AppendDecimalValueInternal<T, hugeint_t>(col, input);
			break;
		default:
			throw InternalException("Internal type not recognized for Decimal");
		}
		break;
	case LogicalTypeId::DATE:
		AppendValueInternal<T, date_t>(col, input);
		break;
	case LogicalTypeId::TIMESTAMP:
	case LogicalTypeId::TIMESTAMP_TZ:
		AppendValueInternal<T, timestamp_t>(col, input);
		break;
	case LogicalTypeId::TIME:
		AppendValueInternal<T, dtime_t>(col, input);
		break;
	case LogicalTypeId::TIME_TZ:
		AppendValueInternal<T, dtime_tz_t>(col, input);
		break;
	case LogicalTypeId::INTERVAL:
		AppendValueInternal<T, interval_t>(col, input);
		break;
	case LogicalTypeId::VARCHAR:
		FlatVector::GetData<string_t>(col)[chunk.size()] = StringCast::Operation<T>(input, col);
		break;
	default:
		AppendValue(Value::CreateValue<T>(input));
		return;
	}
	column++;
}

template <>
void BaseAppender::Append(bool value) {
	AppendValueInternal<bool>(value);
}

template <>
void BaseAppender::Append(int8_t value) {
	AppendValueInternal<int8_t>(value);
}

template <>
void BaseAppender::Append(int16_t value) {
	AppendValueInternal<int16_t>(value);
}

template <>
void BaseAppender::Append(int32_t value) {
	AppendValueInternal<int32_t>(value);
}

template <>
void BaseAppender::Append(int64_t value) {
	AppendValueInternal<int64_t>(value);
}

template <>
void BaseAppender::Append(hugeint_t value) {
	AppendValueInternal<hugeint_t>(value);
}

template <>
void BaseAppender::Append(uhugeint_t value) {
	AppendValueInternal<uhugeint_t>(value);
}

template <>
void BaseAppender::Append(uint8_t value) {
	AppendValueInternal<uint8_t>(value);
}

template <>
void BaseAppender::Append(uint16_t value) {
	AppendValueInternal<uint16_t>(value);
}

template <>
void BaseAppender::Append(uint32_t value) {
	AppendValueInternal<uint32_t>(value);
}

template <>
void BaseAppender::Append(uint64_t value) {
	AppendValueInternal<uint64_t>(value);
}

template <>
void BaseAppender::Append(const char *value) {
	AppendValueInternal<string_t>(string_t(value));
}

void BaseAppender::Append(const char *value, uint32_t length) {
	AppendValueInternal<string_t>(string_t(value, length));
}

template <>
void BaseAppender::Append(string_t value) {
	AppendValueInternal<string_t>(value);
}

template <>
void BaseAppender::Append(float value) {
	AppendValueInternal<float>(value);
}

template <>
void BaseAppender::Append(double value) {
	AppendValueInternal<double>(value);
}

template <>
void BaseAppender::Append(date_t value) {
	AppendValueInternal<date_t>(value);
}

template <>
void BaseAppender::Append(dtime_t value) {
	AppendValueInternal<dtime_t>(value);
}

template <>
void BaseAppender::Append(timestamp_t value) {
	AppendValueInternal<timestamp_t>(value);
}

template <>
void BaseAppender::Append(interval_t value) {
	AppendValueInternal<interval_t>(value);
}

template <>
void BaseAppender::Append(Value value) { // NOLINT: template stuff
	if (column >= chunk.ColumnCount()) {
		throw InvalidInputException("Too many appends for chunk!");
	}
	AppendValue(value);
}

template <>
void BaseAppender::Append(std::nullptr_t value) {
	if (column >= chunk.ColumnCount()) {
		throw InvalidInputException("Too many appends for chunk!");
	}
	auto &col = chunk.data[column++];
	FlatVector::SetNull(col, chunk.size(), true);
}

void BaseAppender::AppendValue(const Value &value) {
	chunk.SetValue(column, chunk.size(), value);
	column++;
}

void BaseAppender::AppendDataChunk(DataChunk &chunk_p) {
	auto chunk_types = chunk_p.GetTypes();
<<<<<<< HEAD

	// Early-out, if types match.
	if (chunk_types == types) {
=======
	auto &appender_types = GetActiveTypes();

	// Early-out, if types match.
	if (chunk_types == appender_types) {
>>>>>>> 44c3e83b
		collection->Append(chunk_p);
		if (collection->Count() >= flush_count) {
			Flush();
		}
		return;
	}

	auto count = chunk_p.ColumnCount();
<<<<<<< HEAD
	if (count != types.size()) {
		throw InvalidInputException("incorrect column count in AppendDataChunk, expected %d, got %d", types.size(),
		                            count);
=======
	if (count != appender_types.size()) {
		throw InvalidInputException("incorrect column count in AppendDataChunk, expected %d, got %d",
		                            appender_types.size(), count);
>>>>>>> 44c3e83b
	}

	// We try to cast the chunk.
	auto size = chunk_p.size();
	DataChunk cast_chunk;
<<<<<<< HEAD
	cast_chunk.Initialize(allocator, types);
	cast_chunk.SetCardinality(size);

	for (idx_t i = 0; i < count; i++) {
		if (chunk_p.data[i].GetType() == types[i]) {
=======
	cast_chunk.Initialize(allocator, appender_types);
	cast_chunk.SetCardinality(size);

	for (idx_t i = 0; i < count; i++) {
		if (chunk_p.data[i].GetType() == appender_types[i]) {
>>>>>>> 44c3e83b
			cast_chunk.data[i].Reference(chunk_p.data[i]);
			continue;
		}

		string error_msg;
		auto success = VectorOperations::DefaultTryCast(chunk_p.data[i], cast_chunk.data[i], size, &error_msg);
		if (!success) {
			throw InvalidInputException("type mismatch in AppendDataChunk, expected %s, got %s for column %d",
<<<<<<< HEAD
			                            types[i].ToString(), chunk_p.data[i].GetType().ToString(), i);
=======
			                            appender_types[i].ToString(), chunk_p.data[i].GetType().ToString(), i);
>>>>>>> 44c3e83b
		}
	}

	collection->Append(cast_chunk);
	if (collection->Count() >= flush_count) {
		Flush();
	}
}

void BaseAppender::FlushChunk() {
	if (chunk.size() == 0) {
		return;
	}
	collection->Append(chunk);
	chunk.Reset();
	if (collection->Count() >= flush_count) {
		Flush();
	}
}

void BaseAppender::Flush() {
	// Check that all vectors have the same length before appending.
	if (column != 0) {
		throw InvalidInputException("Failed to Flush appender: incomplete append to row!");
	}

	FlushChunk();
	if (collection->Count() == 0) {
		return;
	}

	FlushInternal(*collection);
	collection->Reset();
	column = 0;
}

void Appender::FlushInternal(ColumnDataCollection &collection) {
	context->Append(*description, collection, &column_ids);
}

void Appender::AppendDefault() {
	auto index = column_ids.empty() ? column : column_ids[column].index;
	auto it = default_values.find(index);
	if (it == default_values.end()) {
		auto &name = description->columns[index].Name();
		throw NotImplementedException(
		    "AppendDefault is not supported for column \"%s\": not a foldable default expressions.", name);
	}
	auto &value = it->second;
	Append(value);
}

void Appender::AddColumn(const string &name) {
	Flush();

	auto exists = false;
	for (idx_t col_idx = 0; col_idx < description->columns.size(); col_idx++) {
		auto &col_def = description->columns[col_idx];
		if (col_def.Name() != name) {
			continue;
		}

		// Ensure that we are not adding a generated column.
		if (col_def.Generated()) {
			throw InvalidInputException("cannot add a generated column to the appender");
		}

		// Ensure that we haven't added this column before.
		for (const auto &column_id : column_ids) {
			if (column_id == col_def.Logical()) {
				throw InvalidInputException("cannot add the same column twice");
			}
		}

		active_types.push_back(col_def.Type());
		column_ids.push_back(col_def.Logical());
		exists = true;
		break;
	}
	if (!exists) {
		throw InvalidInputException("the column must exist in the table");
	}

	InitializeChunk();
	collection = make_uniq<ColumnDataCollection>(allocator, GetActiveTypes());
}

void Appender::ClearColumns() {
	Flush();
	column_ids.clear();
	active_types.clear();

	InitializeChunk();
	collection = make_uniq<ColumnDataCollection>(allocator, GetActiveTypes());
}

void InternalAppender::FlushInternal(ColumnDataCollection &collection) {
	auto binder = Binder::CreateBinder(context);
	auto bound_constraints = binder->BindConstraints(table);
	table.GetStorage().LocalAppend(table, context, collection, bound_constraints, nullptr);
}

void InternalAppender::AddColumn(const string &name) {
	throw InternalException("AddColumn not implemented for InternalAppender");
}

void InternalAppender::ClearColumns() {
	throw InternalException("ClearColumns not implemented for InternalAppender");
}

void BaseAppender::Close() {
	if (column == 0 || column == GetActiveTypes().size()) {
		Flush();
	}
}

} // namespace duckdb<|MERGE_RESOLUTION|>--- conflicted
+++ resolved
@@ -99,15 +99,6 @@
 			default_binder.target_type = type;
 			auto bound_default = default_binder.Bind(default_copy);
 
-<<<<<<< HEAD
-			Value result_value;
-			if (bound_default->IsFoldable()) {
-				auto eval_success = ExpressionExecutor::TryEvaluateScalar(*context, *bound_default, result_value);
-				if (eval_success) {
-					// Insert the default Value.
-					default_values[i] = result_value;
-				}
-=======
 			if (!bound_default->IsFoldable()) {
 				// Not supported yet.
 				continue;
@@ -118,9 +109,7 @@
 			// Insert the default Value.
 			if (eval_success) {
 				default_values[i] = result_value;
->>>>>>> 44c3e83b
 			}
-			// All other cases are not supported currently.
 		}
 	});
 
@@ -400,16 +389,10 @@
 
 void BaseAppender::AppendDataChunk(DataChunk &chunk_p) {
 	auto chunk_types = chunk_p.GetTypes();
-<<<<<<< HEAD
-
-	// Early-out, if types match.
-	if (chunk_types == types) {
-=======
 	auto &appender_types = GetActiveTypes();
 
 	// Early-out, if types match.
 	if (chunk_types == appender_types) {
->>>>>>> 44c3e83b
 		collection->Append(chunk_p);
 		if (collection->Count() >= flush_count) {
 			Flush();
@@ -418,33 +401,19 @@
 	}
 
 	auto count = chunk_p.ColumnCount();
-<<<<<<< HEAD
-	if (count != types.size()) {
-		throw InvalidInputException("incorrect column count in AppendDataChunk, expected %d, got %d", types.size(),
-		                            count);
-=======
 	if (count != appender_types.size()) {
 		throw InvalidInputException("incorrect column count in AppendDataChunk, expected %d, got %d",
 		                            appender_types.size(), count);
->>>>>>> 44c3e83b
 	}
 
 	// We try to cast the chunk.
 	auto size = chunk_p.size();
 	DataChunk cast_chunk;
-<<<<<<< HEAD
-	cast_chunk.Initialize(allocator, types);
-	cast_chunk.SetCardinality(size);
-
-	for (idx_t i = 0; i < count; i++) {
-		if (chunk_p.data[i].GetType() == types[i]) {
-=======
 	cast_chunk.Initialize(allocator, appender_types);
 	cast_chunk.SetCardinality(size);
 
 	for (idx_t i = 0; i < count; i++) {
 		if (chunk_p.data[i].GetType() == appender_types[i]) {
->>>>>>> 44c3e83b
 			cast_chunk.data[i].Reference(chunk_p.data[i]);
 			continue;
 		}
@@ -453,11 +422,7 @@
 		auto success = VectorOperations::DefaultTryCast(chunk_p.data[i], cast_chunk.data[i], size, &error_msg);
 		if (!success) {
 			throw InvalidInputException("type mismatch in AppendDataChunk, expected %s, got %s for column %d",
-<<<<<<< HEAD
-			                            types[i].ToString(), chunk_p.data[i].GetType().ToString(), i);
-=======
 			                            appender_types[i].ToString(), chunk_p.data[i].GetType().ToString(), i);
->>>>>>> 44c3e83b
 		}
 	}
 

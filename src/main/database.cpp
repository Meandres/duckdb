--- conflicted
+++ resolved
@@ -172,79 +172,7 @@
 	return attached_database;
 }
 
-void DatabaseInstance::CreateDatabase(const string &database_type) {
-	AttachInfo info;
-	info.name = AttachedDatabase::ExtractDatabaseName(config.options.database_path);
-	info.path = config.options.database_path;
-
-	auto attached_database = CreateAttachedDatabase(info, database_type, config.options.access_mode);
-	auto initial_database = attached_database.get();
-	{
-		Connection con(*this);
-		con.BeginTransaction();
-		db_manager->AddDatabase(*con.context, std::move(attached_database));
-		con.Commit();
-	}
-
-	// initialize the database
-	initial_database->Initialize();
-}
-
-void ThrowExtensionSetUnrecognizedOptions(const unordered_map<string, Value> &unrecognized_options) {
-	auto unrecognized_options_iter = unrecognized_options.begin();
-	string unrecognized_option_keys = unrecognized_options_iter->first;
-	for (; unrecognized_options_iter == unrecognized_options.end(); ++unrecognized_options_iter) {
-		unrecognized_option_keys = "," + unrecognized_options_iter->first;
-	}
-	throw InvalidInputException("Unrecognized configuration property \"%s\"", unrecognized_option_keys);
-}
-
-void DatabaseInstance::Initialize(const char *database_path, DBConfig *user_config) {
-	DBConfig default_config;
-	DBConfig *config_ptr = &default_config;
-	if (user_config) {
-		config_ptr = user_config;
-	}
-
-	if (config_ptr->options.temporary_directory.empty() && database_path) {
-		// no directory specified: use default temp path
-		config_ptr->options.temporary_directory = string(database_path) + ".tmp";
-
-		// special treatment for in-memory mode
-		if (strcmp(database_path, ":memory:") == 0) {
-			config_ptr->options.temporary_directory = ".tmp";
-		}
-	}
-
-	if (database_path) {
-		config_ptr->options.database_path = database_path;
-	} else {
-		config_ptr->options.database_path.clear();
-	}
-	Configure(*config_ptr);
-
-	if (user_config && !user_config->options.use_temporary_directory) {
-		// temporary directories explicitly disabled
-		config.options.temporary_directory = string();
-	}
-
-	db_manager = make_uniq<DatabaseManager>(*this);
-	buffer_manager = make_uniq<StandardBufferManager>(*this, config.options.temporary_directory);
-	scheduler = make_uniq<TaskScheduler>(*this);
-	object_cache = make_uniq<ObjectCache>();
-	connection_manager = make_uniq<ConnectionManager>();
-
-	// check if we are opening a standard DuckDB database or an extension database
-<<<<<<< HEAD
-	if (config.options.database_type.empty()) {
-		auto type_path = ExtractDatabaseType(config.options.database_path);
-		config.options.database_type = type_path.first;
-		config.options.database_path = type_path.second;
-	}
-	if (!config.options.database_type.empty()) {
-		// we are opening an extension database, run storage_init
-		ExtensionHelper::StorageInit(config.options.database_type, config);
-	}
+void DatabaseInstance::CreateMainDatabase() {
 	AttachInfo info;
 	info.name = AttachedDatabase::ExtractDatabaseName(config.options.database_path);
 	info.path = config.options.database_path;
@@ -257,9 +185,61 @@
 		db_manager->AddDatabase(*con.context, std::move(attached_database));
 		con.Commit();
 	}
-=======
-	auto database_type = ExtractDatabaseType(config.options.database_path);
->>>>>>> aa20f173
+
+	// initialize the database
+	initial_database->Initialize();
+}
+
+void ThrowExtensionSetUnrecognizedOptions(const unordered_map<string, Value> &unrecognized_options) {
+	auto unrecognized_options_iter = unrecognized_options.begin();
+	string unrecognized_option_keys = unrecognized_options_iter->first;
+	for (; unrecognized_options_iter == unrecognized_options.end(); ++unrecognized_options_iter) {
+		unrecognized_option_keys = "," + unrecognized_options_iter->first;
+	}
+	throw InvalidInputException("Unrecognized configuration property \"%s\"", unrecognized_option_keys);
+}
+
+void DatabaseInstance::Initialize(const char *database_path, DBConfig *user_config) {
+	DBConfig default_config;
+	DBConfig *config_ptr = &default_config;
+	if (user_config) {
+		config_ptr = user_config;
+	}
+
+	if (config_ptr->options.temporary_directory.empty() && database_path) {
+		// no directory specified: use default temp path
+		config_ptr->options.temporary_directory = string(database_path) + ".tmp";
+
+		// special treatment for in-memory mode
+		if (strcmp(database_path, ":memory:") == 0) {
+			config_ptr->options.temporary_directory = ".tmp";
+		}
+	}
+
+	if (database_path) {
+		config_ptr->options.database_path = database_path;
+	} else {
+		config_ptr->options.database_path.clear();
+	}
+	Configure(*config_ptr);
+
+	if (user_config && !user_config->options.use_temporary_directory) {
+		// temporary directories explicitly disabled
+		config.options.temporary_directory = string();
+	}
+
+	db_manager = make_uniq<DatabaseManager>(*this);
+	buffer_manager = make_uniq<StandardBufferManager>(*this, config.options.temporary_directory);
+	scheduler = make_uniq<TaskScheduler>(*this);
+	object_cache = make_uniq<ObjectCache>();
+	connection_manager = make_uniq<ConnectionManager>();
+
+	// check if we are opening a standard DuckDB database or an extension database
+	if (config.options.database_type.empty()) {
+		auto type_path = ExtractDatabaseType(config.options.database_path);
+		config.options.database_type = type_path.first;
+		config.options.database_path = type_path.second;
+	}
 
 	// initialize the system catalog
 	db_manager->InitializeSystemCatalog();
@@ -274,7 +254,7 @@
 	}
 
 	if (!db_manager->HasDefaultDatabase()) {
-		CreateDatabase(database_type);
+		CreateMainDatabase();
 	}
 
 	// only increase thread count after storage init because we get races on catalog otherwise

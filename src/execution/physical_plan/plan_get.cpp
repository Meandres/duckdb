#include "duckdb/execution/operator/scan/physical_expression_scan.hpp"
#include "duckdb/execution/operator/scan/physical_dummy_scan.hpp"
#include "duckdb/execution/operator/projection/physical_projection.hpp"
#include "duckdb/execution/operator/projection/physical_tableinout_function.hpp"
#include "duckdb/execution/operator/scan/physical_table_scan.hpp"
#include "duckdb/execution/physical_plan_generator.hpp"
#include "duckdb/function/table/table_scan.hpp"
#include "duckdb/planner/expression/bound_cast_expression.hpp"
#include "duckdb/planner/expression/bound_constant_expression.hpp"
#include "duckdb/planner/expression/bound_reference_expression.hpp"
#include "duckdb/planner/operator/logical_get.hpp"
#include "duckdb/planner/expression/bound_conjunction_expression.hpp"
#include "duckdb/execution/operator/filter/physical_filter.hpp"

namespace duckdb {

unique_ptr<TableFilterSet> CreateTableFilterSet(TableFilterSet &table_filters, const vector<ColumnIndex> &column_ids) {
	// create the table filter map
	auto table_filter_set = make_uniq<TableFilterSet>();
	for (auto &table_filter : table_filters.filters) {
		// find the relative column index from the absolute column index into the table
		optional_idx column_index;
		for (idx_t i = 0; i < column_ids.size(); i++) {
			if (table_filter.first == column_ids[i].GetPrimaryIndex()) {
				column_index = i;
				break;
			}
		}
		if (column_index == DConstants::INVALID_INDEX) {
			throw InternalException("Could not find column index for table filter");
		}
		table_filter_set->filters[column_index.GetIndex()] = std::move(table_filter.second);
	}
	return table_filter_set;
}

unique_ptr<PhysicalOperator> PhysicalPlanGenerator::CreatePlan(LogicalGet &op) {
	auto column_ids = op.GetColumnIds();
	if (!op.children.empty()) {
		auto child_node = CreatePlan(std::move(op.children[0]));
		// this is for table producing functions that consume subquery results
		// push a projection node with casts if required
		if (child_node->types.size() < op.input_table_types.size()) {
			throw InternalException(
			    "Mismatch between input table types and child node types - expected %llu but got %llu",
			    op.input_table_types.size(), child_node->types.size());
		}
		vector<LogicalType> return_types;
		vector<unique_ptr<Expression>> expressions;
		bool any_cast_required = false;
		for (idx_t proj_idx = 0; proj_idx < child_node->types.size(); proj_idx++) {
			auto ref = make_uniq<BoundReferenceExpression>(child_node->types[proj_idx], proj_idx);
			auto &target_type =
			    proj_idx < op.input_table_types.size() ? op.input_table_types[proj_idx] : child_node->types[proj_idx];
			if (child_node->types[proj_idx] != target_type) {
				// cast is required - push a cast
				any_cast_required = true;
				auto cast = BoundCastExpression::AddCastToType(context, std::move(ref), target_type);
				expressions.push_back(std::move(cast));
			} else {
				expressions.push_back(std::move(ref));
			}
			return_types.push_back(target_type);
		}
		if (any_cast_required) {
			auto proj = make_uniq<PhysicalProjection>(std::move(return_types), std::move(expressions),
			                                          child_node->estimated_cardinality);
			proj->children.push_back(std::move(child_node));
			child_node = std::move(proj);
		}

		auto node = make_uniq<PhysicalTableInOutFunction>(op.types, op.function, std::move(op.bind_data), column_ids,
		                                                  op.estimated_cardinality, std::move(op.projected_input));
		node->children.push_back(std::move(child_node));
		return std::move(node);
	}
	if (!op.projected_input.empty()) {
		throw InternalException("LogicalGet::project_input can only be set for table-in-out functions");
	}

	unique_ptr<TableFilterSet> table_filters;
	if (!op.table_filters.filters.empty()) {
		table_filters = CreateTableFilterSet(op.table_filters, column_ids);
	}

	if (op.function.dependency) {
		op.function.dependency(dependencies, op.bind_data.get());
	}
	unique_ptr<PhysicalFilter> filter;

	auto &projection_ids = op.projection_ids;

	if (table_filters && op.function.supports_pushdown_type) {
		vector<unique_ptr<Expression>> select_list;
		unique_ptr<Expression> unsupported_filter;
		unordered_set<idx_t> to_remove;
		for (auto &entry : table_filters->filters) {
			auto column_id = column_ids[entry.first].GetPrimaryIndex();
			auto &type = op.returned_types[column_id];
			if (!op.function.supports_pushdown_type(type)) {
				idx_t column_id_filter = entry.first;
				bool found_projection = false;
				for (idx_t i = 0; i < projection_ids.size(); i++) {
					if (column_ids[projection_ids[i]] == column_ids[entry.first]) {
						column_id_filter = i;
						found_projection = true;
						break;
					}
				}
				if (!found_projection) {
					projection_ids.push_back(entry.first);
					column_id_filter = projection_ids.size() - 1;
				}
				auto column = make_uniq<BoundReferenceExpression>(type, column_id_filter);
				select_list.push_back(entry.second->ToExpression(*column));
				to_remove.insert(entry.first);
			}
		}
		for (auto &col : to_remove) {
			table_filters->filters.erase(col);
		}

		if (!select_list.empty()) {
			vector<LogicalType> filter_types;
			for (auto &c : projection_ids) {
				auto column_id = column_ids[c].GetPrimaryIndex();
				filter_types.push_back(op.returned_types[column_id]);
			}
			filter = make_uniq<PhysicalFilter>(filter_types, std::move(select_list), op.estimated_cardinality);
		}
	}
	op.ResolveOperatorTypes();
	// create the table scan node
	if (!op.function.projection_pushdown) {
		// function does not support projection pushdown
		auto node = make_uniq<PhysicalTableScan>(
		    op.returned_types, op.function, std::move(op.bind_data), op.returned_types, column_ids, vector<column_t>(),
		    op.names, std::move(table_filters), op.estimated_cardinality, op.extra_info, std::move(op.parameters));
		// first check if an additional projection is necessary
		if (column_ids.size() == op.returned_types.size()) {
			bool projection_necessary = false;
			for (idx_t i = 0; i < column_ids.size(); i++) {
				if (column_ids[i].GetPrimaryIndex() != i) {
					projection_necessary = true;
					break;
				}
			}
			if (!projection_necessary) {
				// a projection is not necessary if all columns have been requested in-order
				// in that case we just return the node
				if (filter) {
					filter->children.push_back(std::move(node));
					return std::move(filter);
				}
				return std::move(node);
			}
		}
		// push a projection on top that does the projection
		vector<LogicalType> types;
		vector<unique_ptr<Expression>> expressions;
		for (auto &column_id : column_ids) {
<<<<<<< HEAD
			if (column_id.IsRowIdColumn()) {
				types.emplace_back(LogicalType::BIGINT);
=======
			if (column_id == COLUMN_IDENTIFIER_ROW_ID) {
				types.emplace_back(LogicalType::ROW_TYPE);
>>>>>>> 9afef29d
				expressions.push_back(make_uniq<BoundConstantExpression>(Value::BIGINT(0)));
			} else {
				auto col_id = column_id.GetPrimaryIndex();
				auto type = op.returned_types[col_id];
				types.push_back(type);
				expressions.push_back(make_uniq<BoundReferenceExpression>(type, col_id));
			}
		}
		unique_ptr<PhysicalProjection> projection =
		    make_uniq<PhysicalProjection>(std::move(types), std::move(expressions), op.estimated_cardinality);
		if (filter) {
			filter->children.push_back(std::move(node));
			projection->children.push_back(std::move(filter));
		} else {
			projection->children.push_back(std::move(node));
		}
		return std::move(projection);
	} else {
		auto node = make_uniq<PhysicalTableScan>(op.types, op.function, std::move(op.bind_data), op.returned_types,
		                                         column_ids, op.projection_ids, op.names, std::move(table_filters),
		                                         op.estimated_cardinality, op.extra_info, std::move(op.parameters));
		node->dynamic_filters = op.dynamic_filters;
		if (filter) {
			filter->children.push_back(std::move(node));
			return std::move(filter);
		}
		return std::move(node);
	}
}

} // namespace duckdb<|MERGE_RESOLUTION|>--- conflicted
+++ resolved
@@ -159,13 +159,8 @@
 		vector<LogicalType> types;
 		vector<unique_ptr<Expression>> expressions;
 		for (auto &column_id : column_ids) {
-<<<<<<< HEAD
 			if (column_id.IsRowIdColumn()) {
-				types.emplace_back(LogicalType::BIGINT);
-=======
-			if (column_id == COLUMN_IDENTIFIER_ROW_ID) {
 				types.emplace_back(LogicalType::ROW_TYPE);
->>>>>>> 9afef29d
 				expressions.push_back(make_uniq<BoundConstantExpression>(Value::BIGINT(0)));
 			} else {
 				auto col_id = column_id.GetPrimaryIndex();

--- conflicted
+++ resolved
@@ -749,7 +749,6 @@
 				const auto partition_begin = partition_begin_data[chunk_idx];
 				idx_t n = 1;
 				partition_end = FindNextStart(partition_mask, partition_begin + 1, input_size, n);
-<<<<<<< HEAD
 			}
 			is_jump = false;
 		}
@@ -821,79 +820,6 @@
 	auto valid_begin_data = FlatVector::GetData<idx_t>(bounds.data[VALID_BEGIN]);
 
 	//	OVER()
-=======
-			}
-			is_jump = false;
-		}
-
-		partition_end_data[chunk_idx] = partition_end;
-	}
-}
-
-void WindowBoundariesState::PeerBegin(DataChunk &bounds, idx_t row_idx, const idx_t count, bool is_jump,
-                                      const ValidityMask &partition_mask, const ValidityMask &order_mask) {
-
-	auto peer_begin_data = FlatVector::GetData<idx_t>(bounds.data[PEER_BEGIN]);
-
-	//	OVER()
-	if (partition_count + order_count == 0) {
-		for (idx_t chunk_idx = 0; chunk_idx < count; ++chunk_idx, ++row_idx) {
-			peer_begin_data[chunk_idx] = 0;
-		}
-		return;
-	}
-
-	for (idx_t chunk_idx = 0; chunk_idx < count; ++chunk_idx, ++row_idx) {
-		// determine partition and peer group boundaries to ultimately figure out window size
-		const auto is_same_partition = !partition_mask.RowIsValidUnsafe(row_idx);
-		const auto is_peer = !order_mask.RowIsValidUnsafe(row_idx);
-
-		// when the partition changes, recompute the boundaries
-		if (!is_same_partition || is_jump) {
-			// find end of partition
-			if (is_jump) {
-				idx_t n = 1;
-				peer_start = FindPrevStart(order_mask, 0, row_idx + 1, n);
-			} else {
-				peer_start = row_idx;
-			}
-			is_jump = false;
-		} else if (!is_peer) {
-			peer_start = row_idx;
-		}
-
-		peer_begin_data[chunk_idx] = peer_start;
-	}
-}
-
-void WindowBoundariesState::PeerEnd(DataChunk &bounds, idx_t row_idx, const idx_t count,
-                                    const ValidityMask &partition_mask, const ValidityMask &order_mask) {
-	//	OVER()
-	if (!order_count) {
-		bounds.data[PEER_END].Reference(bounds.data[PARTITION_END]);
-		return;
-	}
-
-	auto partition_end_data = FlatVector::GetData<const idx_t>(bounds.data[PARTITION_END]);
-	auto peer_begin_data = FlatVector::GetData<const idx_t>(bounds.data[PEER_BEGIN]);
-	auto peer_end_data = FlatVector::GetData<idx_t>(bounds.data[PEER_END]);
-	for (idx_t chunk_idx = 0; chunk_idx < count; ++chunk_idx, ++row_idx) {
-		idx_t n = 1;
-		const auto peer_start = peer_begin_data[chunk_idx];
-		const auto partition_end = partition_end_data[chunk_idx];
-		peer_end_data[chunk_idx] = FindNextStart(order_mask, peer_start + 1, partition_end, n);
-	}
-}
-
-void WindowBoundariesState::ValidBegin(DataChunk &bounds, idx_t row_idx, const idx_t count, bool is_jump,
-                                       const ValidityMask &partition_mask, const ValidityMask &order_mask,
-                                       optional_ptr<WindowCursor> range) {
-	auto partition_begin_data = FlatVector::GetData<const idx_t>(bounds.data[PARTITION_BEGIN]);
-	auto partition_end_data = FlatVector::GetData<const idx_t>(bounds.data[PARTITION_END]);
-	auto valid_begin_data = FlatVector::GetData<idx_t>(bounds.data[VALID_BEGIN]);
-
-	//	OVER()
->>>>>>> 44c3e83b
 	D_ASSERT(partition_count + order_count != 0);
 	D_ASSERT(range);
 
@@ -1263,7 +1189,6 @@
 	auto pexpr = expr.get();
 	if (!pexpr) {
 		return DConstants::INVALID_INDEX;
-<<<<<<< HEAD
 	}
 
 	//	We need to make separate columns for volatile arguments
@@ -1289,33 +1214,6 @@
 		}
 	}
 
-=======
-	}
-
-	//	We need to make separate columns for volatile arguments
-	const auto is_volatile = expr->IsVolatile();
-	auto i = shared.columns.find(*pexpr);
-	if (i != shared.columns.end() && !is_volatile) {
-		return i->second.front();
-	}
-
-	// New column, find maximum column number
-	column_t result = shared.size++;
-	shared.columns[*pexpr].emplace_back(result);
-
-	return result;
-}
-
-vector<const Expression *> WindowSharedExpressions::GetSortedExpressions(Shared &shared) {
-	vector<const Expression *> sorted(shared.size, nullptr);
-	for (auto &col : shared.columns) {
-		auto &expr = col.first.get();
-		for (auto col_idx : col.second) {
-			sorted[col_idx] = &expr;
-		}
-	}
-
->>>>>>> 44c3e83b
 	return sorted;
 }
 void WindowSharedExpressions::PrepareExecutors(Shared &shared, ExpressionExecutor &exec, DataChunk &chunk) {
@@ -1891,11 +1789,6 @@
 	                       const ValidityMask &partition_mask, const ValidityMask &order_mask)
 	    : WindowExecutorGlobalState(executor, payload_count, partition_mask, order_mask), ignore_nulls(&all_valid),
 	      child_idx(executor.child_idx) {
-<<<<<<< HEAD
-	}
-
-	// IGNORE NULLS
-=======
 	}
 
 	void Finalize(CollectionPtr collection) {
@@ -1907,7 +1800,6 @@
 
 	// IGNORE NULLS
 	mutex lock;
->>>>>>> 44c3e83b
 	ValidityMask all_valid;
 	optional_ptr<ValidityMask> ignore_nulls;
 
@@ -1993,15 +1885,8 @@
 
 void WindowValueExecutor::Finalize(WindowExecutorGlobalState &gstate, WindowExecutorLocalState &lstate,
                                    CollectionPtr collection) const {
-<<<<<<< HEAD
-	if (child_idx != DConstants::INVALID_INDEX && wexpr.ignore_nulls) {
-		auto &gvstate = gstate.Cast<WindowValueGlobalState>();
-		gvstate.ignore_nulls = &collection->validities[child_idx];
-	}
-=======
 	auto &gvstate = gstate.Cast<WindowValueGlobalState>();
 	gvstate.Finalize(collection);
->>>>>>> 44c3e83b
 
 	WindowExecutor::Finalize(gstate, lstate, collection);
 }
@@ -2261,17 +2146,10 @@
 		}
 		// Returns value evaluated at the row that is the n'th row of the window frame (counting from 1);
 		// returns NULL if there is no such row.
-<<<<<<< HEAD
-		if (nth_col.CellIsNull(row_idx)) {
-			FlatVector::SetNull(result, i, true);
-		} else {
-			auto n_param = nth_col.GetCell<int64_t>(row_idx);
-=======
 		if (nth_col.CellIsNull(i)) {
 			FlatVector::SetNull(result, i, true);
 		} else {
 			auto n_param = nth_col.GetCell<int64_t>(i);
->>>>>>> 44c3e83b
 			if (n_param < 1) {
 				FlatVector::SetNull(result, i, true);
 			} else {

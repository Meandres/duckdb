#include "duckdb/execution/join_hashtable.hpp"

#include "duckdb/common/exception.hpp"
#include "duckdb/common/row_operations/row_operations.hpp"
#include "duckdb/common/types/row_data_collection.hpp"
#include "duckdb/common/vector_operations/vector_operations.hpp"
#include "duckdb/parallel/event.hpp"
#include "duckdb/parallel/pipeline.hpp"
#include "duckdb/storage/buffer_manager.hpp"

namespace duckdb {

using ValidityBytes = JoinHashTable::ValidityBytes;
using ScanStructure = JoinHashTable::ScanStructure;

JoinHashTable::JoinHashTable(BufferManager &buffer_manager, const vector<JoinCondition> &conditions,
                             vector<LogicalType> btypes, JoinType type)
    : buffer_manager(buffer_manager), conditions(conditions), build_types(move(btypes)), entry_size(0), tuple_size(0),
      vfound(Value::BOOLEAN(false)), join_type(type), finalized(false), has_null(false), radix_bits(7),
      partitions_completed(0) {
	for (auto &condition : conditions) {
		D_ASSERT(condition.left->return_type == condition.right->return_type);
		auto type = condition.left->return_type;
		if (condition.comparison == ExpressionType::COMPARE_EQUAL ||
		    condition.comparison == ExpressionType::COMPARE_NOT_DISTINCT_FROM ||
		    condition.comparison == ExpressionType::COMPARE_DISTINCT_FROM) {
			// all equality conditions should be at the front
			// all other conditions at the back
			// this assert checks that
			D_ASSERT(equality_types.size() == condition_types.size());
			equality_types.push_back(type);
		}

		predicates.push_back(condition.comparison);
		null_values_are_equal.push_back(condition.comparison == ExpressionType::COMPARE_DISTINCT_FROM ||
		                                condition.comparison == ExpressionType::COMPARE_NOT_DISTINCT_FROM);

		condition_types.push_back(type);
	}
	// at least one equality is necessary
	D_ASSERT(!equality_types.empty());

	// Types for the layout
	vector<LogicalType> layout_types(condition_types);
	layout_types.insert(layout_types.end(), build_types.begin(), build_types.end());
	if (IsRightOuterJoin(join_type)) {
		// full/right outer joins need an extra bool to keep track of whether or not a tuple has found a matching entry
		// we place the bool before the NEXT pointer
		layout_types.emplace_back(LogicalType::BOOLEAN);
	}
	layout_types.emplace_back(LogicalType::HASH);
	layout.Initialize(layout_types, false);

	const auto &offsets = layout.GetOffsets();
	tuple_size = offsets[condition_types.size() + build_types.size()];
	pointer_offset = offsets.back();
	entry_size = layout.GetRowWidth();

	// compute the per-block capacity of this HT
	idx_t block_capacity = MaxValue<idx_t>(STANDARD_VECTOR_SIZE, (Storage::BLOCK_SIZE / entry_size) + 1);
	// Add some so the capacity is a multiple of TMP_BUF_SIZE
	block_capacity +=
	    RadixPartitioningConstants<0>::TMP_BUF_SIZE - (block_capacity % RadixPartitioningConstants<0>::TMP_BUF_SIZE);
	block_collection = make_unique<RowDataCollection>(buffer_manager, block_capacity, entry_size);
	string_heap = make_unique<RowDataCollection>(buffer_manager, (idx_t)Storage::BLOCK_SIZE, 1, true);
	swizzled_block_collection = block_collection->CopyEmpty();
	swizzled_string_heap = string_heap->CopyEmpty();
	//	histogram_ptr = RadixPartitioning::InitializeHistogram(current_radix_bits);
}

JoinHashTable::~JoinHashTable() {
}

unique_ptr<JoinHashTable> JoinHashTable::CopyEmpty() const {
	return make_unique<JoinHashTable>(buffer_manager, conditions, build_types, join_type);
}

void JoinHashTable::Merge(JoinHashTable &other) {
	block_collection->Merge(*other.block_collection);
	swizzled_block_collection->Merge(*other.swizzled_block_collection);
	if (!layout.AllConstant()) {
		string_heap->Merge(*other.string_heap);
		swizzled_string_heap->Merge(*other.swizzled_string_heap);
	}

	if (partition_block_collections.empty()) {
		lock_guard<mutex> lock(partition_lock);
		D_ASSERT(partition_string_heaps.empty());
		for (idx_t idx = 0; idx < other.partition_block_collections.size(); idx++) {
			partition_block_collections.push_back(move(other.partition_block_collections[idx]));
			if (!layout.AllConstant()) {
				partition_string_heaps.push_back(move(other.partition_string_heaps[idx]));
			}
		}
		other.partition_block_collections.clear();
		other.partition_string_heaps.clear();
	} else {
		// Should have same number of partitions
		D_ASSERT(partition_block_collections.size() == other.partition_block_collections.size());
		D_ASSERT(partition_string_heaps.size() == other.partition_string_heaps.size());
		// No need to grab the lock because RowDataCollection::Merge has locks
		for (idx_t idx = 0; idx < other.partition_block_collections.size(); idx++) {
			partition_block_collections[idx]->Merge(*other.partition_block_collections[idx]);
			if (!layout.AllConstant()) {
				partition_string_heaps[idx]->Merge(*other.partition_string_heaps[idx]);
			}
		}
	}
}

// void JoinHashTable::MergeHistogram(JoinHashTable &other) {
//	lock_guard<mutex> lock(histogram_lock);
//	D_ASSERT(current_radix_bits == INITIAL_RADIX_BITS);
//	D_ASSERT(other.current_radix_bits == INITIAL_RADIX_BITS);
//	auto histogram = histogram_ptr.get();
//	const auto other_hist = other.histogram_ptr.get();
//	for (idx_t i = 0; i < RadixPartitioningConstants<INITIAL_RADIX_BITS>::NUM_PARTITIONS; i++) {
//		histogram[i] += other_hist[i];
//	}
// }

void JoinHashTable::ApplyBitmask(Vector &hashes, idx_t count) {
	if (hashes.GetVectorType() == VectorType::CONSTANT_VECTOR) {
		D_ASSERT(!ConstantVector::IsNull(hashes));
		auto indices = ConstantVector::GetData<hash_t>(hashes);
		*indices = *indices & bitmask;
	} else {
		hashes.Normalify(count);
		auto indices = FlatVector::GetData<hash_t>(hashes);
		for (idx_t i = 0; i < count; i++) {
			indices[i] &= bitmask;
		}
	}
}

void JoinHashTable::ApplyBitmask(Vector &hashes, const SelectionVector &sel, idx_t count, Vector &pointers) {
	VectorData hdata;
	hashes.Orrify(count, hdata);

	auto hash_data = (hash_t *)hdata.data;
	auto result_data = FlatVector::GetData<data_ptr_t *>(pointers);
	auto main_ht = (data_ptr_t *)hash_map.Ptr();
	for (idx_t i = 0; i < count; i++) {
		auto rindex = sel.get_index(i);
		auto hindex = hdata.sel->get_index(rindex);
		auto hash = hash_data[hindex];
		result_data[rindex] = main_ht + (hash & bitmask);
	}
}

void JoinHashTable::Hash(DataChunk &keys, const SelectionVector &sel, idx_t count, Vector &hashes) {
	if (count == keys.size()) {
		// no null values are filtered: use regular hash functions
		VectorOperations::Hash(keys.data[0], hashes, keys.size());
		for (idx_t i = 1; i < equality_types.size(); i++) {
			VectorOperations::CombineHash(hashes, keys.data[i], keys.size());
		}
	} else {
		// null values were filtered: use selection vector
		VectorOperations::Hash(keys.data[0], hashes, sel, count);
		for (idx_t i = 1; i < equality_types.size(); i++) {
			VectorOperations::CombineHash(hashes, keys.data[i], sel, count);
		}
	}
}

static idx_t FilterNullValues(VectorData &vdata, const SelectionVector &sel, idx_t count, SelectionVector &result) {
	idx_t result_count = 0;
	for (idx_t i = 0; i < count; i++) {
		auto idx = sel.get_index(i);
		auto key_idx = vdata.sel->get_index(idx);
		if (vdata.validity.RowIsValid(key_idx)) {
			result.set_index(result_count++, idx);
		}
	}
	return result_count;
}

idx_t JoinHashTable::PrepareKeys(DataChunk &keys, unique_ptr<VectorData[]> &key_data,
                                 const SelectionVector *&current_sel, SelectionVector &sel, bool build_side) {
	key_data = keys.Orrify();

	// figure out which keys are NULL, and create a selection vector out of them
	current_sel = FlatVector::IncrementalSelectionVector();
	idx_t added_count = keys.size();
	if (build_side && IsRightOuterJoin(join_type)) {
		// in case of a right or full outer join, we cannot remove NULL keys from the build side
		return added_count;
	}
	for (idx_t i = 0; i < keys.ColumnCount(); i++) {
		if (!null_values_are_equal[i]) {
			if (key_data[i].validity.AllValid()) {
				continue;
			}
			added_count = FilterNullValues(key_data[i], *current_sel, added_count, sel);
			// null values are NOT equal for this column, filter them out
			current_sel = &sel;
		}
	}
	return added_count;
}

void JoinHashTable::Build(DataChunk &keys, DataChunk &payload) {
	D_ASSERT(!finalized);
	D_ASSERT(keys.size() == payload.size());
	if (keys.size() == 0) {
		return;
	}
	// special case: correlated mark join
	if (join_type == JoinType::MARK && !correlated_mark_join_info.correlated_types.empty()) {
		auto &info = correlated_mark_join_info;
		lock_guard<mutex> mj_lock(info.mj_lock);
		// Correlated MARK join
		// for the correlated mark join we need to keep track of COUNT(*) and COUNT(COLUMN) for each of the correlated
		// columns push into the aggregate hash table
		D_ASSERT(info.correlated_counts);
		info.group_chunk.SetCardinality(keys);
		for (idx_t i = 0; i < info.correlated_types.size(); i++) {
			info.group_chunk.data[i].Reference(keys.data[i]);
		}
		if (info.correlated_payload.data.empty()) {
			vector<LogicalType> types;
			types.push_back(keys.data[info.correlated_types.size()].GetType());
			info.correlated_payload.InitializeEmpty(types);
		}
		info.correlated_payload.SetCardinality(keys);
		info.correlated_payload.data[0].Reference(keys.data[info.correlated_types.size()]);
		info.correlated_counts->AddChunk(info.group_chunk, info.correlated_payload);
	}

	// prepare the keys for processing
	unique_ptr<VectorData[]> key_data;
	const SelectionVector *current_sel;
	SelectionVector sel(STANDARD_VECTOR_SIZE);
	idx_t added_count = PrepareKeys(keys, key_data, current_sel, sel, true);
	if (added_count < keys.size()) {
		has_null = true;
	}
	if (added_count == 0) {
		return;
	}

	// build out the buffer space
	Vector addresses(LogicalType::POINTER);
	auto key_locations = FlatVector::GetData<data_ptr_t>(addresses);
	auto handles = block_collection->Build(added_count, key_locations, nullptr, current_sel);

	// hash the keys and obtain an entry in the list
	// note that we only hash the keys used in the equality comparison
	Vector hash_values(LogicalType::HASH);
	Hash(keys, *current_sel, added_count, hash_values);

	// build a chunk so we can handle nested types that need more than Orrification
	DataChunk source_chunk;
	source_chunk.InitializeEmpty(layout.GetTypes());

	vector<VectorData> source_data;
	source_data.reserve(layout.ColumnCount());

	// serialize the keys to the key locations
	for (idx_t i = 0; i < keys.ColumnCount(); i++) {
		source_chunk.data[i].Reference(keys.data[i]);
		source_data.emplace_back(move(key_data[i]));
	}
	// now serialize the payload
	D_ASSERT(build_types.size() == payload.ColumnCount());
	for (idx_t i = 0; i < payload.ColumnCount(); i++) {
		source_chunk.data[source_data.size()].Reference(payload.data[i]);
		VectorData pdata;
		payload.data[i].Orrify(payload.size(), pdata);
		source_data.emplace_back(move(pdata));
	}
	if (IsRightOuterJoin(join_type)) {
		// for FULL/RIGHT OUTER joins initialize the "found" boolean to false
		source_chunk.data[source_data.size()].Reference(vfound);
		VectorData fdata;
		vfound.Orrify(keys.size(), fdata);
		source_data.emplace_back(move(fdata));
	}

	// serialise the hashes at the end
	source_chunk.data[source_data.size()].Reference(hash_values);
	VectorData hdata;
	hash_values.Orrify(keys.size(), hdata);
	source_data.emplace_back(move(hdata));

	//	// Update the histogram
	//	RadixPartitioning::UpdateHistogram(source_data.back(), added_count, keys.size() == added_count,
	// histogram_ptr.get(), 	                                   INITIAL_RADIX_BITS);

	source_chunk.SetCardinality(keys);

	RowOperations::Scatter(source_chunk, source_data.data(), layout, addresses, *string_heap, *current_sel,
	                       added_count);
}

void JoinHashTable::InsertHashes(Vector &hashes, idx_t count, data_ptr_t key_locations[]) {
	D_ASSERT(hashes.GetType().id() == LogicalType::HASH);

	// use bitmask to get position in array
	ApplyBitmask(hashes, count);

	hashes.Normalify(count);

	D_ASSERT(hashes.GetVectorType() == VectorType::FLAT_VECTOR);
	auto pointers = (data_ptr_t *)hash_map.Ptr();
	auto indices = FlatVector::GetData<hash_t>(hashes);
	for (idx_t i = 0; i < count; i++) {
		auto index = indices[i];
		// set prev in current key to the value (NOTE: this will be nullptr if
		// there is none)
		Store<data_ptr_t>(pointers[index], key_locations[i] + pointer_offset);

		// set pointer to current tuple
		pointers[index] = key_locations[i];
	}
}

void JoinHashTable::Finalize() {
	// the build has finished, now iterate over all the nodes and construct the final hash table
	// select a HT that has at least 50% empty space
	idx_t capacity = NextPowerOfTwo(MaxValue<idx_t>(Count() * 2, (Storage::BLOCK_SIZE / sizeof(data_ptr_t)) + 1));
	// size needs to be a power of 2
	D_ASSERT((capacity & (capacity - 1)) == 0);
	bitmask = capacity - 1;

	// allocate the HT and initialize it with all-zero entries
	hash_map = buffer_manager.Allocate(capacity * sizeof(data_ptr_t));
	memset(hash_map.Ptr(), 0, capacity * sizeof(data_ptr_t));

	Vector hashes(LogicalType::HASH);
	auto hash_data = FlatVector::GetData<hash_t>(hashes);
	data_ptr_t key_locations[STANDARD_VECTOR_SIZE];
	// now construct the actual hash table; scan the nodes
	// as we can the nodes we pin all the blocks of the HT and keep them pinned until the HT is destroyed
	// this is so that we can keep pointers around to the blocks
	// FIXME: if we cannot keep everything pinned in memory, we could switch to an out-of-memory merge join or so
	for (auto &block : block_collection->blocks) {
<<<<<<< HEAD
		auto handle = buffer_manager.Pin(block->block);
		data_ptr_t dataptr = handle->node->buffer;
=======
		auto handle = buffer_manager.Pin(block.block);
		data_ptr_t dataptr = handle.Ptr();
>>>>>>> 453d0970
		idx_t entry = 0;
		while (entry < block->count) {
			// fetch the next vector of entries from the blocks
			idx_t next = MinValue<idx_t>(STANDARD_VECTOR_SIZE, block->count - entry);
			for (idx_t i = 0; i < next; i++) {
				hash_data[i] = Load<hash_t>((data_ptr_t)(dataptr + pointer_offset));
				key_locations[i] = dataptr;
				dataptr += entry_size;
			}
			// now insert into the hash table
			InsertHashes(hashes, next, key_locations);

			entry += next;
		}
		pinned_handles.push_back(move(handle));
	}

	finalized = true;
}

unique_ptr<ScanStructure> JoinHashTable::InitializeScanStructure(DataChunk &keys, const SelectionVector *&current_sel) {
	D_ASSERT(Count() > 0); // should be handled before
	D_ASSERT(finalized);

	// set up the scan structure
	auto ss = make_unique<ScanStructure>(*this);

	if (join_type != JoinType::INNER) {
		ss->found_match = unique_ptr<bool[]>(new bool[STANDARD_VECTOR_SIZE]);
		memset(ss->found_match.get(), 0, sizeof(bool) * STANDARD_VECTOR_SIZE);
	}

	// first prepare the keys for probing
	ss->count = PrepareKeys(keys, ss->key_data, current_sel, ss->sel_vector, false);
	return ss;
}

unique_ptr<ScanStructure> JoinHashTable::Probe(DataChunk &keys) {
	const SelectionVector *current_sel;
	auto ss = InitializeScanStructure(keys, current_sel);
	if (ss->count == 0) {
		return ss;
	}

	// hash all the keys
	Vector hashes(LogicalType::HASH);
	Hash(keys, *current_sel, ss->count, hashes);

	// now initialize the pointers of the scan structure based on the hashes
	ApplyBitmask(hashes, *current_sel, ss->count, ss->pointers);

	// create the selection vector linking to only non-empty entries
	ss->InitializeSelectionVector(current_sel);

	return ss;
}

ScanStructure::ScanStructure(JoinHashTable &ht)
    : pointers(LogicalType::POINTER), sel_vector(STANDARD_VECTOR_SIZE), ht(ht), finished(false) {
}

void ScanStructure::Next(DataChunk &keys, DataChunk &left, DataChunk &result) {
	if (finished) {
		return;
	}

	switch (ht.join_type) {
	case JoinType::INNER:
	case JoinType::RIGHT:
		NextInnerJoin(keys, left, result);
		break;
	case JoinType::SEMI:
		NextSemiJoin(keys, left, result);
		break;
	case JoinType::MARK:
		NextMarkJoin(keys, left, result);
		break;
	case JoinType::ANTI:
		NextAntiJoin(keys, left, result);
		break;
	case JoinType::OUTER:
	case JoinType::LEFT:
		NextLeftJoin(keys, left, result);
		break;
	case JoinType::SINGLE:
		NextSingleJoin(keys, left, result);
		break;
	default:
		throw InternalException("Unhandled join type in JoinHashTable");
	}
}

idx_t ScanStructure::ResolvePredicates(DataChunk &keys, SelectionVector &match_sel, SelectionVector *no_match_sel) {
	// Start with the scan selection
	for (idx_t i = 0; i < this->count; ++i) {
		match_sel.set_index(i, this->sel_vector.get_index(i));
	}
	idx_t no_match_count = 0;

	return RowOperations::Match(keys, key_data.get(), ht.layout, pointers, ht.predicates, match_sel, this->count,
	                            no_match_sel, no_match_count);
}

idx_t ScanStructure::ScanInnerJoin(DataChunk &keys, SelectionVector &result_vector) {
	while (true) {
		// resolve the predicates for this set of keys
		idx_t result_count = ResolvePredicates(keys, result_vector, nullptr);

		// after doing all the comparisons set the found_match vector
		if (found_match) {
			for (idx_t i = 0; i < result_count; i++) {
				auto idx = result_vector.get_index(i);
				found_match[idx] = true;
			}
		}
		if (result_count > 0) {
			return result_count;
		}
		// no matches found: check the next set of pointers
		AdvancePointers();
		if (this->count == 0) {
			return 0;
		}
	}
}

void ScanStructure::AdvancePointers(const SelectionVector &sel, idx_t sel_count) {
	// now for all the pointers, we move on to the next set of pointers
	idx_t new_count = 0;
	auto ptrs = FlatVector::GetData<data_ptr_t>(this->pointers);
	for (idx_t i = 0; i < sel_count; i++) {
		auto idx = sel.get_index(i);
		ptrs[idx] = Load<data_ptr_t>(ptrs[idx] + ht.pointer_offset);
		if (ptrs[idx]) {
			this->sel_vector.set_index(new_count++, idx);
		}
	}
	this->count = new_count;
}

void ScanStructure::InitializeSelectionVector(const SelectionVector *current_sel) {
	idx_t non_empty_count = 0;
	auto ptrs = FlatVector::GetData<data_ptr_t>(pointers);
	for (idx_t i = 0; i < count; i++) {
		auto idx = current_sel->get_index(i);
		ptrs[idx] = Load<data_ptr_t>(ptrs[idx]);
		if (ptrs[idx]) {
			sel_vector.set_index(non_empty_count++, idx);
		}
	}
	count = non_empty_count;
}

void ScanStructure::AdvancePointers() {
	AdvancePointers(this->sel_vector, this->count);
}

void ScanStructure::GatherResult(Vector &result, const SelectionVector &result_vector,
                                 const SelectionVector &sel_vector, const idx_t count, const idx_t col_no) {
	const auto col_offset = ht.layout.GetOffsets()[col_no];
	RowOperations::Gather(pointers, sel_vector, result, result_vector, count, col_offset, col_no);
}

void ScanStructure::GatherResult(Vector &result, const SelectionVector &sel_vector, const idx_t count,
                                 const idx_t col_idx) {
	GatherResult(result, *FlatVector::IncrementalSelectionVector(), sel_vector, count, col_idx);
}

void ScanStructure::NextInnerJoin(DataChunk &keys, DataChunk &left, DataChunk &result) {
	D_ASSERT(result.ColumnCount() == left.ColumnCount() + ht.build_types.size());
	if (this->count == 0) {
		// no pointers left to chase
		return;
	}

	SelectionVector result_vector(STANDARD_VECTOR_SIZE);

	idx_t result_count = ScanInnerJoin(keys, result_vector);
	if (result_count > 0) {
		if (IsRightOuterJoin(ht.join_type)) {
			// full/right outer join: mark join matches as FOUND in the HT
			auto ptrs = FlatVector::GetData<data_ptr_t>(pointers);
			for (idx_t i = 0; i < result_count; i++) {
				auto idx = result_vector.get_index(i);
				// NOTE: threadsan reports this as a data race because this can be set concurrently by separate threads
				// Technically it is, but it does not matter, since the only value that can be written is "true"
				Store<bool>(true, ptrs[idx] + ht.tuple_size);
			}
		}
		// matches were found
		// construct the result
		// on the LHS, we create a slice using the result vector
		result.Slice(left, result_vector, result_count);

		// on the RHS, we need to fetch the data from the hash table
		for (idx_t i = 0; i < ht.build_types.size(); i++) {
			auto &vector = result.data[left.ColumnCount() + i];
			D_ASSERT(vector.GetType() == ht.build_types[i]);
			GatherResult(vector, result_vector, result_count, i + ht.condition_types.size());
		}
		AdvancePointers();
	}
}

void ScanStructure::ScanKeyMatches(DataChunk &keys) {
	// the semi-join, anti-join and mark-join we handle a differently from the inner join
	// since there can be at most STANDARD_VECTOR_SIZE results
	// we handle the entire chunk in one call to Next().
	// for every pointer, we keep chasing pointers and doing comparisons.
	// this results in a boolean array indicating whether or not the tuple has a match
	SelectionVector match_sel(STANDARD_VECTOR_SIZE), no_match_sel(STANDARD_VECTOR_SIZE);
	while (this->count > 0) {
		// resolve the predicates for the current set of pointers
		idx_t match_count = ResolvePredicates(keys, match_sel, &no_match_sel);
		idx_t no_match_count = this->count - match_count;

		// mark each of the matches as found
		for (idx_t i = 0; i < match_count; i++) {
			found_match[match_sel.get_index(i)] = true;
		}
		// continue searching for the ones where we did not find a match yet
		AdvancePointers(no_match_sel, no_match_count);
	}
}

template <bool MATCH>
void ScanStructure::NextSemiOrAntiJoin(DataChunk &keys, DataChunk &left, DataChunk &result) {
	D_ASSERT(left.ColumnCount() == result.ColumnCount());
	D_ASSERT(keys.size() == left.size());
	// create the selection vector from the matches that were found
	SelectionVector sel(STANDARD_VECTOR_SIZE);
	idx_t result_count = 0;
	for (idx_t i = 0; i < keys.size(); i++) {
		if (found_match[i] == MATCH) {
			// part of the result
			sel.set_index(result_count++, i);
		}
	}
	// construct the final result
	if (result_count > 0) {
		// we only return the columns on the left side
		// reference the columns of the left side from the result
		result.Slice(left, sel, result_count);
	} else {
		D_ASSERT(result.size() == 0);
	}
}

void ScanStructure::NextSemiJoin(DataChunk &keys, DataChunk &left, DataChunk &result) {
	// first scan for key matches
	ScanKeyMatches(keys);
	// then construct the result from all tuples with a match
	NextSemiOrAntiJoin<true>(keys, left, result);

	finished = true;
}

void ScanStructure::NextAntiJoin(DataChunk &keys, DataChunk &left, DataChunk &result) {
	// first scan for key matches
	ScanKeyMatches(keys);
	// then construct the result from all tuples that did not find a match
	NextSemiOrAntiJoin<false>(keys, left, result);

	finished = true;
}

void ScanStructure::ConstructMarkJoinResult(DataChunk &join_keys, DataChunk &child, DataChunk &result) {
	// for the initial set of columns we just reference the left side
	result.SetCardinality(child);
	for (idx_t i = 0; i < child.ColumnCount(); i++) {
		result.data[i].Reference(child.data[i]);
	}
	auto &mark_vector = result.data.back();
	mark_vector.SetVectorType(VectorType::FLAT_VECTOR);
	// first we set the NULL values from the join keys
	// if there is any NULL in the keys, the result is NULL
	auto bool_result = FlatVector::GetData<bool>(mark_vector);
	auto &mask = FlatVector::Validity(mark_vector);
	for (idx_t col_idx = 0; col_idx < join_keys.ColumnCount(); col_idx++) {
		if (ht.null_values_are_equal[col_idx]) {
			continue;
		}
		VectorData jdata;
		join_keys.data[col_idx].Orrify(join_keys.size(), jdata);
		if (!jdata.validity.AllValid()) {
			for (idx_t i = 0; i < join_keys.size(); i++) {
				auto jidx = jdata.sel->get_index(i);
				mask.Set(i, jdata.validity.RowIsValidUnsafe(jidx));
			}
		}
	}
	// now set the remaining entries to either true or false based on whether a match was found
	if (found_match) {
		for (idx_t i = 0; i < child.size(); i++) {
			bool_result[i] = found_match[i];
		}
	} else {
		memset(bool_result, 0, sizeof(bool) * child.size());
	}
	// if the right side contains NULL values, the result of any FALSE becomes NULL
	if (ht.has_null) {
		for (idx_t i = 0; i < child.size(); i++) {
			if (!bool_result[i]) {
				mask.SetInvalid(i);
			}
		}
	}
}

void ScanStructure::NextMarkJoin(DataChunk &keys, DataChunk &input, DataChunk &result) {
	D_ASSERT(result.ColumnCount() == input.ColumnCount() + 1);
	D_ASSERT(result.data.back().GetType() == LogicalType::BOOLEAN);
	// this method should only be called for a non-empty HT
	D_ASSERT(ht.Count() > 0);

	ScanKeyMatches(keys);
	if (ht.correlated_mark_join_info.correlated_types.empty()) {
		ConstructMarkJoinResult(keys, input, result);
	} else {
		auto &info = ht.correlated_mark_join_info;
		// there are correlated columns
		// first we fetch the counts from the aggregate hashtable corresponding to these entries
		D_ASSERT(keys.ColumnCount() == info.group_chunk.ColumnCount() + 1);
		info.group_chunk.SetCardinality(keys);
		for (idx_t i = 0; i < info.group_chunk.ColumnCount(); i++) {
			info.group_chunk.data[i].Reference(keys.data[i]);
		}
		info.correlated_counts->FetchAggregates(info.group_chunk, info.result_chunk);

		// for the initial set of columns we just reference the left side
		result.SetCardinality(input);
		for (idx_t i = 0; i < input.ColumnCount(); i++) {
			result.data[i].Reference(input.data[i]);
		}
		// create the result matching vector
		auto &last_key = keys.data.back();
		auto &result_vector = result.data.back();
		// first set the nullmask based on whether or not there were NULL values in the join key
		result_vector.SetVectorType(VectorType::FLAT_VECTOR);
		auto bool_result = FlatVector::GetData<bool>(result_vector);
		auto &mask = FlatVector::Validity(result_vector);
		switch (last_key.GetVectorType()) {
		case VectorType::CONSTANT_VECTOR:
			if (ConstantVector::IsNull(last_key)) {
				mask.SetAllInvalid(input.size());
			}
			break;
		case VectorType::FLAT_VECTOR:
			mask.Copy(FlatVector::Validity(last_key), input.size());
			break;
		default: {
			VectorData kdata;
			last_key.Orrify(keys.size(), kdata);
			for (idx_t i = 0; i < input.size(); i++) {
				auto kidx = kdata.sel->get_index(i);
				mask.Set(i, kdata.validity.RowIsValid(kidx));
			}
			break;
		}
		}

		auto count_star = FlatVector::GetData<int64_t>(info.result_chunk.data[0]);
		auto count = FlatVector::GetData<int64_t>(info.result_chunk.data[1]);
		// set the entries to either true or false based on whether a match was found
		for (idx_t i = 0; i < input.size(); i++) {
			D_ASSERT(count_star[i] >= count[i]);
			bool_result[i] = found_match ? found_match[i] : false;
			if (!bool_result[i] && count_star[i] > count[i]) {
				// RHS has NULL value and result is false: set to null
				mask.SetInvalid(i);
			}
			if (count_star[i] == 0) {
				// count == 0, set nullmask to false (we know the result is false now)
				mask.SetValid(i);
			}
		}
	}
	finished = true;
}

void ScanStructure::NextLeftJoin(DataChunk &keys, DataChunk &left, DataChunk &result) {
	// a LEFT OUTER JOIN is identical to an INNER JOIN except all tuples that do
	// not have a match must return at least one tuple (with the right side set
	// to NULL in every column)
	NextInnerJoin(keys, left, result);
	if (result.size() == 0) {
		// no entries left from the normal join
		// fill in the result of the remaining left tuples
		// together with NULL values on the right-hand side
		idx_t remaining_count = 0;
		SelectionVector sel(STANDARD_VECTOR_SIZE);
		for (idx_t i = 0; i < left.size(); i++) {
			if (!found_match[i]) {
				sel.set_index(remaining_count++, i);
			}
		}
		if (remaining_count > 0) {
			// have remaining tuples
			// slice the left side with tuples that did not find a match
			result.Slice(left, sel, remaining_count);

			// now set the right side to NULL
			for (idx_t i = left.ColumnCount(); i < result.ColumnCount(); i++) {
				Vector &vec = result.data[i];
				vec.SetVectorType(VectorType::CONSTANT_VECTOR);
				ConstantVector::SetNull(vec, true);
			}
		}
		finished = true;
	}
}

void ScanStructure::NextSingleJoin(DataChunk &keys, DataChunk &input, DataChunk &result) {
	// single join
	// this join is similar to the semi join except that
	// (1) we actually return data from the RHS and
	// (2) we return NULL for that data if there is no match
	idx_t result_count = 0;
	SelectionVector result_sel(STANDARD_VECTOR_SIZE);
	SelectionVector match_sel(STANDARD_VECTOR_SIZE), no_match_sel(STANDARD_VECTOR_SIZE);
	while (this->count > 0) {
		// resolve the predicates for the current set of pointers
		idx_t match_count = ResolvePredicates(keys, match_sel, &no_match_sel);
		idx_t no_match_count = this->count - match_count;

		// mark each of the matches as found
		for (idx_t i = 0; i < match_count; i++) {
			// found a match for this index
			auto index = match_sel.get_index(i);
			found_match[index] = true;
			result_sel.set_index(result_count++, index);
		}
		// continue searching for the ones where we did not find a match yet
		AdvancePointers(no_match_sel, no_match_count);
	}
	// reference the columns of the left side from the result
	D_ASSERT(input.ColumnCount() > 0);
	for (idx_t i = 0; i < input.ColumnCount(); i++) {
		result.data[i].Reference(input.data[i]);
	}
	// now fetch the data from the RHS
	for (idx_t i = 0; i < ht.build_types.size(); i++) {
		auto &vector = result.data[input.ColumnCount() + i];
		// set NULL entries for every entry that was not found
		auto &mask = FlatVector::Validity(vector);
		mask.SetAllInvalid(input.size());
		for (idx_t j = 0; j < result_count; j++) {
			mask.SetValid(result_sel.get_index(j));
		}
		// for the remaining values we fetch the values
		GatherResult(vector, result_sel, result_sel, result_count, i + ht.condition_types.size());
	}
	result.SetCardinality(input.size());

	// like the SEMI, ANTI and MARK join types, the SINGLE join only ever does one pass over the HT per input chunk
	finished = true;
}

void JoinHashTable::ScanFullOuter(DataChunk &result, JoinHTScanState &state, Vector &addresses) {
	// scan the HT starting from the current position and check which rows from the build side did not find a match
	auto key_locations = FlatVector::GetData<data_ptr_t>(addresses);
	idx_t found_entries = 0;
	{
		lock_guard<mutex> state_lock(state.lock);
		for (; state.block_position < block_collection->blocks.size(); state.block_position++, state.position = 0) {
			auto &block = block_collection->blocks[state.block_position];
			auto &handle = pinned_handles[state.block_position];
<<<<<<< HEAD
			auto baseptr = handle->node->buffer;
			for (; state.position < block->count; state.position++) {
=======
			auto baseptr = handle.Ptr();
			for (; state.position < block.count; state.position++) {
>>>>>>> 453d0970
				auto tuple_base = baseptr + state.position * entry_size;
				auto found_match = Load<bool>(tuple_base + tuple_size);
				if (!found_match) {
					key_locations[found_entries++] = tuple_base;
					if (found_entries == STANDARD_VECTOR_SIZE) {
						state.position++;
						break;
					}
				}
			}
			if (found_entries == STANDARD_VECTOR_SIZE) {
				break;
			}
		}
	}
	result.SetCardinality(found_entries);
	if (found_entries > 0) {
		idx_t left_column_count = result.ColumnCount() - build_types.size();
		const auto &sel_vector = *FlatVector::IncrementalSelectionVector();
		// set the left side as a constant NULL
		for (idx_t i = 0; i < left_column_count; i++) {
			Vector &vec = result.data[i];
			vec.SetVectorType(VectorType::CONSTANT_VECTOR);
			ConstantVector::SetNull(vec, true);
		}
		// gather the values from the RHS
		for (idx_t i = 0; i < build_types.size(); i++) {
			auto &vector = result.data[left_column_count + i];
			D_ASSERT(vector.GetType() == build_types[i]);
			const auto col_no = condition_types.size() + i;
			const auto col_offset = layout.GetOffsets()[col_no];
			RowOperations::Gather(addresses, sel_vector, vector, sel_vector, found_entries, col_offset, col_no);
		}
	}
}

idx_t JoinHashTable::FillWithHTOffsets(data_ptr_t *key_locations, JoinHTScanState &state) {

	// iterate over blocks
	idx_t key_count = 0;
	while (state.block_position < block_collection->blocks.size()) {
		auto &block = block_collection->blocks[state.block_position];
<<<<<<< HEAD
		auto handle = buffer_manager.Pin(block->block);
		auto base_ptr = handle->node->buffer;
=======
		auto handle = buffer_manager.Pin(block.block);
		auto base_ptr = handle.Ptr();
>>>>>>> 453d0970
		// go through all the tuples within this block
		while (state.position < block->count) {
			auto tuple_base = base_ptr + state.position * entry_size;
			// store its locations
			key_locations[key_count++] = tuple_base;
			state.position++;
		}
		state.block_position++;
		state.position = 0;
	}
	return key_count;
}

idx_t JoinHashTable::SizeInBytes() {
	return block_collection->SizeInBytes() + string_heap->SizeInBytes();
}

void JoinHashTable::SwizzleBlocks() {
	// The main data blocks can just be moved
	swizzled_block_collection->Merge(*block_collection);

	if (layout.AllConstant()) {
		// No heap blocks!
		return;
	}

	// We create one heap block per data block and swizzle the pointers
	auto &heap_blocks = string_heap->blocks;
	idx_t heap_block_idx = 0;
	idx_t heap_block_remaining = heap_blocks[heap_block_idx]->count;
	for (auto &data_block : swizzled_block_collection->blocks) {
		if (heap_block_remaining == 0) {
			heap_block_remaining = heap_blocks[++heap_block_idx]->count;
		}

		// Pin the data block and swizzle the pointers within the rows
		auto data_handle = buffer_manager.Pin(data_block->block);
		auto data_ptr = data_handle->Ptr();
		RowOperations::SwizzleColumns(layout, data_ptr, data_block->count);

		// We want to copy as little of the heap data as possible, check how the data and heap blocks line up
		if (heap_block_remaining >= data_block->count) {
			// Easy: current heap block contains all strings for this data block, just copy (reference) the block
			swizzled_string_heap->blocks.push_back(heap_blocks[heap_block_idx]->Copy());
			swizzled_string_heap->blocks.back()->count = 0;

			// Swizzle the heap pointer
			auto heap_handle = buffer_manager.Pin(swizzled_string_heap->blocks.back()->block);
			auto heap_ptr = Load<data_ptr_t>(data_ptr + layout.GetHeapOffset());
			auto heap_offset = heap_ptr - heap_handle->Ptr();
			RowOperations::SwizzleHeapPointer(layout, data_ptr, heap_ptr, data_block->count, heap_offset);

			// Update counter
			heap_block_remaining -= data_block->count;
		} else {
			// Strings for this data block are spread over the current heap block and the next (and possibly more)
			idx_t data_block_remaining = data_block->count;
			vector<pair<data_ptr_t, idx_t>> ptrs_and_sizes;
			idx_t total_size = 0;
			while (data_block_remaining > 0) {
				if (heap_block_remaining == 0) {
					heap_block_remaining = heap_blocks[++heap_block_idx]->count;
				}
				auto next = MinValue<idx_t>(data_block_remaining, heap_block_remaining);

				// Figure out where to start copying strings, and how many bytes we need to copy
				auto heap_start_ptr = Load<data_ptr_t>(data_ptr + layout.GetHeapOffset());
				auto heap_end_ptr =
				    Load<data_ptr_t>(data_ptr + layout.GetHeapOffset() + (next - 1) * layout.GetRowWidth());
				idx_t size = heap_end_ptr - heap_start_ptr + Load<uint32_t>(heap_end_ptr);
				ptrs_and_sizes.emplace_back(heap_start_ptr, size);
				D_ASSERT(size <= heap_blocks[heap_block_idx]->byte_offset);

				// Swizzle the heap pointer
				RowOperations::SwizzleHeapPointer(layout, data_ptr, heap_start_ptr, next, total_size);
				total_size += size;

				// Update where we are in the data and heap blocks
				data_ptr += next * layout.GetRowWidth();
				data_block_remaining -= next;
				heap_block_remaining -= next;
			}

			// Finally, we allocate a new heap block and copy data to it
			swizzled_string_heap->blocks.push_back(
			    make_unique<RowDataBlock>(buffer_manager, MaxValue<idx_t>(total_size, (idx_t)Storage::BLOCK_SIZE), 1));
			auto new_heap_handle = buffer_manager.Pin(swizzled_string_heap->blocks.back()->block);
			auto new_heap_ptr = new_heap_handle->Ptr();
			for (auto &ptr_and_size : ptrs_and_sizes) {
				memcpy(new_heap_ptr, ptr_and_size.first, ptr_and_size.second);
				new_heap_ptr += ptr_and_size.second;
			}
		}
	}
	D_ASSERT(swizzled_block_collection->blocks.size() == swizzled_string_heap->blocks.size());

	// Update counts and cleanup
	swizzled_string_heap->count = string_heap->count;
	string_heap->Clear();
}

void JoinHashTable::UnswizzleBlocks() {
	auto &blocks = swizzled_block_collection->blocks;
	auto &heap_blocks = swizzled_string_heap->blocks;
	D_ASSERT(blocks.size() == heap_blocks.size());

	for (idx_t block_idx = 0; block_idx < blocks.size(); block_idx++) {
		auto &data_block = blocks[block_idx];

		if (!layout.AllConstant()) {
			auto block_handle = buffer_manager.Pin(data_block->block);
			auto heap_handle = buffer_manager.Pin(heap_blocks[block_idx]->block);

			// Unswizzle and move
			RowOperations::UnswizzlePointers(layout, block_handle->Ptr(), heap_handle->Ptr(), data_block->count);
			string_heap->blocks.push_back(move(heap_blocks[block_idx]));
			string_heap->pinned_blocks.push_back(move(heap_handle));
		}

		// Fixed size stuff can just be moved
		block_collection->blocks.push_back(move(data_block));
	}

	// Update counts and clean up
	block_collection->count = swizzled_block_collection->count;
	string_heap->count = swizzled_string_heap->count;
	swizzled_block_collection->Clear();
	swizzled_string_heap->Clear();
}

class PartitionTask : public ExecutorTask {
public:
	PartitionTask(shared_ptr<Event> event_p, ClientContext &context, JoinHashTable &global_ht, JoinHashTable &local_ht)
	    : ExecutorTask(context), event(move(event_p)), global_ht(global_ht), local_ht(local_ht) {
	}

	TaskExecutionResult ExecuteTask(TaskExecutionMode mode) override {
		local_ht.Partition(global_ht);
		event->FinishTask();
		return TaskExecutionResult::TASK_FINISHED;
	}

private:
	shared_ptr<Event> event;

	JoinHashTable &global_ht;
	JoinHashTable &local_ht;
};

class PartitionEvent : public Event {
public:
	PartitionEvent(Pipeline &pipeline_p, JoinHashTable &global_ht, vector<unique_ptr<JoinHashTable>> &local_hts)
	    : Event(pipeline_p.executor), pipeline(pipeline_p), global_ht(global_ht), local_hts(local_hts) {
	}

	Pipeline &pipeline;
	JoinHashTable &global_ht;
	vector<unique_ptr<JoinHashTable>> &local_hts;

public:
	void Schedule() override {
		auto &context = pipeline.GetClientContext();
		vector<unique_ptr<Task>> partition_tasks;
		for (auto &local_ht : local_hts) {
			partition_tasks.push_back(make_unique<PartitionTask>(shared_from_this(), context, global_ht, *local_ht));
		}
		SetTasks(move(partition_tasks));
	}

	void FinishEvent() override {
		local_hts.clear();
		global_ht.FinalizeExternal();
	}
};

void JoinHashTable::SchedulePartitionTasks(Pipeline &pipeline, Event &event,
                                           vector<unique_ptr<JoinHashTable>> &local_hts, idx_t max_ht_size) {
	//	idx_t total_string_size = 0;
	//	idx_t total_count = 0;
	//	// Merge local histograms into this HT's histogram
	//	for (auto &ht : local_hts) {
	//		// Everything should be in the 'swizzled' variants of these
	//		D_ASSERT(ht->block_collection->blocks.empty());
	//		D_ASSERT(ht->string_heap->blocks.empty());
	//		MergeHistogram(*ht);
	//		total_string_size += ht->swizzled_string_heap->SizeInBytes();
	//		total_count += ht->swizzled_string_heap->count;
	//	}
	//
	//	// Reduce histogram until we have as few partitions as possible that still fit in memory
	//	ReduceHistogram(total_string_size / total_count);

	idx_t total_size = 0;
	for (auto &ht : local_hts) {
		total_size += ht->SizeInBytes();
	}
	idx_t size_per_partition = total_size / RadixPartitioning::NumberOfPartitions(radix_bits);
	partitions_per_iteration = max_ht_size / size_per_partition;

	// Schedule events to partition hts
	auto new_event = make_shared<PartitionEvent>(pipeline, *this, local_hts);
	event.InsertEvent(move(new_event));
}

void JoinHashTable::Partition(JoinHashTable &global_ht) {
	// Partitions should be empty before we partition
	D_ASSERT(partition_block_collections.empty());
	D_ASSERT(partition_string_heaps.empty());

	// And all data should be swizzled
	D_ASSERT(block_collection->count == 0);
	D_ASSERT(string_heap->count == 0);

	// Partition
	RadixPartitioning::Partition(global_ht.buffer_manager, global_ht.layout, global_ht.pointer_offset,
	                             *swizzled_block_collection, *swizzled_string_heap, partition_block_collections,
	                             partition_string_heaps, global_ht.radix_bits);

	// Clear input data
	swizzled_block_collection->Clear();
	swizzled_string_heap->Clear();

	// Add to global HT
	global_ht.Merge(*this);
}

// bool JoinHashTable::PartitionsFitInMemory(idx_t histogram[], idx_t average_row_size) {
//	// TODO: implement (check if any single partition is too big for memory)
//	return false;
// }
//
// void JoinHashTable::ReduceHistogram(idx_t avg_string_size) {
//	idx_t avg_row_size = avg_string_size + layout.GetRowWidth();
//	while (current_radix_bits > 1) {
//		auto reduced_hist =
//		    RadixPartitioning::ReduceHistogram(histogram_ptr.get(), current_radix_bits, current_radix_bits - 1);
//		if (PartitionsFitInMemory(reduced_hist.get(), avg_row_size)) {
//			// Reduced partitions fit, continue
//			histogram_ptr = move(reduced_hist);
//		} else {
//			// Reduced partitions don't fit, stick to current histogram
//			break;
//		}
//	}
// }

void JoinHashTable::FinalizeExternal() {
	// Move specific partitions to the swizzled_... collections
	for (idx_t p = partitions_completed; p < partitions_completed + partitions_per_iteration; p++) {
		swizzled_block_collection->Merge(*partition_block_collections[p]);
		if (!layout.AllConstant()) {
			swizzled_string_heap->Merge(*partition_string_heaps[p]);
		}
	}

	// Unswizzle them
	UnswizzleBlocks();
	// Build pointer table
	Finalize();
}

unique_ptr<ScanStructure> JoinHashTable::ProbeAndBuild(DataChunk &keys, DataChunk &payload, JoinHashTable &local_ht,
                                                       DataChunk &sink_keys, DataChunk &sink_payload) {
	const SelectionVector *current_sel;
	auto ss = InitializeScanStructure(keys, current_sel);
	if (ss->count == 0) {
		return ss;
	}

	// hash all the keys
	Vector hashes(LogicalType::HASH);
	Hash(keys, *current_sel, ss->count, hashes);

	// find out which keys we can match with the current pinned partitions
	SelectionVector true_sel;
	SelectionVector false_sel;
	true_sel.Initialize();
	false_sel.Initialize();
	auto true_count = RadixPartitioning::Select(hashes, current_sel, ss->count, radix_bits,
	                                            partitions_completed + partitions_per_iteration, &true_sel, &false_sel);
	auto false_count = keys.size() - true_count;

	// sink non-matching stuff into HT for later
	sink_keys.Reset();
	sink_payload.Reset();
	sink_keys.Reference(keys);
	sink_payload.Reference(payload);
	sink_keys.Slice(false_sel, false_count);
	sink_payload.Slice(false_sel, false_count);
	local_ht.Build(sink_keys, sink_payload); // TODO optimization: we already have the hashes

	// only probe the matching stuff
	ss->count = true_count;
	current_sel = &true_sel;

	// now initialize the pointers of the scan structure based on the hashes
	ApplyBitmask(hashes, *current_sel, ss->count, ss->pointers);

	// create the selection vector linking to only non-empty entries
	ss->InitializeSelectionVector(current_sel);

	return ss;
}

bool JoinHashTable::AllPartitionsCompleted() {
	return partitions_completed == RadixPartitioning::NumberOfPartitions(radix_bits);
}

void JoinHashTable::NextPartitions() {
	partitions_completed += partitions_per_iteration;
}

void JoinHashTable::PreparePartitionedProbe(JoinHashTable &build_ht, JoinHTScanState &probe_scan_state) {
	auto p_start = build_ht.partitions_completed;
	auto p_end = p_start + build_ht.partitions_per_iteration;

	// Get rid of partitions that we already completed
	for (idx_t p = p_start; p < p_end; p++) {
		partition_block_collections[p] = nullptr;
		if (!layout.AllConstant()) {
			partition_string_heaps[p] = nullptr;
		}
	}

	// Reset scan state and set how much we need to scan in this round
	probe_scan_state.Reset();
	for (idx_t p = p_start; p < p_end; p++) {
		probe_scan_state.total += partition_block_collections[p]->count;
	}
}

idx_t JoinHashTable::GetScanIndices(JoinHTScanState &state, idx_t &position, idx_t &block_position) {
	lock_guard<mutex> lock(state.lock);

	position = state.position;
	block_position = state.block_position;

	idx_t count = 0;
	for (; state.block_position < block_collection->blocks.size(); state.block_position++, state.position = 0) {
		auto &block = block_collection->blocks[state.block_position];
		auto next = MinValue<idx_t>(block->count, STANDARD_VECTOR_SIZE - count);
		state.position += next;
		count += next;
		if (count == STANDARD_VECTOR_SIZE) {
			break;
		}
	}

	state.scan_index += count;

	return count;
}

void JoinHashTable::ConstructProbeChunk(DataChunk &chunk, Vector &addresses, idx_t position, idx_t block_position,
                                        idx_t count) {
	auto key_locations = FlatVector::GetData<data_ptr_t>(addresses);

	// TODO: these blocks should all be pinned already

	idx_t done = 0;
	while (done != count) {
		auto &block = *block_collection->blocks[block_position];
		auto next = MinValue<idx_t>(block.count, count - done);
		auto block_handle = buffer_manager.Pin(block.block);
		auto row_ptr = block_handle->Ptr() + position * layout.GetRowWidth();
		if (!layout.AllConstant()) {
			// Unswizzle if necessary
			auto &heap_block = *string_heap->blocks[block_position];
			auto heap_handle = buffer_manager.Pin(heap_block.block);
			RowOperations::UnswizzlePointers(layout, row_ptr, heap_handle->Ptr(), next);
		}
		// Set up pointers
		for (idx_t i = done; i < done + next; i++) {
			key_locations[i] = row_ptr;
			row_ptr += layout.GetRowWidth();
		}
		// Increment indices
		position += next;
		if (position == block.count) {
			position = 0;
			block_position++;
		}
		done += next;
	}

	// Now we can fill the DataChunk
	chunk.Reset();
	for (idx_t col_idx = 0; col_idx < layout.ColumnCount(); col_idx++) {
		const auto col_offset = layout.GetOffsets()[col_idx];
		RowOperations::Gather(addresses, *FlatVector::IncrementalSelectionVector(), chunk.data[col_idx],
		                      *FlatVector::IncrementalSelectionVector(), count, col_offset, col_idx);
	}
	chunk.SetCardinality(count);
}

} // namespace duckdb<|MERGE_RESOLUTION|>--- conflicted
+++ resolved
@@ -336,13 +336,8 @@
 	// this is so that we can keep pointers around to the blocks
 	// FIXME: if we cannot keep everything pinned in memory, we could switch to an out-of-memory merge join or so
 	for (auto &block : block_collection->blocks) {
-<<<<<<< HEAD
 		auto handle = buffer_manager.Pin(block->block);
-		data_ptr_t dataptr = handle->node->buffer;
-=======
-		auto handle = buffer_manager.Pin(block.block);
 		data_ptr_t dataptr = handle.Ptr();
->>>>>>> 453d0970
 		idx_t entry = 0;
 		while (entry < block->count) {
 			// fetch the next vector of entries from the blocks
@@ -810,13 +805,8 @@
 		for (; state.block_position < block_collection->blocks.size(); state.block_position++, state.position = 0) {
 			auto &block = block_collection->blocks[state.block_position];
 			auto &handle = pinned_handles[state.block_position];
-<<<<<<< HEAD
-			auto baseptr = handle->node->buffer;
+			auto baseptr = handle.Ptr();
 			for (; state.position < block->count; state.position++) {
-=======
-			auto baseptr = handle.Ptr();
-			for (; state.position < block.count; state.position++) {
->>>>>>> 453d0970
 				auto tuple_base = baseptr + state.position * entry_size;
 				auto found_match = Load<bool>(tuple_base + tuple_size);
 				if (!found_match) {
@@ -859,13 +849,8 @@
 	idx_t key_count = 0;
 	while (state.block_position < block_collection->blocks.size()) {
 		auto &block = block_collection->blocks[state.block_position];
-<<<<<<< HEAD
 		auto handle = buffer_manager.Pin(block->block);
-		auto base_ptr = handle->node->buffer;
-=======
-		auto handle = buffer_manager.Pin(block.block);
 		auto base_ptr = handle.Ptr();
->>>>>>> 453d0970
 		// go through all the tuples within this block
 		while (state.position < block->count) {
 			auto tuple_base = base_ptr + state.position * entry_size;
@@ -884,6 +869,10 @@
 }
 
 void JoinHashTable::SwizzleBlocks() {
+	if (Count() == 0){
+		return;
+	}
+
 	// The main data blocks can just be moved
 	swizzled_block_collection->Merge(*block_collection);
 
@@ -903,7 +892,7 @@
 
 		// Pin the data block and swizzle the pointers within the rows
 		auto data_handle = buffer_manager.Pin(data_block->block);
-		auto data_ptr = data_handle->Ptr();
+		auto data_ptr = data_handle.Ptr();
 		RowOperations::SwizzleColumns(layout, data_ptr, data_block->count);
 
 		// We want to copy as little of the heap data as possible, check how the data and heap blocks line up
@@ -915,7 +904,7 @@
 			// Swizzle the heap pointer
 			auto heap_handle = buffer_manager.Pin(swizzled_string_heap->blocks.back()->block);
 			auto heap_ptr = Load<data_ptr_t>(data_ptr + layout.GetHeapOffset());
-			auto heap_offset = heap_ptr - heap_handle->Ptr();
+			auto heap_offset = heap_ptr - heap_handle.Ptr();
 			RowOperations::SwizzleHeapPointer(layout, data_ptr, heap_ptr, data_block->count, heap_offset);
 
 			// Update counter
@@ -953,7 +942,7 @@
 			swizzled_string_heap->blocks.push_back(
 			    make_unique<RowDataBlock>(buffer_manager, MaxValue<idx_t>(total_size, (idx_t)Storage::BLOCK_SIZE), 1));
 			auto new_heap_handle = buffer_manager.Pin(swizzled_string_heap->blocks.back()->block);
-			auto new_heap_ptr = new_heap_handle->Ptr();
+			auto new_heap_ptr = new_heap_handle.Ptr();
 			for (auto &ptr_and_size : ptrs_and_sizes) {
 				memcpy(new_heap_ptr, ptr_and_size.first, ptr_and_size.second);
 				new_heap_ptr += ptr_and_size.second;
@@ -980,7 +969,7 @@
 			auto heap_handle = buffer_manager.Pin(heap_blocks[block_idx]->block);
 
 			// Unswizzle and move
-			RowOperations::UnswizzlePointers(layout, block_handle->Ptr(), heap_handle->Ptr(), data_block->count);
+			RowOperations::UnswizzlePointers(layout, block_handle.Ptr(), heap_handle.Ptr(), data_block->count);
 			string_heap->blocks.push_back(move(heap_blocks[block_idx]));
 			string_heap->pinned_blocks.push_back(move(heap_handle));
 		}
@@ -1230,12 +1219,12 @@
 		auto &block = *block_collection->blocks[block_position];
 		auto next = MinValue<idx_t>(block.count, count - done);
 		auto block_handle = buffer_manager.Pin(block.block);
-		auto row_ptr = block_handle->Ptr() + position * layout.GetRowWidth();
+		auto row_ptr = block_handle.Ptr() + position * layout.GetRowWidth();
 		if (!layout.AllConstant()) {
 			// Unswizzle if necessary
 			auto &heap_block = *string_heap->blocks[block_position];
 			auto heap_handle = buffer_manager.Pin(heap_block.block);
-			RowOperations::UnswizzlePointers(layout, row_ptr, heap_handle->Ptr(), next);
+			RowOperations::UnswizzlePointers(layout, row_ptr, heap_handle.Ptr(), next);
 		}
 		// Set up pointers
 		for (idx_t i = done; i < done + next; i++) {

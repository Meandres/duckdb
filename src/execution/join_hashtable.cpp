#include "duckdb/execution/join_hashtable.hpp"

#include "duckdb/common/exception.hpp"
#include "duckdb/common/row_operations/row_operations.hpp"
#include "duckdb/common/types/column/column_data_collection_segment.hpp"
#include "duckdb/common/types/row/row_data_collection.hpp"
#include "duckdb/common/types/row/row_data_collection_scanner.hpp"
#include "duckdb/common/vector_operations/vector_operations.hpp"
#include "duckdb/main/client_context.hpp"
#include "duckdb/storage/buffer_manager.hpp"

namespace duckdb {

using ValidityBytes = JoinHashTable::ValidityBytes;
using ScanStructure = JoinHashTable::ScanStructure;
using ProbeSpill = JoinHashTable::ProbeSpill;
using ProbeSpillLocalState = JoinHashTable::ProbeSpillLocalAppendState;

JoinHashTable::JoinHashTable(BufferManager &buffer_manager, const vector<JoinCondition> &conditions,
                             vector<LogicalType> btypes, JoinType type)
    : buffer_manager(buffer_manager), conditions(conditions), build_types(std::move(btypes)), entry_size(0),
      tuple_size(0), vfound(Value::BOOLEAN(false)), join_type(type), finalized(false), has_null(false), external(false),
      radix_bits(4), tuples_per_round(0), partition_start(0), partition_end(0) {
	for (auto &condition : conditions) {
		D_ASSERT(condition.left->return_type == condition.right->return_type);
		auto type = condition.left->return_type;
		if (condition.comparison == ExpressionType::COMPARE_EQUAL ||
		    condition.comparison == ExpressionType::COMPARE_NOT_DISTINCT_FROM ||
		    condition.comparison == ExpressionType::COMPARE_DISTINCT_FROM) {
			// all equality conditions should be at the front
			// all other conditions at the back
			// this assert checks that
			D_ASSERT(equality_types.size() == condition_types.size());
			equality_types.push_back(type);
		}

		predicates.push_back(condition.comparison);
		null_values_are_equal.push_back(condition.comparison == ExpressionType::COMPARE_DISTINCT_FROM ||
		                                condition.comparison == ExpressionType::COMPARE_NOT_DISTINCT_FROM);

		condition_types.push_back(type);
	}
	// at least one equality is necessary
	D_ASSERT(!equality_types.empty());

	// Types for the layout
	vector<LogicalType> layout_types(condition_types);
	layout_types.insert(layout_types.end(), build_types.begin(), build_types.end());
	if (IsRightOuterJoin(join_type)) {
		// full/right outer joins need an extra bool to keep track of whether or not a tuple has found a matching entry
		// we place the bool before the NEXT pointer
		layout_types.emplace_back(LogicalType::BOOLEAN);
	}
	layout_types.emplace_back(LogicalType::HASH);
	layout.Initialize(layout_types, false);

	const auto &offsets = layout.GetOffsets();
	tuple_size = offsets[condition_types.size() + build_types.size()];
	pointer_offset = offsets.back();
	entry_size = layout.GetRowWidth();

	// compute the per-block capacity of this HT
	idx_t block_capacity = Storage::BLOCK_SIZE / entry_size;
	block_collection = make_unique<RowDataCollection>(buffer_manager, block_capacity, entry_size);
	string_heap = make_unique<RowDataCollection>(buffer_manager, (idx_t)Storage::BLOCK_SIZE, 1, true);
	swizzled_block_collection = block_collection->CloneEmpty();
	swizzled_string_heap = string_heap->CloneEmpty();
}

JoinHashTable::~JoinHashTable() {
}

void JoinHashTable::Merge(JoinHashTable &other) {
	block_collection->Merge(*other.block_collection);
	swizzled_block_collection->Merge(*other.swizzled_block_collection);
	if (!layout.AllConstant()) {
		string_heap->Merge(*other.string_heap);
		swizzled_string_heap->Merge(*other.swizzled_string_heap);
	}

	if (join_type == JoinType::MARK) {
		auto &info = correlated_mark_join_info;
		lock_guard<mutex> mj_lock(info.mj_lock);
		has_null = has_null || other.has_null;
		if (!info.correlated_types.empty()) {
			auto &other_info = other.correlated_mark_join_info;
			info.correlated_counts->Combine(*other_info.correlated_counts);
		}
	}

	lock_guard<mutex> lock(partitioned_data_lock);
	if (partition_block_collections.empty()) {
		D_ASSERT(partition_string_heaps.empty());
		// Move partitions to this HT
		for (idx_t p = 0; p < other.partition_block_collections.size(); p++) {
			partition_block_collections.push_back(std::move(other.partition_block_collections[p]));
			if (!layout.AllConstant()) {
				partition_string_heaps.push_back(std::move(other.partition_string_heaps[p]));
			}
		}
		return;
	}

	// Should have same number of partitions
	D_ASSERT(partition_block_collections.size() == other.partition_block_collections.size());
	D_ASSERT(partition_string_heaps.size() == other.partition_string_heaps.size());
	for (idx_t idx = 0; idx < other.partition_block_collections.size(); idx++) {
		partition_block_collections[idx]->Merge(*other.partition_block_collections[idx]);
		if (!layout.AllConstant()) {
			partition_string_heaps[idx]->Merge(*other.partition_string_heaps[idx]);
		}
	}
}

void JoinHashTable::ApplyBitmask(Vector &hashes, idx_t count) {
	if (hashes.GetVectorType() == VectorType::CONSTANT_VECTOR) {
		D_ASSERT(!ConstantVector::IsNull(hashes));
		auto indices = ConstantVector::GetData<hash_t>(hashes);
		*indices = *indices & bitmask;
	} else {
		hashes.Flatten(count);
		auto indices = FlatVector::GetData<hash_t>(hashes);
		for (idx_t i = 0; i < count; i++) {
			indices[i] &= bitmask;
		}
	}
}

void JoinHashTable::ApplyBitmask(Vector &hashes, const SelectionVector &sel, idx_t count, Vector &pointers) {
	UnifiedVectorFormat hdata;
	hashes.ToUnifiedFormat(count, hdata);

	auto hash_data = (hash_t *)hdata.data;
	auto result_data = FlatVector::GetData<data_ptr_t *>(pointers);
	auto main_ht = (data_ptr_t *)hash_map.get();
	for (idx_t i = 0; i < count; i++) {
		auto rindex = sel.get_index(i);
		auto hindex = hdata.sel->get_index(rindex);
		auto hash = hash_data[hindex];
		result_data[rindex] = main_ht + (hash & bitmask);
	}
}

void JoinHashTable::Hash(DataChunk &keys, const SelectionVector &sel, idx_t count, Vector &hashes) {
	if (count == keys.size()) {
		// no null values are filtered: use regular hash functions
		VectorOperations::Hash(keys.data[0], hashes, keys.size());
		for (idx_t i = 1; i < equality_types.size(); i++) {
			VectorOperations::CombineHash(hashes, keys.data[i], keys.size());
		}
	} else {
		// null values were filtered: use selection vector
		VectorOperations::Hash(keys.data[0], hashes, sel, count);
		for (idx_t i = 1; i < equality_types.size(); i++) {
			VectorOperations::CombineHash(hashes, keys.data[i], sel, count);
		}
	}
}

static idx_t FilterNullValues(UnifiedVectorFormat &vdata, const SelectionVector &sel, idx_t count,
                              SelectionVector &result) {
	idx_t result_count = 0;
	for (idx_t i = 0; i < count; i++) {
		auto idx = sel.get_index(i);
		auto key_idx = vdata.sel->get_index(idx);
		if (vdata.validity.RowIsValid(key_idx)) {
			result.set_index(result_count++, idx);
		}
	}
	return result_count;
}

idx_t JoinHashTable::PrepareKeys(DataChunk &keys, unique_ptr<UnifiedVectorFormat[]> &key_data,
                                 const SelectionVector *&current_sel, SelectionVector &sel, bool build_side) {
	key_data = keys.ToUnifiedFormat();

	// figure out which keys are NULL, and create a selection vector out of them
	current_sel = FlatVector::IncrementalSelectionVector();
	idx_t added_count = keys.size();
	if (build_side && IsRightOuterJoin(join_type)) {
		// in case of a right or full outer join, we cannot remove NULL keys from the build side
		return added_count;
	}
	for (idx_t i = 0; i < keys.ColumnCount(); i++) {
		if (!null_values_are_equal[i]) {
			if (key_data[i].validity.AllValid()) {
				continue;
			}
			added_count = FilterNullValues(key_data[i], *current_sel, added_count, sel);
			// null values are NOT equal for this column, filter them out
			current_sel = &sel;
		}
	}
	return added_count;
}

void JoinHashTable::Build(DataChunk &keys, DataChunk &payload) {
	D_ASSERT(!finalized);
	D_ASSERT(keys.size() == payload.size());
	if (keys.size() == 0) {
		return;
	}
	// special case: correlated mark join
	if (join_type == JoinType::MARK && !correlated_mark_join_info.correlated_types.empty()) {
		auto &info = correlated_mark_join_info;
		lock_guard<mutex> mj_lock(info.mj_lock);
		// Correlated MARK join
		// for the correlated mark join we need to keep track of COUNT(*) and COUNT(COLUMN) for each of the correlated
		// columns push into the aggregate hash table
		D_ASSERT(info.correlated_counts);
		info.group_chunk.SetCardinality(keys);
		for (idx_t i = 0; i < info.correlated_types.size(); i++) {
			info.group_chunk.data[i].Reference(keys.data[i]);
		}
		if (info.correlated_payload.data.empty()) {
			vector<LogicalType> types;
			types.push_back(keys.data[info.correlated_types.size()].GetType());
			info.correlated_payload.InitializeEmpty(types);
		}
		info.correlated_payload.SetCardinality(keys);
		info.correlated_payload.data[0].Reference(keys.data[info.correlated_types.size()]);
		info.correlated_counts->AddChunk(info.group_chunk, info.correlated_payload, AggregateType::NON_DISTINCT);
	}

	// prepare the keys for processing
	unique_ptr<UnifiedVectorFormat[]> key_data;
	const SelectionVector *current_sel;
	SelectionVector sel(STANDARD_VECTOR_SIZE);
	idx_t added_count = PrepareKeys(keys, key_data, current_sel, sel, true);
	if (added_count < keys.size()) {
		has_null = true;
	}
	if (added_count == 0) {
		return;
	}

	// build out the buffer space
	Vector addresses(LogicalType::POINTER);
	auto key_locations = FlatVector::GetData<data_ptr_t>(addresses);
	auto handles = block_collection->Build(added_count, key_locations, nullptr, current_sel);

	// hash the keys and obtain an entry in the list
	// note that we only hash the keys used in the equality comparison
	Vector hash_values(LogicalType::HASH);
	Hash(keys, *current_sel, added_count, hash_values);

	// build a chunk so we can handle nested types that need more than Orrification
	DataChunk source_chunk;
	source_chunk.InitializeEmpty(layout.GetTypes());

	vector<UnifiedVectorFormat> source_data;
	source_data.reserve(layout.ColumnCount());

	// serialize the keys to the key locations
	for (idx_t i = 0; i < keys.ColumnCount(); i++) {
		source_chunk.data[i].Reference(keys.data[i]);
		source_data.emplace_back(std::move(key_data[i]));
	}
	// now serialize the payload
	D_ASSERT(build_types.size() == payload.ColumnCount());
	for (idx_t i = 0; i < payload.ColumnCount(); i++) {
		source_chunk.data[source_data.size()].Reference(payload.data[i]);
		UnifiedVectorFormat pdata;
		payload.data[i].ToUnifiedFormat(payload.size(), pdata);
		source_data.emplace_back(std::move(pdata));
	}
	if (IsRightOuterJoin(join_type)) {
		// for FULL/RIGHT OUTER joins initialize the "found" boolean to false
		source_chunk.data[source_data.size()].Reference(vfound);
		UnifiedVectorFormat fdata;
		vfound.ToUnifiedFormat(keys.size(), fdata);
		source_data.emplace_back(std::move(fdata));
	}

	// serialise the hashes at the end
	source_chunk.data[source_data.size()].Reference(hash_values);
	UnifiedVectorFormat hdata;
	hash_values.ToUnifiedFormat(keys.size(), hdata);
	source_data.emplace_back(std::move(hdata));

	source_chunk.SetCardinality(keys);

	RowOperations::Scatter(source_chunk, source_data.data(), layout, addresses, *string_heap, *current_sel,
	                       added_count);
}

template <bool PARALLEL>
static inline void InsertHashesLoop(atomic<data_ptr_t> pointers[], const hash_t indices[], const idx_t count,
                                    const data_ptr_t key_locations[], const idx_t pointer_offset) {
	for (idx_t i = 0; i < count; i++) {
		auto index = indices[i];
		if (PARALLEL) {
			data_ptr_t head;
			do {
				head = pointers[index];
				Store<data_ptr_t>(head, key_locations[i] + pointer_offset);
			} while (!std::atomic_compare_exchange_weak(&pointers[index], &head, key_locations[i]));
		} else {
			// set prev in current key to the value (NOTE: this will be nullptr if there is none)
			Store<data_ptr_t>(pointers[index], key_locations[i] + pointer_offset);

			// set pointer to current tuple
			pointers[index] = key_locations[i];
		}
	}
}

void JoinHashTable::InsertHashes(Vector &hashes, idx_t count, data_ptr_t key_locations[], bool parallel) {
	D_ASSERT(hashes.GetType().id() == LogicalType::HASH);

	// use bitmask to get position in array
	ApplyBitmask(hashes, count);

	hashes.Flatten(count);
	D_ASSERT(hashes.GetVectorType() == VectorType::FLAT_VECTOR);

	auto pointers = (atomic<data_ptr_t> *)hash_map.get();
	auto indices = FlatVector::GetData<hash_t>(hashes);

	if (parallel) {
		InsertHashesLoop<true>(pointers, indices, count, key_locations, pointer_offset);
	} else {
		InsertHashesLoop<false>(pointers, indices, count, key_locations, pointer_offset);
	}
}

void JoinHashTable::InitializePointerTable() {
	idx_t count = external ? MaxValue<idx_t>(tuples_per_round, Count()) : Count();
	idx_t capacity = PointerTableCapacity(count);
	// size needs to be a power of 2
	D_ASSERT((capacity & (capacity - 1)) == 0);
	bitmask = capacity - 1;

	if (!hash_map.get()) {
		// allocate the HT if not yet done
		hash_map = buffer_manager.GetBufferAllocator().Allocate(capacity * sizeof(data_ptr_t));
	}
	D_ASSERT(hash_map.GetSize() == capacity * sizeof(data_ptr_t));

	// initialize HT with all-zero entries
	memset(hash_map.get(), 0, capacity * sizeof(data_ptr_t));
}

void JoinHashTable::Finalize(idx_t block_idx_start, idx_t block_idx_end, bool parallel) {
	// Pointer table should be allocated
	D_ASSERT(hash_map.get());

	const auto unswizzle = external && !layout.AllConstant();
	vector<BufferHandle> local_pinned_handles;

	Vector hashes(LogicalType::HASH);
	auto hash_data = FlatVector::GetData<hash_t>(hashes);
	data_ptr_t key_locations[STANDARD_VECTOR_SIZE];
	// now construct the actual hash table; scan the nodes
	// as we scan the nodes we pin all the blocks of the HT and keep them pinned until the HT is destroyed
	// this is so that we can keep pointers around to the blocks
	for (idx_t block_idx = block_idx_start; block_idx < block_idx_end; block_idx++) {
		auto &block = block_collection->blocks[block_idx];
		auto handle = buffer_manager.Pin(block->block);
		data_ptr_t dataptr = handle.Ptr();

		data_ptr_t heap_ptr = nullptr;
		if (unswizzle) {
			auto &heap_block = string_heap->blocks[block_idx];
			auto heap_handle = buffer_manager.Pin(heap_block->block);
			heap_ptr = heap_handle.Ptr();
<<<<<<< HEAD
			local_pinned_handles.push_back(move(heap_handle));
=======
			local_pinned_handles.push_back(std::move(heap_handle));
>>>>>>> b3f6a8f1
		}

		idx_t entry = 0;
		while (entry < block->count) {
			idx_t next = MinValue<idx_t>(STANDARD_VECTOR_SIZE, block->count - entry);

			if (unswizzle) {
				RowOperations::UnswizzlePointers(layout, dataptr, heap_ptr, next);
			}

			// fetch the next vector of entries from the blocks
			for (idx_t i = 0; i < next; i++) {
				hash_data[i] = Load<hash_t>((data_ptr_t)(dataptr + pointer_offset));
				key_locations[i] = dataptr;
				dataptr += entry_size;
			}
			// now insert into the hash table
			InsertHashes(hashes, next, key_locations, parallel);

			entry += next;
		}
		local_pinned_handles.push_back(std::move(handle));
	}

	lock_guard<mutex> lock(pinned_handles_lock);
	for (auto &local_pinned_handle : local_pinned_handles) {
		pinned_handles.push_back(std::move(local_pinned_handle));
	}
}

unique_ptr<ScanStructure> JoinHashTable::InitializeScanStructure(DataChunk &keys, const SelectionVector *&current_sel) {
	D_ASSERT(Count() > 0); // should be handled before
	D_ASSERT(finalized);

	// set up the scan structure
	auto ss = make_unique<ScanStructure>(*this);

	if (join_type != JoinType::INNER) {
		ss->found_match = unique_ptr<bool[]>(new bool[STANDARD_VECTOR_SIZE]);
		memset(ss->found_match.get(), 0, sizeof(bool) * STANDARD_VECTOR_SIZE);
	}

	// first prepare the keys for probing
	ss->count = PrepareKeys(keys, ss->key_data, current_sel, ss->sel_vector, false);
	return ss;
}

unique_ptr<ScanStructure> JoinHashTable::Probe(DataChunk &keys, Vector *precomputed_hashes) {
	const SelectionVector *current_sel;
	auto ss = InitializeScanStructure(keys, current_sel);
	if (ss->count == 0) {
		return ss;
	}

	if (precomputed_hashes) {
		ApplyBitmask(*precomputed_hashes, *current_sel, ss->count, ss->pointers);
	} else {
		// hash all the keys
		Vector hashes(LogicalType::HASH);
		Hash(keys, *current_sel, ss->count, hashes);

		// now initialize the pointers of the scan structure based on the hashes
		ApplyBitmask(hashes, *current_sel, ss->count, ss->pointers);
	}

	// create the selection vector linking to only non-empty entries
	ss->InitializeSelectionVector(current_sel);

	return ss;
}

ScanStructure::ScanStructure(JoinHashTable &ht)
    : pointers(LogicalType::POINTER), sel_vector(STANDARD_VECTOR_SIZE), ht(ht), finished(false) {
}

void ScanStructure::Next(DataChunk &keys, DataChunk &left, DataChunk &result) {
	if (finished) {
		return;
	}

	switch (ht.join_type) {
	case JoinType::INNER:
	case JoinType::RIGHT:
		NextInnerJoin(keys, left, result);
		break;
	case JoinType::SEMI:
		NextSemiJoin(keys, left, result);
		break;
	case JoinType::MARK:
		NextMarkJoin(keys, left, result);
		break;
	case JoinType::ANTI:
		NextAntiJoin(keys, left, result);
		break;
	case JoinType::OUTER:
	case JoinType::LEFT:
		NextLeftJoin(keys, left, result);
		break;
	case JoinType::SINGLE:
		NextSingleJoin(keys, left, result);
		break;
	default:
		throw InternalException("Unhandled join type in JoinHashTable");
	}
}

idx_t ScanStructure::ResolvePredicates(DataChunk &keys, SelectionVector &match_sel, SelectionVector *no_match_sel) {
	// Start with the scan selection
	for (idx_t i = 0; i < this->count; ++i) {
		match_sel.set_index(i, this->sel_vector.get_index(i));
	}
	idx_t no_match_count = 0;

	return RowOperations::Match(keys, key_data.get(), ht.layout, pointers, ht.predicates, match_sel, this->count,
	                            no_match_sel, no_match_count);
}

idx_t ScanStructure::ScanInnerJoin(DataChunk &keys, SelectionVector &result_vector) {
	while (true) {
		// resolve the predicates for this set of keys
		idx_t result_count = ResolvePredicates(keys, result_vector, nullptr);

		// after doing all the comparisons set the found_match vector
		if (found_match) {
			for (idx_t i = 0; i < result_count; i++) {
				auto idx = result_vector.get_index(i);
				found_match[idx] = true;
			}
		}
		if (result_count > 0) {
			return result_count;
		}
		// no matches found: check the next set of pointers
		AdvancePointers();
		if (this->count == 0) {
			return 0;
		}
	}
}

void ScanStructure::AdvancePointers(const SelectionVector &sel, idx_t sel_count) {
	// now for all the pointers, we move on to the next set of pointers
	idx_t new_count = 0;
	auto ptrs = FlatVector::GetData<data_ptr_t>(this->pointers);
	for (idx_t i = 0; i < sel_count; i++) {
		auto idx = sel.get_index(i);
		ptrs[idx] = Load<data_ptr_t>(ptrs[idx] + ht.pointer_offset);
		if (ptrs[idx]) {
			this->sel_vector.set_index(new_count++, idx);
		}
	}
	this->count = new_count;
}

void ScanStructure::InitializeSelectionVector(const SelectionVector *&current_sel) {
	idx_t non_empty_count = 0;
	auto ptrs = FlatVector::GetData<data_ptr_t>(pointers);
	auto cnt = count;
	for (idx_t i = 0; i < cnt; i++) {
		const auto idx = current_sel->get_index(i);
		ptrs[idx] = Load<data_ptr_t>(ptrs[idx]);
		if (ptrs[idx]) {
			sel_vector.set_index(non_empty_count++, idx);
		}
	}
	count = non_empty_count;
}

void ScanStructure::AdvancePointers() {
	AdvancePointers(this->sel_vector, this->count);
}

void ScanStructure::GatherResult(Vector &result, const SelectionVector &result_vector,
                                 const SelectionVector &sel_vector, const idx_t count, const idx_t col_no) {
	RowOperations::Gather(pointers, sel_vector, result, result_vector, count, ht.layout, col_no);
}

void ScanStructure::GatherResult(Vector &result, const SelectionVector &sel_vector, const idx_t count,
                                 const idx_t col_idx) {
	GatherResult(result, *FlatVector::IncrementalSelectionVector(), sel_vector, count, col_idx);
}

void ScanStructure::NextInnerJoin(DataChunk &keys, DataChunk &left, DataChunk &result) {
	D_ASSERT(result.ColumnCount() == left.ColumnCount() + ht.build_types.size());
	if (this->count == 0) {
		// no pointers left to chase
		return;
	}

	SelectionVector result_vector(STANDARD_VECTOR_SIZE);

	idx_t result_count = ScanInnerJoin(keys, result_vector);
	if (result_count > 0) {
		if (IsRightOuterJoin(ht.join_type)) {
			// full/right outer join: mark join matches as FOUND in the HT
			auto ptrs = FlatVector::GetData<data_ptr_t>(pointers);
			for (idx_t i = 0; i < result_count; i++) {
				auto idx = result_vector.get_index(i);
				// NOTE: threadsan reports this as a data race because this can be set concurrently by separate threads
				// Technically it is, but it does not matter, since the only value that can be written is "true"
				Store<bool>(true, ptrs[idx] + ht.tuple_size);
			}
		}
		// matches were found
		// construct the result
		// on the LHS, we create a slice using the result vector
		result.Slice(left, result_vector, result_count);

		// on the RHS, we need to fetch the data from the hash table
		for (idx_t i = 0; i < ht.build_types.size(); i++) {
			auto &vector = result.data[left.ColumnCount() + i];
			D_ASSERT(vector.GetType() == ht.build_types[i]);
			GatherResult(vector, result_vector, result_count, i + ht.condition_types.size());
		}
		AdvancePointers();
	}
}

void ScanStructure::ScanKeyMatches(DataChunk &keys) {
	// the semi-join, anti-join and mark-join we handle a differently from the inner join
	// since there can be at most STANDARD_VECTOR_SIZE results
	// we handle the entire chunk in one call to Next().
	// for every pointer, we keep chasing pointers and doing comparisons.
	// this results in a boolean array indicating whether or not the tuple has a match
	SelectionVector match_sel(STANDARD_VECTOR_SIZE), no_match_sel(STANDARD_VECTOR_SIZE);
	while (this->count > 0) {
		// resolve the predicates for the current set of pointers
		idx_t match_count = ResolvePredicates(keys, match_sel, &no_match_sel);
		idx_t no_match_count = this->count - match_count;

		// mark each of the matches as found
		for (idx_t i = 0; i < match_count; i++) {
			found_match[match_sel.get_index(i)] = true;
		}
		// continue searching for the ones where we did not find a match yet
		AdvancePointers(no_match_sel, no_match_count);
	}
}

template <bool MATCH>
void ScanStructure::NextSemiOrAntiJoin(DataChunk &keys, DataChunk &left, DataChunk &result) {
	D_ASSERT(left.ColumnCount() == result.ColumnCount());
	D_ASSERT(keys.size() == left.size());
	// create the selection vector from the matches that were found
	SelectionVector sel(STANDARD_VECTOR_SIZE);
	idx_t result_count = 0;
	for (idx_t i = 0; i < keys.size(); i++) {
		if (found_match[i] == MATCH) {
			// part of the result
			sel.set_index(result_count++, i);
		}
	}
	// construct the final result
	if (result_count > 0) {
		// we only return the columns on the left side
		// reference the columns of the left side from the result
		result.Slice(left, sel, result_count);
	} else {
		D_ASSERT(result.size() == 0);
	}
}

void ScanStructure::NextSemiJoin(DataChunk &keys, DataChunk &left, DataChunk &result) {
	// first scan for key matches
	ScanKeyMatches(keys);
	// then construct the result from all tuples with a match
	NextSemiOrAntiJoin<true>(keys, left, result);

	finished = true;
}

void ScanStructure::NextAntiJoin(DataChunk &keys, DataChunk &left, DataChunk &result) {
	// first scan for key matches
	ScanKeyMatches(keys);
	// then construct the result from all tuples that did not find a match
	NextSemiOrAntiJoin<false>(keys, left, result);

	finished = true;
}

void ScanStructure::ConstructMarkJoinResult(DataChunk &join_keys, DataChunk &child, DataChunk &result) {
	// for the initial set of columns we just reference the left side
	result.SetCardinality(child);
	for (idx_t i = 0; i < child.ColumnCount(); i++) {
		result.data[i].Reference(child.data[i]);
	}
	auto &mark_vector = result.data.back();
	mark_vector.SetVectorType(VectorType::FLAT_VECTOR);
	// first we set the NULL values from the join keys
	// if there is any NULL in the keys, the result is NULL
	auto bool_result = FlatVector::GetData<bool>(mark_vector);
	auto &mask = FlatVector::Validity(mark_vector);
	for (idx_t col_idx = 0; col_idx < join_keys.ColumnCount(); col_idx++) {
		if (ht.null_values_are_equal[col_idx]) {
			continue;
		}
		UnifiedVectorFormat jdata;
		join_keys.data[col_idx].ToUnifiedFormat(join_keys.size(), jdata);
		if (!jdata.validity.AllValid()) {
			for (idx_t i = 0; i < join_keys.size(); i++) {
				auto jidx = jdata.sel->get_index(i);
				mask.Set(i, jdata.validity.RowIsValidUnsafe(jidx));
			}
		}
	}
	// now set the remaining entries to either true or false based on whether a match was found
	if (found_match) {
		for (idx_t i = 0; i < child.size(); i++) {
			bool_result[i] = found_match[i];
		}
	} else {
		memset(bool_result, 0, sizeof(bool) * child.size());
	}
	// if the right side contains NULL values, the result of any FALSE becomes NULL
	if (ht.has_null) {
		for (idx_t i = 0; i < child.size(); i++) {
			if (!bool_result[i]) {
				mask.SetInvalid(i);
			}
		}
	}
}

void ScanStructure::NextMarkJoin(DataChunk &keys, DataChunk &input, DataChunk &result) {
	D_ASSERT(result.ColumnCount() == input.ColumnCount() + 1);
	D_ASSERT(result.data.back().GetType() == LogicalType::BOOLEAN);
	// this method should only be called for a non-empty HT
	D_ASSERT(ht.Count() > 0);

	ScanKeyMatches(keys);
	if (ht.correlated_mark_join_info.correlated_types.empty()) {
		ConstructMarkJoinResult(keys, input, result);
	} else {
		auto &info = ht.correlated_mark_join_info;
		// there are correlated columns
		// first we fetch the counts from the aggregate hashtable corresponding to these entries
		D_ASSERT(keys.ColumnCount() == info.group_chunk.ColumnCount() + 1);
		info.group_chunk.SetCardinality(keys);
		for (idx_t i = 0; i < info.group_chunk.ColumnCount(); i++) {
			info.group_chunk.data[i].Reference(keys.data[i]);
		}
		info.correlated_counts->FetchAggregates(info.group_chunk, info.result_chunk);

		// for the initial set of columns we just reference the left side
		result.SetCardinality(input);
		for (idx_t i = 0; i < input.ColumnCount(); i++) {
			result.data[i].Reference(input.data[i]);
		}
		// create the result matching vector
		auto &last_key = keys.data.back();
		auto &result_vector = result.data.back();
		// first set the nullmask based on whether or not there were NULL values in the join key
		result_vector.SetVectorType(VectorType::FLAT_VECTOR);
		auto bool_result = FlatVector::GetData<bool>(result_vector);
		auto &mask = FlatVector::Validity(result_vector);
		switch (last_key.GetVectorType()) {
		case VectorType::CONSTANT_VECTOR:
			if (ConstantVector::IsNull(last_key)) {
				mask.SetAllInvalid(input.size());
			}
			break;
		case VectorType::FLAT_VECTOR:
			mask.Copy(FlatVector::Validity(last_key), input.size());
			break;
		default: {
			UnifiedVectorFormat kdata;
			last_key.ToUnifiedFormat(keys.size(), kdata);
			for (idx_t i = 0; i < input.size(); i++) {
				auto kidx = kdata.sel->get_index(i);
				mask.Set(i, kdata.validity.RowIsValid(kidx));
			}
			break;
		}
		}

		auto count_star = FlatVector::GetData<int64_t>(info.result_chunk.data[0]);
		auto count = FlatVector::GetData<int64_t>(info.result_chunk.data[1]);
		// set the entries to either true or false based on whether a match was found
		for (idx_t i = 0; i < input.size(); i++) {
			D_ASSERT(count_star[i] >= count[i]);
			bool_result[i] = found_match ? found_match[i] : false;
			if (!bool_result[i] && count_star[i] > count[i]) {
				// RHS has NULL value and result is false: set to null
				mask.SetInvalid(i);
			}
			if (count_star[i] == 0) {
				// count == 0, set nullmask to false (we know the result is false now)
				mask.SetValid(i);
			}
		}
	}
	finished = true;
}

void ScanStructure::NextLeftJoin(DataChunk &keys, DataChunk &left, DataChunk &result) {
	// a LEFT OUTER JOIN is identical to an INNER JOIN except all tuples that do
	// not have a match must return at least one tuple (with the right side set
	// to NULL in every column)
	NextInnerJoin(keys, left, result);
	if (result.size() == 0) {
		// no entries left from the normal join
		// fill in the result of the remaining left tuples
		// together with NULL values on the right-hand side
		idx_t remaining_count = 0;
		SelectionVector sel(STANDARD_VECTOR_SIZE);
		for (idx_t i = 0; i < left.size(); i++) {
			if (!found_match[i]) {
				sel.set_index(remaining_count++, i);
			}
		}
		if (remaining_count > 0) {
			// have remaining tuples
			// slice the left side with tuples that did not find a match
			result.Slice(left, sel, remaining_count);

			// now set the right side to NULL
			for (idx_t i = left.ColumnCount(); i < result.ColumnCount(); i++) {
				Vector &vec = result.data[i];
				vec.SetVectorType(VectorType::CONSTANT_VECTOR);
				ConstantVector::SetNull(vec, true);
			}
		}
		finished = true;
	}
}

void ScanStructure::NextSingleJoin(DataChunk &keys, DataChunk &input, DataChunk &result) {
	// single join
	// this join is similar to the semi join except that
	// (1) we actually return data from the RHS and
	// (2) we return NULL for that data if there is no match
	idx_t result_count = 0;
	SelectionVector result_sel(STANDARD_VECTOR_SIZE);
	SelectionVector match_sel(STANDARD_VECTOR_SIZE), no_match_sel(STANDARD_VECTOR_SIZE);
	while (this->count > 0) {
		// resolve the predicates for the current set of pointers
		idx_t match_count = ResolvePredicates(keys, match_sel, &no_match_sel);
		idx_t no_match_count = this->count - match_count;

		// mark each of the matches as found
		for (idx_t i = 0; i < match_count; i++) {
			// found a match for this index
			auto index = match_sel.get_index(i);
			found_match[index] = true;
			result_sel.set_index(result_count++, index);
		}
		// continue searching for the ones where we did not find a match yet
		AdvancePointers(no_match_sel, no_match_count);
	}
	// reference the columns of the left side from the result
	D_ASSERT(input.ColumnCount() > 0);
	for (idx_t i = 0; i < input.ColumnCount(); i++) {
		result.data[i].Reference(input.data[i]);
	}
	// now fetch the data from the RHS
	for (idx_t i = 0; i < ht.build_types.size(); i++) {
		auto &vector = result.data[input.ColumnCount() + i];
		// set NULL entries for every entry that was not found
		auto &mask = FlatVector::Validity(vector);
		mask.SetAllInvalid(input.size());
		for (idx_t j = 0; j < result_count; j++) {
			mask.SetValid(result_sel.get_index(j));
		}
		// for the remaining values we fetch the values
		GatherResult(vector, result_sel, result_sel, result_count, i + ht.condition_types.size());
	}
	result.SetCardinality(input.size());

	// like the SEMI, ANTI and MARK join types, the SINGLE join only ever does one pass over the HT per input chunk
	finished = true;
}

idx_t JoinHashTable::ScanFullOuter(JoinHTScanState &state, Vector &addresses) {
	// scan the HT starting from the current position and check which rows from the build side did not find a match
	auto key_locations = FlatVector::GetData<data_ptr_t>(addresses);
	idx_t found_entries = 0;
	for (; state.block_position < block_collection->blocks.size(); state.block_position++, state.position = 0) {
		auto &block = block_collection->blocks[state.block_position];
		auto handle = buffer_manager.Pin(block->block);
		auto baseptr = handle.Ptr();
		for (; state.position < block->count; state.position++, state.scan_index++) {
			auto tuple_base = baseptr + state.position * entry_size;
			auto found_match = Load<bool>(tuple_base + tuple_size);
			if (!found_match) {
				key_locations[found_entries++] = tuple_base;
				if (found_entries == STANDARD_VECTOR_SIZE) {
					state.position++;
					state.scan_index++;
					break;
				}
			}
		}
		if (found_entries == STANDARD_VECTOR_SIZE) {
			break;
		}
	}
	return found_entries;
}

void JoinHashTable::GatherFullOuter(DataChunk &result, Vector &addresses, idx_t found_entries) {
	if (found_entries == 0) {
		return;
	}
	result.SetCardinality(found_entries);
	idx_t left_column_count = result.ColumnCount() - build_types.size();
	const auto &sel_vector = *FlatVector::IncrementalSelectionVector();
	// set the left side as a constant NULL
	for (idx_t i = 0; i < left_column_count; i++) {
		Vector &vec = result.data[i];
		vec.SetVectorType(VectorType::CONSTANT_VECTOR);
		ConstantVector::SetNull(vec, true);
	}
	// gather the values from the RHS
	for (idx_t i = 0; i < build_types.size(); i++) {
		auto &vector = result.data[left_column_count + i];
		D_ASSERT(vector.GetType() == build_types[i]);
		const auto col_no = condition_types.size() + i;
		RowOperations::Gather(addresses, sel_vector, vector, sel_vector, found_entries, layout, col_no);
	}
}

idx_t JoinHashTable::FillWithHTOffsets(data_ptr_t *key_locations, JoinHTScanState &state) {
	// iterate over blocks
	idx_t key_count = 0;
	while (state.block_position < block_collection->blocks.size()) {
		auto &block = block_collection->blocks[state.block_position];
		auto handle = buffer_manager.Pin(block->block);
		auto base_ptr = handle.Ptr();
		// go through all the tuples within this block
		while (state.position < block->count) {
			auto tuple_base = base_ptr + state.position * entry_size;
			// store its locations
			key_locations[key_count++] = tuple_base;
			state.position++;
		}
		state.block_position++;
		state.position = 0;
	}
	return key_count;
}

void JoinHashTable::PinAllBlocks() {
	for (auto &block : block_collection->blocks) {
		pinned_handles.push_back(buffer_manager.Pin(block->block));
	}
}

void JoinHashTable::SwizzleBlocks() {
	if (block_collection->count == 0) {
		return;
	}

	if (layout.AllConstant()) {
		// No heap blocks! Just merge fixed-size data
		swizzled_block_collection->Merge(*block_collection);
		return;
	}

	// We create one heap block per data block and swizzle the pointers
	auto &heap_blocks = string_heap->blocks;
	idx_t heap_block_idx = 0;
	idx_t heap_block_remaining = heap_blocks[heap_block_idx]->count;
	for (auto &data_block : block_collection->blocks) {
		if (heap_block_remaining == 0) {
			heap_block_remaining = heap_blocks[++heap_block_idx]->count;
		}

		// Pin the data block and swizzle the pointers within the rows
		auto data_handle = buffer_manager.Pin(data_block->block);
		auto data_ptr = data_handle.Ptr();
		RowOperations::SwizzleColumns(layout, data_ptr, data_block->count);

		// We want to copy as little of the heap data as possible, check how the data and heap blocks line up
		if (heap_block_remaining >= data_block->count) {
			// Easy: current heap block contains all strings for this data block, just copy (reference) the block
			swizzled_string_heap->blocks.emplace_back(heap_blocks[heap_block_idx]->Copy());
			swizzled_string_heap->blocks.back()->count = data_block->count;

			// Swizzle the heap pointer
			auto heap_handle = buffer_manager.Pin(swizzled_string_heap->blocks.back()->block);
			auto heap_ptr = Load<data_ptr_t>(data_ptr + layout.GetHeapOffset());
			auto heap_offset = heap_ptr - heap_handle.Ptr();
			RowOperations::SwizzleHeapPointer(layout, data_ptr, heap_ptr, data_block->count, heap_offset);

			// Update counter
			heap_block_remaining -= data_block->count;
		} else {
			// Strings for this data block are spread over the current heap block and the next (and possibly more)
			idx_t data_block_remaining = data_block->count;
			vector<std::pair<data_ptr_t, idx_t>> ptrs_and_sizes;
			idx_t total_size = 0;
			while (data_block_remaining > 0) {
				if (heap_block_remaining == 0) {
					heap_block_remaining = heap_blocks[++heap_block_idx]->count;
				}
				auto next = MinValue<idx_t>(data_block_remaining, heap_block_remaining);

				// Figure out where to start copying strings, and how many bytes we need to copy
				auto heap_start_ptr = Load<data_ptr_t>(data_ptr + layout.GetHeapOffset());
				auto heap_end_ptr =
				    Load<data_ptr_t>(data_ptr + layout.GetHeapOffset() + (next - 1) * layout.GetRowWidth());
				idx_t size = heap_end_ptr - heap_start_ptr + Load<uint32_t>(heap_end_ptr);
				ptrs_and_sizes.emplace_back(heap_start_ptr, size);
				D_ASSERT(size <= heap_blocks[heap_block_idx]->byte_offset);

				// Swizzle the heap pointer
				RowOperations::SwizzleHeapPointer(layout, data_ptr, heap_start_ptr, next, total_size);
				total_size += size;

				// Update where we are in the data and heap blocks
				data_ptr += next * layout.GetRowWidth();
				data_block_remaining -= next;
				heap_block_remaining -= next;
			}

			// Finally, we allocate a new heap block and copy data to it
			swizzled_string_heap->blocks.emplace_back(
			    make_unique<RowDataBlock>(buffer_manager, MaxValue<idx_t>(total_size, (idx_t)Storage::BLOCK_SIZE), 1));
			auto new_heap_handle = buffer_manager.Pin(swizzled_string_heap->blocks.back()->block);
			auto new_heap_ptr = new_heap_handle.Ptr();
			for (auto &ptr_and_size : ptrs_and_sizes) {
				memcpy(new_heap_ptr, ptr_and_size.first, ptr_and_size.second);
				new_heap_ptr += ptr_and_size.second;
			}
		}
	}

	// We're done with variable-sized data, now just merge the fixed-size data
	swizzled_block_collection->Merge(*block_collection);
	D_ASSERT(swizzled_block_collection->blocks.size() == swizzled_string_heap->blocks.size());

	// Update counts and cleanup
	swizzled_string_heap->count = string_heap->count;
	string_heap->Clear();
}

void JoinHashTable::ComputePartitionSizes(ClientConfig &config, vector<unique_ptr<JoinHashTable>> &local_hts,
                                          idx_t max_ht_size) {
	external = true;

	// First set the number of tuples in the HT per partitioned round
	total_count = 0;
	idx_t total_size = 0;
	for (auto &ht : local_hts) {
		// TODO: SizeInBytes / SwizzledSize overestimates size by a lot because we make extra references of heap blocks
		//  Need to compute this more accurately
		total_count += ht->Count() + ht->SwizzledCount();
		total_size += ht->SizeInBytes() + ht->SwizzledSize();
	}

	if (total_count == 0) {
		return;
	}

	total_size += PointerTableCapacity(total_count) * sizeof(data_ptr_t);
	double avg_tuple_size = double(total_size) / double(total_count);
	tuples_per_round = double(max_ht_size) / avg_tuple_size;

	if (config.force_external) {
		// For force_external we do at least three rounds to test all code paths
		tuples_per_round = MinValue<idx_t>((total_count + 2) / 3, tuples_per_round);
	}

	// Set the number of radix bits (minimum 4, maximum 8)
	for (; radix_bits < 8; radix_bits++) {
		auto num_partitions = RadixPartitioning::NumberOfPartitions(radix_bits);
		auto avg_partition_size = total_size / num_partitions;

		// We aim for at least 8 partitions per probe round (tweaked experimentally)
		if (avg_partition_size * 8 < max_ht_size) {
			break;
		}
	}
}

void JoinHashTable::Partition(JoinHashTable &global_ht) {
#ifdef DEBUG
	D_ASSERT(layout.ColumnCount() == global_ht.layout.ColumnCount());
	for (idx_t col_idx = 0; col_idx < layout.ColumnCount(); col_idx++) {
		D_ASSERT(layout.GetTypes()[col_idx] == global_ht.layout.GetTypes()[col_idx]);
	}
#endif

	// Swizzle and Partition
	SwizzleBlocks();
	RadixPartitioning::PartitionRowData(global_ht.buffer_manager, global_ht.layout, global_ht.pointer_offset,
	                                    *swizzled_block_collection, *swizzled_string_heap, partition_block_collections,
	                                    partition_string_heaps, global_ht.radix_bits);

	// Add to global HT
	global_ht.Merge(*this);
}

void JoinHashTable::Reset() {
	pinned_handles.clear();
	block_collection->Clear();
	string_heap->Clear();
	finalized = false;
}

bool JoinHashTable::PrepareExternalFinalize() {
	idx_t num_partitions = RadixPartitioning::NumberOfPartitions(radix_bits);
	if (partition_block_collections.empty() || partition_end == num_partitions) {
		return false;
	}

	if (finalized) {
		Reset();
	}

	// Determine how many partitions we can do next (at least one)
	idx_t next = 0;
	idx_t count = 0;
	partition_start = partition_end;
	for (idx_t p = partition_start; p < num_partitions; p++) {
		auto partition_count = partition_block_collections[p]->count;
		if (partition_count != 0 && count != 0 && count + partition_count > tuples_per_round) {
			// We skip over empty partitions (partition_count != 0),
			// and need to have at least one partition (count != 0)
			break;
		}
		next++;
		count += partition_count;
	}
	partition_end += next;

	// Move specific partitions to the swizzled_... collections so they can be unswizzled
	D_ASSERT(SwizzledCount() == 0);
	for (idx_t p = partition_start; p < partition_end; p++) {
		auto &p_block_collection = *partition_block_collections[p];
		if (!layout.AllConstant()) {
			auto &p_string_heap = *partition_string_heaps[p];
			D_ASSERT(p_block_collection.count == p_string_heap.count);
			swizzled_string_heap->Merge(p_string_heap);
			// Remove after merging
			partition_string_heaps[p] = nullptr;
		}
		swizzled_block_collection->Merge(p_block_collection);
		// Remove after merging
		partition_block_collections[p] = nullptr;
	}
	D_ASSERT(count == SwizzledCount());

	// Unswizzle them
	D_ASSERT(Count() == 0);
	// Move swizzled data to regular data (will be unswizzled in 'Finalize()')
	block_collection->Merge(*swizzled_block_collection);
	string_heap->Merge(*swizzled_string_heap);
	D_ASSERT(count == Count());

	return true;
}

static void CreateSpillChunk(DataChunk &spill_chunk, DataChunk &keys, DataChunk &payload, Vector &hashes) {
	spill_chunk.Reset();
	idx_t spill_col_idx = 0;
	for (idx_t col_idx = 0; col_idx < keys.ColumnCount(); col_idx++) {
		spill_chunk.data[col_idx].Reference(keys.data[col_idx]);
	}
	spill_col_idx += keys.ColumnCount();
	for (idx_t col_idx = 0; col_idx < payload.data.size(); col_idx++) {
		spill_chunk.data[spill_col_idx + col_idx].Reference(payload.data[col_idx]);
	}
	spill_col_idx += payload.ColumnCount();
	spill_chunk.data[spill_col_idx].Reference(hashes);
}

unique_ptr<ScanStructure> JoinHashTable::ProbeAndSpill(DataChunk &keys, DataChunk &payload, ProbeSpill &probe_spill,
                                                       ProbeSpillLocalAppendState &spill_state,
                                                       DataChunk &spill_chunk) {
	// hash all the keys
	Vector hashes(LogicalType::HASH);
	Hash(keys, *FlatVector::IncrementalSelectionVector(), keys.size(), hashes);

	// find out which keys we can match with the current pinned partitions
	SelectionVector true_sel;
	SelectionVector false_sel;
	true_sel.Initialize();
	false_sel.Initialize();
	auto true_count = RadixPartitioning::Select(hashes, FlatVector::IncrementalSelectionVector(), keys.size(),
	                                            radix_bits, partition_end, &true_sel, &false_sel);
	auto false_count = keys.size() - true_count;

	CreateSpillChunk(spill_chunk, keys, payload, hashes);

	// can't probe these values right now, append to spill
	spill_chunk.Slice(false_sel, false_count);
	spill_chunk.Verify();
	probe_spill.Append(spill_chunk, spill_state);

	// slice the stuff we CAN probe right now
	hashes.Slice(true_sel, true_count);
	keys.Slice(true_sel, true_count);
	payload.Slice(true_sel, true_count);

	const SelectionVector *current_sel;
	auto ss = InitializeScanStructure(keys, current_sel);
	if (ss->count == 0) {
		return ss;
	}

	// now initialize the pointers of the scan structure based on the hashes
	ApplyBitmask(hashes, *current_sel, ss->count, ss->pointers);

	// create the selection vector linking to only non-empty entries
	ss->InitializeSelectionVector(current_sel);

	return ss;
}

ProbeSpill::ProbeSpill(JoinHashTable &ht, ClientContext &context, const vector<LogicalType> &probe_types)
    : ht(ht), context(context), probe_types(probe_types) {
	if (ht.total_count - ht.Count() <= ht.tuples_per_round) {
		// No need to partition as we will only have one more probe round
		partitioned = false;
	} else {
		// More than one probe round to go, so we need to partition
		partitioned = true;
		global_partitions =
		    make_unique<RadixPartitionedColumnData>(context, probe_types, ht.radix_bits, probe_types.size() - 1);
	}
	column_ids.reserve(probe_types.size());
	for (column_t column_id = 0; column_id < probe_types.size(); column_id++) {
		column_ids.emplace_back(column_id);
	}
}

ProbeSpillLocalState ProbeSpill::RegisterThread() {
	ProbeSpillLocalAppendState result;
	lock_guard<mutex> guard(lock);
	if (partitioned) {
		local_partitions.emplace_back(global_partitions->CreateShared());
		local_partition_append_states.emplace_back(make_unique<PartitionedColumnDataAppendState>());
		local_partitions.back()->InitializeAppendState(*local_partition_append_states.back());

		result.local_partition = local_partitions.back().get();
		result.local_partition_append_state = local_partition_append_states.back().get();
	} else {
		local_spill_collections.emplace_back(
		    make_unique<ColumnDataCollection>(BufferManager::GetBufferManager(context), probe_types));
		local_spill_append_states.emplace_back(make_unique<ColumnDataAppendState>());
		local_spill_collections.back()->InitializeAppend(*local_spill_append_states.back());

		result.local_spill_collection = local_spill_collections.back().get();
		result.local_spill_append_state = local_spill_append_states.back().get();
	}
	return result;
}

void ProbeSpill::Append(DataChunk &chunk, ProbeSpillLocalAppendState &local_state) {
	if (partitioned) {
		local_state.local_partition->Append(*local_state.local_partition_append_state, chunk);
	} else {
		local_state.local_spill_collection->Append(*local_state.local_spill_append_state, chunk);
	}
}

void ProbeSpill::Finalize() {
	if (partitioned) {
		D_ASSERT(local_partitions.size() == local_partition_append_states.size());
		for (idx_t i = 0; i < local_partition_append_states.size(); i++) {
			local_partitions[i]->FlushAppendState(*local_partition_append_states[i]);
		}
		for (auto &local_partition : local_partitions) {
			global_partitions->Combine(*local_partition);
		}
		local_partitions.clear();
		local_partition_append_states.clear();
	} else {
		if (local_spill_collections.empty()) {
			global_spill_collection =
			    make_unique<ColumnDataCollection>(BufferManager::GetBufferManager(context), probe_types);
		} else {
			global_spill_collection = std::move(local_spill_collections[0]);
			for (idx_t i = 1; i < local_spill_collections.size(); i++) {
				global_spill_collection->Combine(*local_spill_collections[i]);
			}
		}
		local_spill_collections.clear();
		local_spill_append_states.clear();
	}
}

void ProbeSpill::PrepareNextProbe() {
	if (partitioned) {
		auto &partitions = global_partitions->GetPartitions();
		if (partitions.empty() || ht.partition_start == partitions.size()) {
			// Can't probe, just make an empty one
			global_spill_collection =
			    make_unique<ColumnDataCollection>(BufferManager::GetBufferManager(context), probe_types);
		} else {
			// Move specific partitions to the global spill collection
			global_spill_collection = std::move(partitions[ht.partition_start]);
			for (idx_t i = ht.partition_start + 1; i < ht.partition_end; i++) {
				global_spill_collection->Combine(*partitions[i]);
			}
		}
	}
	consumer = make_unique<ColumnDataConsumer>(*global_spill_collection, column_ids);
	consumer->InitializeScan();
}

} // namespace duckdb<|MERGE_RESOLUTION|>--- conflicted
+++ resolved
@@ -364,11 +364,7 @@
 			auto &heap_block = string_heap->blocks[block_idx];
 			auto heap_handle = buffer_manager.Pin(heap_block->block);
 			heap_ptr = heap_handle.Ptr();
-<<<<<<< HEAD
-			local_pinned_handles.push_back(move(heap_handle));
-=======
 			local_pinned_handles.push_back(std::move(heap_handle));
->>>>>>> b3f6a8f1
 		}
 
 		idx_t entry = 0;

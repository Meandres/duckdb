--- conflicted
+++ resolved
@@ -52,7 +52,7 @@
 	~OrderGlobalState() override;
 
 	//! The lock for updating the order global state
-	mutex lock;
+	std::mutex lock;
 	//! The buffer manager
 	BufferManager &buffer_manager;
 
@@ -1742,10 +1742,6 @@
 	OrderParallelState()
 	    : global_entry_idx(0), data_block_idx(0), data_entry_idx(0), offset_block_idx(0), offset_entry_idx(0) {
 	}
-<<<<<<< HEAD
-	idx_t entry_idx;
-	mutex lock;
-=======
 
 	idx_t global_entry_idx;
 
@@ -1755,8 +1751,7 @@
 	idx_t offset_block_idx;
 	idx_t offset_entry_idx;
 
-	std::mutex lock;
->>>>>>> cd386468
+	mutex lock;
 };
 
 unique_ptr<ParallelState> PhysicalOrder::GetParallelState() {
@@ -1893,7 +1888,6 @@
 
 void PhysicalOrder::GetChunkInternal(ExecutionContext &context, DataChunk &chunk, PhysicalOperatorState *state_p) {
 	auto &state = *reinterpret_cast<PhysicalOrderOperatorState *>(state_p);
-	D_ASSERT(this->sink_state);
 	auto &gstate = (OrderGlobalState &)*this->sink_state;
 	const auto &payload_state = *gstate.payload_state;
 

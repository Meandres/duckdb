--- conflicted
+++ resolved
@@ -113,11 +113,7 @@
 			// Not acceptable
 			return;
 		}
-<<<<<<< HEAD
-		if (sniffed_column_counts[row] == num_cols || options.ignore_errors.GetValue()) {
-=======
-		if (sniffed_column_counts[row] == num_cols || (options.ignore_errors && !options.null_padding)) {
->>>>>>> 2be8c43c
+		if (sniffed_column_counts[row] == num_cols || (options.ignore_errors.GetValue() && !options.null_padding)) {
 			consistent_rows++;
 		} else if (num_cols < sniffed_column_counts[row] && !options.dialect_options.skip_rows.IsSetByUser() &&
 		           (!set_columns.IsSet() || options.null_padding)) {

#include "duckdb/execution/operator/schema/physical_create_sequence.hpp"
#include "duckdb/catalog/catalog.hpp"

namespace duckdb {

//===--------------------------------------------------------------------===//
// Source
//===--------------------------------------------------------------------===//
<<<<<<< HEAD
class CreateSequenceSourceState : public GlobalSourceState {
public:
	CreateSequenceSourceState() : finished(false) {
	}

	bool finished;
};

unique_ptr<GlobalSourceState> PhysicalCreateSequence::GetGlobalSourceState(ClientContext &context) const {
	return make_uniq<CreateSequenceSourceState>();
}

void PhysicalCreateSequence::GetData(ExecutionContext &context, DataChunk &chunk, GlobalSourceState &gstate,
                                     LocalSourceState &lstate) const {
	auto &state = gstate.Cast<CreateSequenceSourceState>();
	if (state.finished) {
		return;
	}
=======
SourceResultType PhysicalCreateSequence::GetData(ExecutionContext &context, DataChunk &chunk,
                                                 OperatorSourceInput &input) const {
>>>>>>> da69aeaa
	auto &catalog = Catalog::GetCatalog(context.client, info->catalog);
	catalog.CreateSequence(context.client, *info);

	return SourceResultType::FINISHED;
}

} // namespace duckdb<|MERGE_RESOLUTION|>--- conflicted
+++ resolved
@@ -6,29 +6,8 @@
 //===--------------------------------------------------------------------===//
 // Source
 //===--------------------------------------------------------------------===//
-<<<<<<< HEAD
-class CreateSequenceSourceState : public GlobalSourceState {
-public:
-	CreateSequenceSourceState() : finished(false) {
-	}
-
-	bool finished;
-};
-
-unique_ptr<GlobalSourceState> PhysicalCreateSequence::GetGlobalSourceState(ClientContext &context) const {
-	return make_uniq<CreateSequenceSourceState>();
-}
-
-void PhysicalCreateSequence::GetData(ExecutionContext &context, DataChunk &chunk, GlobalSourceState &gstate,
-                                     LocalSourceState &lstate) const {
-	auto &state = gstate.Cast<CreateSequenceSourceState>();
-	if (state.finished) {
-		return;
-	}
-=======
 SourceResultType PhysicalCreateSequence::GetData(ExecutionContext &context, DataChunk &chunk,
                                                  OperatorSourceInput &input) const {
->>>>>>> da69aeaa
 	auto &catalog = Catalog::GetCatalog(context.client, info->catalog);
 	catalog.CreateSequence(context.client, *info);
 

add_library_unity(
  duckdb_operator_persistent
  OBJECT
<<<<<<< HEAD
=======
  base_csv_reader.cpp
  buffered_csv_reader.cpp
  parallel_csv_reader.cpp
  csv_buffer.cpp
  csv_file_handle.cpp
  csv_reader_options.cpp
  csv_rejects_table.cpp
>>>>>>> f586db1b
  physical_fixed_batch_copy.cpp
  physical_batch_copy_to_file.cpp
  physical_batch_insert.cpp
  physical_copy_to_file.cpp
  physical_delete.cpp
  physical_export.cpp
  physical_insert.cpp
  physical_update.cpp)
set(ALL_OBJECT_FILES
    ${ALL_OBJECT_FILES} $<TARGET_OBJECTS:duckdb_operator_persistent>
    PARENT_SCOPE)<|MERGE_RESOLUTION|>--- conflicted
+++ resolved
@@ -1,16 +1,7 @@
 add_library_unity(
   duckdb_operator_persistent
   OBJECT
-<<<<<<< HEAD
-=======
-  base_csv_reader.cpp
-  buffered_csv_reader.cpp
-  parallel_csv_reader.cpp
-  csv_buffer.cpp
-  csv_file_handle.cpp
-  csv_reader_options.cpp
-  csv_rejects_table.cpp
->>>>>>> f586db1b
+        csv_rejects_table.cpp
   physical_fixed_batch_copy.cpp
   physical_batch_copy_to_file.cpp
   physical_batch_insert.cpp

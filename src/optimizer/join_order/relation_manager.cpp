#include "duckdb/optimizer/join_order/relation_manager.hpp"

#include "duckdb/common/enums/join_type.hpp"
#include "duckdb/common/string_util.hpp"
#include "duckdb/optimizer/join_order/join_order_optimizer.hpp"
#include "duckdb/optimizer/join_order/relation_statistics_helper.hpp"
#include "duckdb/parser/expression_map.hpp"
#include "duckdb/planner/expression/list.hpp"
#include "duckdb/planner/expression_iterator.hpp"
#include "duckdb/planner/operator/list.hpp"

namespace duckdb {

const vector<RelationStats> RelationManager::GetRelationStats() {
	vector<RelationStats> ret;
	for (idx_t i = 0; i < relations.size(); i++) {
		ret.push_back(relations[i]->stats);
	}
	return ret;
}

vector<unique_ptr<SingleJoinRelation>> RelationManager::GetRelations() {
	return std::move(relations);
}

idx_t RelationManager::NumRelations() {
	return relations.size();
}

void RelationManager::AddAggregateOrWindowRelation(LogicalOperator &op, optional_ptr<LogicalOperator> parent,
                                                   const RelationStats &stats, LogicalOperatorType op_type) {
	auto relation = make_uniq<SingleJoinRelation>(op, parent, stats);
	auto relation_id = relations.size();

	auto op_bindings = op.GetColumnBindings();
	for (auto &binding : op_bindings) {
		if (relation_mapping.find(binding.table_index) == relation_mapping.end()) {
			relation_mapping[binding.table_index] = relation_id;
		}
	}
	relations.push_back(std::move(relation));
	op.estimated_cardinality = stats.cardinality;
	op.has_estimated_cardinality = true;
}

void RelationManager::AddRelation(LogicalOperator &op, optional_ptr<LogicalOperator> parent,
                                  const RelationStats &stats) {

	// if parent is null, then this is a root relation
	// if parent is not null, it should have multiple children
	D_ASSERT(!parent || parent->children.size() >= 2);
	auto relation = make_uniq<SingleJoinRelation>(op, parent, stats);
	auto relation_id = relations.size();

	auto table_indexes = op.GetTableIndex();
	if (table_indexes.empty()) {
		// relation represents a non-reorderable relation, most likely a join relation
		// Get the tables referenced in the non-reorderable relation and add them to the relation mapping
		// This should all table references, even if there are nested non-reorderable joins.
		unordered_set<idx_t> table_references;
		LogicalJoin::GetTableReferences(op, table_references);
		D_ASSERT(table_references.size() > 0);
		for (auto &reference : table_references) {
			D_ASSERT(relation_mapping.find(reference) == relation_mapping.end());
			relation_mapping[reference] = relation_id;
		}
	} else {
		// Relations should never return more than 1 table index
		D_ASSERT(table_indexes.size() == 1);
		idx_t table_index = table_indexes.at(0);
		D_ASSERT(relation_mapping.find(table_index) == relation_mapping.end());
		relation_mapping[table_index] = relation_id;
	}
	relations.push_back(std::move(relation));
	op.estimated_cardinality = stats.cardinality;
	op.has_estimated_cardinality = true;
}

bool RelationManager::CrossProductWithRelationAllowed(idx_t relation_id) {
	return no_cross_product_relations.find(relation_id) == no_cross_product_relations.end();
}

static bool OperatorNeedsRelation(LogicalOperatorType op_type) {
	switch (op_type) {
	case LogicalOperatorType::LOGICAL_PROJECTION:
	case LogicalOperatorType::LOGICAL_EXPRESSION_GET:
	case LogicalOperatorType::LOGICAL_GET:
	case LogicalOperatorType::LOGICAL_DELIM_GET:
	case LogicalOperatorType::LOGICAL_AGGREGATE_AND_GROUP_BY:
	case LogicalOperatorType::LOGICAL_WINDOW:
		return true;
	default:
		return false;
	}
}

static bool OperatorIsNonReorderable(LogicalOperatorType op_type) {
	switch (op_type) {
	case LogicalOperatorType::LOGICAL_UNION:
	case LogicalOperatorType::LOGICAL_EXCEPT:
	case LogicalOperatorType::LOGICAL_INTERSECT:
	case LogicalOperatorType::LOGICAL_ANY_JOIN:
	case LogicalOperatorType::LOGICAL_ASOF_JOIN:
		return true;
	default:
		return false;
	}
}

bool ExpressionContainsColumnRef(Expression &expression) {
	if (expression.type == ExpressionType::BOUND_COLUMN_REF) {
		// Here you have a filter on a single column in a table. Return a binding for the column
		// being filtered on so the filter estimator knows what HLL count to pull
<<<<<<< HEAD
=======
#ifdef DEBUG
		auto &colref = expression.Cast<BoundColumnRefExpression>();
		(void)colref.depth;
>>>>>>> 1acae162
		D_ASSERT(colref.depth == 0);
		D_ASSERT(colref.binding.table_index != DConstants::INVALID_INDEX);
#endif
		// map the base table index to the relation index used by the JoinOrderOptimizer
		return true;
	}
	// TODO: handle inequality filters with functions.
	auto children_ret = false;
	ExpressionIterator::EnumerateChildren(expression,
	                                      [&](Expression &expr) { children_ret = ExpressionContainsColumnRef(expr); });
	return children_ret;
}

static bool JoinIsReorderable(LogicalOperator &op) {
	if (op.type == LogicalOperatorType::LOGICAL_CROSS_PRODUCT) {
		return true;
	} else if (op.type == LogicalOperatorType::LOGICAL_COMPARISON_JOIN) {
		auto &join = op.Cast<LogicalComparisonJoin>();
		switch (join.join_type) {
		case JoinType::INNER:
		case JoinType::SEMI:
		case JoinType::ANTI:
			for (auto &cond : join.conditions) {
				if (ExpressionContainsColumnRef(*cond.left) && ExpressionContainsColumnRef(*cond.right)) {
					return true;
				}
			}
			return false;
		default:
			return false;
		}
	}
	return false;
}

static bool HasNonReorderableChild(LogicalOperator &op) {
	LogicalOperator *tmp = &op;
	while (tmp->children.size() == 1) {
		if (OperatorNeedsRelation(tmp->type) || OperatorIsNonReorderable(tmp->type)) {
			return true;
		}
		tmp = tmp->children[0].get();
		if (tmp->type == LogicalOperatorType::LOGICAL_COMPARISON_JOIN) {
			if (!JoinIsReorderable(*tmp)) {
				return true;
			}
		}
	}
	return tmp->children.empty();
}

static void ModifyStatsIfLimit(optional_ptr<LogicalOperator> limit_op, RelationStats &stats) {
	if (!limit_op) {
		return;
	}
	auto &limit = limit_op->Cast<LogicalLimit>();
	if (limit.limit_val.Type() == LimitNodeType::CONSTANT_VALUE) {
		stats.cardinality = MinValue(limit.limit_val.GetConstantValue(), stats.cardinality);
	}
}

bool RelationManager::ExtractJoinRelations(JoinOrderOptimizer &optimizer, LogicalOperator &input_op,
                                           vector<reference<LogicalOperator>> &filter_operators,
                                           optional_ptr<LogicalOperator> parent) {
	optional_ptr<LogicalOperator> op = &input_op;
	vector<reference<LogicalOperator>> datasource_filters;
	optional_ptr<LogicalOperator> limit_op = nullptr;
	// pass through single child operators
	while (op->children.size() == 1 && !OperatorNeedsRelation(op->type)) {
		if (op->type == LogicalOperatorType::LOGICAL_FILTER) {
			if (HasNonReorderableChild(*op)) {
				datasource_filters.push_back(*op);
			}
			filter_operators.push_back(*op);
		}
		if (op->type == LogicalOperatorType::LOGICAL_LIMIT) {
			limit_op = op;
		}
		op = op->children[0].get();
	}
	bool non_reorderable_operation = false;
	if (OperatorIsNonReorderable(op->type)) {
		// set operation, optimize separately in children
		non_reorderable_operation = true;
	}

	if (op->type == LogicalOperatorType::LOGICAL_COMPARISON_JOIN) {
		if (JoinIsReorderable(*op)) {
			// extract join conditions from inner join
			filter_operators.push_back(*op);
		} else {
			non_reorderable_operation = true;
		}
	}
	if (non_reorderable_operation) {
		// we encountered a non-reordable operation (setop or non-inner join)
		// we do not reorder non-inner joins yet, however we do want to expand the potential join graph around them
		// non-inner joins are also tricky because we can't freely make conditions through them
		// e.g. suppose we have (left LEFT OUTER JOIN right WHERE right IS NOT NULL), the join can generate
		// new NULL values in the right side, so pushing this condition through the join leads to incorrect results
		// for this reason, we just start a new JoinOptimizer pass in each of the children of the join
		// stats.cardinality will be initiated to highest cardinality of the children.
		vector<RelationStats> children_stats;
		for (auto &child : op->children) {
			auto stats = RelationStats();
			auto child_optimizer = optimizer.CreateChildOptimizer();
			child = child_optimizer.Optimize(std::move(child), &stats);
			children_stats.push_back(stats);
		}

		auto combined_stats = RelationStatisticsHelper::CombineStatsOfNonReorderableOperator(*op, children_stats);
		if (!datasource_filters.empty()) {
			combined_stats.cardinality = (idx_t)MaxValue(
			    double(combined_stats.cardinality) * RelationStatisticsHelper::DEFAULT_SELECTIVITY, (double)1);
		}
		AddRelation(input_op, parent, combined_stats);
		return true;
	}

	switch (op->type) {
	case LogicalOperatorType::LOGICAL_AGGREGATE_AND_GROUP_BY: {
		// optimize children
		RelationStats child_stats;
		auto child_optimizer = optimizer.CreateChildOptimizer();
		op->children[0] = child_optimizer.Optimize(std::move(op->children[0]), &child_stats);
		auto &aggr = op->Cast<LogicalAggregate>();
		auto operator_stats = RelationStatisticsHelper::ExtractAggregationStats(aggr, child_stats);
		if (!datasource_filters.empty()) {
			operator_stats.cardinality = LossyNumericCast<idx_t>(static_cast<double>(operator_stats.cardinality) *
			                                                     RelationStatisticsHelper::DEFAULT_SELECTIVITY);
		}
		ModifyStatsIfLimit(limit_op.get(), child_stats);
		AddAggregateOrWindowRelation(input_op, parent, operator_stats, op->type);
		return true;
	}
	case LogicalOperatorType::LOGICAL_WINDOW: {
		// optimize children
		RelationStats child_stats;
		auto child_optimizer = optimizer.CreateChildOptimizer();
		op->children[0] = child_optimizer.Optimize(std::move(op->children[0]), &child_stats);
		auto &window = op->Cast<LogicalWindow>();
		auto operator_stats = RelationStatisticsHelper::ExtractWindowStats(window, child_stats);
		if (!datasource_filters.empty()) {
			operator_stats.cardinality = LossyNumericCast<idx_t>(static_cast<double>(operator_stats.cardinality) *
			                                                     RelationStatisticsHelper::DEFAULT_SELECTIVITY);
		}
		ModifyStatsIfLimit(limit_op.get(), child_stats);
		AddAggregateOrWindowRelation(input_op, parent, operator_stats, op->type);
		return true;
	}
	case LogicalOperatorType::LOGICAL_COMPARISON_JOIN: {
		auto &join = op->Cast<LogicalComparisonJoin>();
		// Adding relations of the left side to the current join order optimizer
		bool can_reorder_left = ExtractJoinRelations(optimizer, *op->children[0], filter_operators, op);
		bool can_reorder_right = true;
		// For semi & anti joins, you only reorder relations in the left side of the join.
		// We do not want to reorder a relation A into the right side because then all column bindings A from A will be
		// lost after the semi or anti join

		// We cannot reorder a relation B out of the right side because any filter/join in the right side
		// between a relation B and another RHS relation will be invalid. The semi join will remove
		// all right column bindings,

		// So we treat the right side of left join as its own relation so no relations
		// are pushed into the right side, or taken out of the right side.
		if (join.join_type == JoinType::SEMI || join.join_type == JoinType::ANTI) {
			RelationStats child_stats;
			// optimize the child and copy the stats
			auto child_optimizer = optimizer.CreateChildOptimizer();
			op->children[1] = child_optimizer.Optimize(std::move(op->children[1]), &child_stats);
			AddRelation(*op->children[1], op, child_stats);
			// remember that if a cross product needs to be forced, it cannot be forced
			// across the children of a semi or anti join
			no_cross_product_relations.insert(relations.size() - 1);
			auto right_child_bindings = op->children[1]->GetColumnBindings();
			for (auto &bindings : right_child_bindings) {
				relation_mapping[bindings.table_index] = relations.size() - 1;
			}
		} else {
			can_reorder_right = ExtractJoinRelations(optimizer, *op->children[1], filter_operators, op);
		}
		return can_reorder_left && can_reorder_right;
	}
	case LogicalOperatorType::LOGICAL_CROSS_PRODUCT: {
		bool can_reorder_right = ExtractJoinRelations(optimizer, *op->children[1], filter_operators, op);
		bool can_reorder_left = ExtractJoinRelations(optimizer, *op->children[0], filter_operators, op);
		return can_reorder_left && can_reorder_right;
	}
	case LogicalOperatorType::LOGICAL_DUMMY_SCAN: {
		auto &dummy_scan = op->Cast<LogicalDummyScan>();
		auto stats = RelationStatisticsHelper::ExtractDummyScanStats(dummy_scan, context);
		AddRelation(input_op, parent, stats);
		return true;
	}
	case LogicalOperatorType::LOGICAL_EXPRESSION_GET: {
		// base table scan, add to set of relations.
		// create empty stats for dummy scan or logical expression get
		auto &expression_get = op->Cast<LogicalExpressionGet>();
		auto stats = RelationStatisticsHelper::ExtractExpressionGetStats(expression_get, context);
		AddRelation(input_op, parent, stats);
		return true;
	}
	case LogicalOperatorType::LOGICAL_GET: {
		// TODO: Get stats from a logical GET
		auto &get = op->Cast<LogicalGet>();
		auto stats = RelationStatisticsHelper::ExtractGetStats(get, context);
		// if there is another logical filter that could not be pushed down into the
		// table scan, apply another selectivity.
		if (!datasource_filters.empty()) {
			stats.cardinality =
			    (idx_t)MaxValue(double(stats.cardinality) * RelationStatisticsHelper::DEFAULT_SELECTIVITY, (double)1);
		}
		ModifyStatsIfLimit(limit_op.get(), stats);
		AddRelation(input_op, parent, stats);
		return true;
	}
	case LogicalOperatorType::LOGICAL_PROJECTION: {
		RelationStats child_stats;
		// optimize the child and copy the stats
		auto child_optimizer = optimizer.CreateChildOptimizer();
		op->children[0] = child_optimizer.Optimize(std::move(op->children[0]), &child_stats);
		auto &proj = op->Cast<LogicalProjection>();
		// Projection can create columns so we need to add them here
		auto proj_stats = RelationStatisticsHelper::ExtractProjectionStats(proj, child_stats);
		ModifyStatsIfLimit(limit_op.get(), proj_stats);
		AddRelation(input_op, parent, proj_stats);
		return true;
	}
	case LogicalOperatorType::LOGICAL_EMPTY_RESULT: {
		// optimize the child and copy the stats
		auto &empty_result = op->Cast<LogicalEmptyResult>();
		// Projection can create columns so we need to add them here
		auto stats = RelationStatisticsHelper::ExtractEmptyResultStats(empty_result);
		AddRelation(input_op, parent, stats);
		return true;
	}
	case LogicalOperatorType::LOGICAL_MATERIALIZED_CTE:
	case LogicalOperatorType::LOGICAL_RECURSIVE_CTE: {
		RelationStats lhs_stats;
		// optimize the lhs child and copy the stats
		auto lhs_optimizer = optimizer.CreateChildOptimizer();
		op->children[0] = lhs_optimizer.Optimize(std::move(op->children[0]), &lhs_stats);
		// optimize the rhs child
		auto rhs_optimizer = optimizer.CreateChildOptimizer();
		auto table_index = op->type == LogicalOperatorType::LOGICAL_MATERIALIZED_CTE
		                       ? op->Cast<LogicalMaterializedCTE>().table_index
		                       : op->Cast<LogicalRecursiveCTE>().table_index;
		rhs_optimizer.AddMaterializedCTEStats(table_index, std::move(lhs_stats));
		op->children[1] = rhs_optimizer.Optimize(std::move(op->children[1]));
		return false;
	}
	case LogicalOperatorType::LOGICAL_CTE_REF: {
		auto &cte_ref = op->Cast<LogicalCTERef>();
		if (cte_ref.materialized_cte != CTEMaterialize::CTE_MATERIALIZE_ALWAYS) {
			return false;
		}
		AddRelation(input_op, parent, optimizer.GetMaterializedCTEStats(cte_ref.cte_index));
		return true;
	}
	case LogicalOperatorType::LOGICAL_DELIM_JOIN: {
		auto &delim_join = op->Cast<LogicalComparisonJoin>();

		// optimize LHS (duplicate-eliminated) child
		RelationStats lhs_stats;
		auto lhs_optimizer = optimizer.CreateChildOptimizer();
		op->children[0] = lhs_optimizer.Optimize(std::move(op->children[0]), &lhs_stats);

		// create dummy aggregation for the duplicate elimination
		auto dummy_aggr = make_uniq<LogicalAggregate>(DConstants::INVALID_INDEX - 1, DConstants::INVALID_INDEX,
		                                              vector<unique_ptr<Expression>>());
		for (auto &delim_col : delim_join.duplicate_eliminated_columns) {
			dummy_aggr->groups.push_back(delim_col->Copy());
		}
		auto lhs_delim_stats = RelationStatisticsHelper::ExtractAggregationStats(*dummy_aggr, lhs_stats);

		// optimize the other child, which will now have access to the stats
		RelationStats rhs_stats;
		auto rhs_optimizer = optimizer.CreateChildOptimizer();
		rhs_optimizer.AddDelimScanStats(lhs_delim_stats);
		op->children[1] = rhs_optimizer.Optimize(std::move(op->children[1]), rhs_stats);

		return false;
	}
	case LogicalOperatorType::LOGICAL_DELIM_GET: {
		// Used to not be possible to reorder these. We added reordering (without stats) before,
		// but ran into terrible join orders (see internal issue #596), so we removed it again
		// We now have proper statistics for DelimGets, and get an even better query plan for #596
		AddAggregateOrWindowRelation(input_op, parent, optimizer.GetDelimScanStats(), op->type);
		return true;
	}
	default:
		return false;
	}
}

bool RelationManager::ExtractBindings(Expression &expression, unordered_set<idx_t> &bindings) {
	if (expression.type == ExpressionType::BOUND_COLUMN_REF) {
		auto &colref = expression.Cast<BoundColumnRefExpression>();
		D_ASSERT(colref.depth == 0);
		D_ASSERT(colref.binding.table_index != DConstants::INVALID_INDEX);
		// map the base table index to the relation index used by the JoinOrderOptimizer
		if (expression.alias == "SUBQUERY" &&
		    relation_mapping.find(colref.binding.table_index) == relation_mapping.end()) {
			// most likely a BoundSubqueryExpression that was created from an uncorrelated subquery
			// Here we return true and don't fill the bindings, the expression can be reordered.
			// A filter will be created using this expression, and pushed back on top of the parent
			// operator during plan reconstruction
			return true;
		}
		if (relation_mapping.find(colref.binding.table_index) != relation_mapping.end()) {
			bindings.insert(relation_mapping[colref.binding.table_index]);
		}
	}
	if (expression.type == ExpressionType::BOUND_REF) {
		// bound expression
		bindings.clear();
		return false;
	}
	D_ASSERT(expression.type != ExpressionType::SUBQUERY);
	bool can_reorder = true;
	ExpressionIterator::EnumerateChildren(expression, [&](Expression &expr) {
		if (!ExtractBindings(expr, bindings)) {
			can_reorder = false;
			return;
		}
	});
	return can_reorder;
}

vector<unique_ptr<FilterInfo>> RelationManager::ExtractEdges(LogicalOperator &op,
                                                             vector<reference<LogicalOperator>> &filter_operators,
                                                             JoinRelationSetManager &set_manager) {
	// now that we know we are going to perform join ordering we actually extract the filters, eliminating duplicate
	// filters in the process
	vector<unique_ptr<FilterInfo>> filters_and_bindings;
	expression_set_t filter_set;
	for (auto &filter_op : filter_operators) {
		auto &f_op = filter_op.get();
		if (f_op.type == LogicalOperatorType::LOGICAL_COMPARISON_JOIN ||
		    f_op.type == LogicalOperatorType::LOGICAL_ASOF_JOIN) {
			auto &join = f_op.Cast<LogicalComparisonJoin>();
			D_ASSERT(join.expressions.empty());
			if (join.join_type == JoinType::SEMI || join.join_type == JoinType::ANTI) {

				auto conjunction_expression = make_uniq<BoundConjunctionExpression>(ExpressionType::CONJUNCTION_AND);
				// create a conjunction expression for the semi join.
				// It's possible multiple LHS relations have a condition in
				// this semi join. Suppose we have ((A ⨝ B) ⋉ C). (example in test_4950.test)
				// If the semi join condition has A.x = C.y AND B.x = C.z then we need to prevent a reordering
				// that looks like ((A ⋉ C) ⨝ B)), since all columns from C will be lost after it joins with A,
				// and the condition B.x = C.z will no longer be possible.
				// if we make a conjunction expressions and populate the left set and right set with all
				// the relations from the conditions in the conjunction expression, we can prevent invalid
				// reordering.
				for (auto &cond : join.conditions) {
					auto comparison = make_uniq<BoundComparisonExpression>(cond.comparison, std::move(cond.left),
					                                                       std::move(cond.right));
					conjunction_expression->children.push_back(std::move(comparison));
				}

				// create the filter info so all required LHS relations are present when reconstructing the
				// join
				optional_ptr<JoinRelationSet> left_set;
				optional_ptr<JoinRelationSet> right_set;
				optional_ptr<JoinRelationSet> full_set;
				// here we create a left_set that unions all relations from the left side of
				// every expression and a right_set that unions all relations frmo the right side of a
				// every expression (although this should always be 1).
				for (auto &bound_expr : conjunction_expression->children) {
					D_ASSERT(bound_expr->GetExpressionClass() == ExpressionClass::BOUND_COMPARISON);
					auto &comp = bound_expr->Cast<BoundComparisonExpression>();
					unordered_set<idx_t> right_bindings, left_bindings;
					ExtractBindings(*comp.right, right_bindings);
					ExtractBindings(*comp.left, left_bindings);

					if (!left_set) {
						left_set = set_manager.GetJoinRelation(left_bindings);
					} else {
						left_set = set_manager.Union(set_manager.GetJoinRelation(left_bindings), *left_set);
					}
					if (!right_set) {
						right_set = set_manager.GetJoinRelation(right_bindings);
					} else {
						right_set = set_manager.Union(set_manager.GetJoinRelation(right_bindings), *right_set);
					}
				}
				full_set = set_manager.Union(*left_set, *right_set);
				D_ASSERT(left_set && left_set->count > 0);
				D_ASSERT(right_set && right_set->count == 1);
				D_ASSERT(full_set && full_set->count > 0);

				// now we push the conjunction expressions
				// In QueryGraphManager::GenerateJoins we extract each condition again and create a standalone join
				// condition.
				auto filter_info = make_uniq<FilterInfo>(std::move(conjunction_expression), *full_set,
				                                         filters_and_bindings.size(), join.join_type);
				filter_info->SetLeftSet(left_set);
				filter_info->SetRightSet(right_set);

				filters_and_bindings.push_back(std::move(filter_info));
			} else {
				// can extract every inner join condition individually.
				for (auto &cond : join.conditions) {
					auto comparison = make_uniq<BoundComparisonExpression>(cond.comparison, std::move(cond.left),
					                                                       std::move(cond.right));
					if (filter_set.find(*comparison) == filter_set.end()) {
						filter_set.insert(*comparison);
						unordered_set<idx_t> bindings;
						ExtractBindings(*comparison, bindings);
						auto &set = set_manager.GetJoinRelation(bindings);
						auto filter_info = make_uniq<FilterInfo>(std::move(comparison), set,
						                                         filters_and_bindings.size(), join.join_type);
						filters_and_bindings.push_back(std::move(filter_info));
					}
				}
			}
			join.conditions.clear();
		} else {
			vector<unique_ptr<Expression>> leftover_expressions;
			for (auto &expression : f_op.expressions) {
				if (filter_set.find(*expression) == filter_set.end()) {
					filter_set.insert(*expression);
					unordered_set<idx_t> bindings;
					ExtractBindings(*expression, bindings);
					if (bindings.empty()) {
						// the filter is on a column that is not in our relational map. (example: limit_rownum)
						// in this case we do not create a FilterInfo for it. (duckdb-internal/#1493)s
						leftover_expressions.push_back(std::move(expression));
						continue;
					}
					auto &set = set_manager.GetJoinRelation(bindings);
					auto filter_info = make_uniq<FilterInfo>(std::move(expression), set, filters_and_bindings.size());
					filters_and_bindings.push_back(std::move(filter_info));
				}
			}
			f_op.expressions = std::move(leftover_expressions);
		}
	}

	return filters_and_bindings;
}

// LCOV_EXCL_START

void RelationManager::PrintRelationStats() {
#ifdef DEBUG
	string to_print;
	for (idx_t i = 0; i < relations.size(); i++) {
		auto &relation = relations.at(i);
		auto &stats = relation->stats;
		D_ASSERT(stats.column_names.size() == stats.column_distinct_count.size());
		for (idx_t i = 0; i < stats.column_names.size(); i++) {
			to_print = stats.column_names.at(i) + " has estimated distinct count " +
			           to_string(stats.column_distinct_count.at(i).distinct_count);
			Printer::Print(to_print);
		}
		to_print = stats.table_name + " has estimated cardinality " + to_string(stats.cardinality);
		to_print += " and relation id " + to_string(i) + "\n";
		Printer::Print(to_print);
	}
#endif
}

// LCOV_EXCL_STOP

} // namespace duckdb<|MERGE_RESOLUTION|>--- conflicted
+++ resolved
@@ -111,12 +111,9 @@
 	if (expression.type == ExpressionType::BOUND_COLUMN_REF) {
 		// Here you have a filter on a single column in a table. Return a binding for the column
 		// being filtered on so the filter estimator knows what HLL count to pull
-<<<<<<< HEAD
-=======
 #ifdef DEBUG
 		auto &colref = expression.Cast<BoundColumnRefExpression>();
 		(void)colref.depth;
->>>>>>> 1acae162
 		D_ASSERT(colref.depth == 0);
 		D_ASSERT(colref.binding.table_index != DConstants::INVALID_INDEX);
 #endif

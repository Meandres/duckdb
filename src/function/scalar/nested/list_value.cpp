--- conflicted
+++ resolved
@@ -34,21 +34,14 @@
 
 static unique_ptr<FunctionData> ListValueBind(ClientContext &context, ScalarFunction &bound_function,
                                               vector<unique_ptr<Expression>> &arguments) {
-<<<<<<< HEAD
 	// collect names and deconflict, construct return type
-	child_list_t<LogicalType> child_types;
-	LogicalType child_type = LogicalType::SQLNULL;
+	auto child_type = LogicalType::SQLNULL;
 	for (idx_t i = 0; i < arguments.size(); i++) {
 		child_type = LogicalType::MaxLogicalType(child_type, arguments[i]->return_type);
 	}
-	child_types.push_back(make_pair("", move(child_type)));
 
 	// this is more for completeness reasons
-	bound_function.return_type = LogicalType(LogicalTypeId::LIST, move(child_types));
-=======
-	bound_function.return_type =
-	    LogicalType::LIST(arguments.empty() ? LogicalType::SQLNULL : arguments[0]->return_type);
->>>>>>> fa0b83be
+	bound_function.return_type = LogicalType::LIST(move(child_type));
 	return make_unique<VariableReturnBindData>(bound_function.return_type);
 }
 

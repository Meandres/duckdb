--- conflicted
+++ resolved
@@ -24,13 +24,8 @@
 	unique_ptr<CopyInfo> info;
 	// The SQL statement used instead of a table when copying data out to a file
 	unique_ptr<QueryNode> select_statement;
-<<<<<<< HEAD
+
 	static string CopyOptionsToString(const string &format, const case_insensitive_map_t<vector<Value>> &options);
-=======
-
-	string ToString() const override;
-	string CopyOptionsToString(const string &format, const case_insensitive_map_t<vector<Value>> &options) const;
->>>>>>> a83a7dd9
 
 protected:
 	CopyStatement(const CopyStatement &other);

--- conflicted
+++ resolved
@@ -8,8 +8,8 @@
 
 #pragma once
 
+#include "duckdb/common/file_buffer.hpp"
 #include "duckdb/common/mutex.hpp"
-#include "duckdb/common/file_buffer.hpp"
 #include "duckdb/storage/buffer/block_handle.hpp"
 
 namespace duckdb {
@@ -55,11 +55,9 @@
 
 	idx_t GetMaxMemory() const;
 
-<<<<<<< HEAD
+	virtual idx_t GetQueryMaxMemory() const;
+
 	TemporaryMemoryManager &GetTemporaryMemoryManager();
-=======
-	virtual idx_t GetQueryMaxMemory() const;
->>>>>>> eb394c87
 
 protected:
 	//! Evict blocks until the currently used memory + extra_memory fit, returns false if this was not possible

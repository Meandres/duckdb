[
  {
    "class": "TableFilter",
    "class_type": "filter_type",
    "includes": [
      "duckdb/planner/table_filter.hpp"
    ],
    "members": [
      {
        "id": 100,
        "name": "filter_type",
        "type": "TableFilterType"
      }
    ]
  },
  {
    "class": "IsNullFilter",
    "base": "TableFilter",
    "includes": [
      "duckdb/planner/filter/null_filter.hpp"
    ],
    "enum": "IS_NULL",
    "members": [
    ]
  },
  {
    "class": "IsNotNullFilter",
    "base": "TableFilter",
    "enum": "IS_NOT_NULL",
    "members": [
    ]
  },
  {
    "class": "ConstantFilter",
    "base": "TableFilter",
    "includes": [
      "duckdb/planner/filter/constant_filter.hpp"
    ],
    "enum": "CONSTANT_COMPARISON",
    "members": [
      {
        "id": 200,
        "name": "comparison_type",
        "type": "ExpressionType"
      },
      {
        "id": 201,
        "name": "constant",
        "type": "Value"
      }
    ],
    "constructor": ["comparison_type", "constant"]
  },
  {
    "class": "ConjunctionOrFilter",
    "base": "TableFilter",
    "includes": [
      "duckdb/planner/filter/conjunction_filter.hpp"
    ],
    "enum": "CONJUNCTION_OR",
    "members": [
      {
        "id": 200,
        "name": "child_filters",
        "type": "vector<TableFilter*>"
      }
    ]
  },
  {
    "class": "ConjunctionAndFilter",
    "base": "TableFilter",
    "enum": "CONJUNCTION_AND",
    "members": [
      {
        "id": 200,
        "name": "child_filters",
        "type": "vector<TableFilter*>"
      }
    ]
  },
  {
    "class": "StructFilter",
    "base": "TableFilter",
    "enum": "STRUCT_EXTRACT",
    "includes": [
      "duckdb/planner/filter/struct_filter.hpp"
    ],
    "members": [
      {
        "id": 200,
        "name": "child_idx",
        "type": "idx_t"
      },
      {
        "id": 201,
        "name": "child_name",
        "type": "string"
      },
      {
        "id": 202,
        "name": "child_filter",
        "type": "unique_ptr<TableFilter>"
      }
    ],
    "constructor": ["child_idx", "child_name", "child_filter"]
  },
  {
    "class": "OptionalFilter",
    "base": "TableFilter",
    "enum": "OPTIONAL_FILTER",
    "includes": [
      "duckdb/planner/filter/optional_filter.hpp"
    ],
    "members": [
      {
        "id": 200,
        "name": "child_filter",
        "type": "unique_ptr<TableFilter>"
      }
    ]
<<<<<<< HEAD
=======
  },
  {
    "class": "InFilter",
    "base": "TableFilter",
    "enum": "IN_FILTER",
    "includes": [
      "duckdb/planner/filter/in_filter.hpp"
    ],
    "members": [
      {
        "id": 200,
        "name": "values",
        "type": "vector<Value>"
      }
    ],
    "constructor": ["values"]
>>>>>>> 44c3e83b
  }
]<|MERGE_RESOLUTION|>--- conflicted
+++ resolved
@@ -118,8 +118,6 @@
         "type": "unique_ptr<TableFilter>"
       }
     ]
-<<<<<<< HEAD
-=======
   },
   {
     "class": "InFilter",
@@ -136,6 +134,5 @@
       }
     ],
     "constructor": ["values"]
->>>>>>> 44c3e83b
   }
 ]
//===----------------------------------------------------------------------===//
//                         DuckDB
//
// duckdb/common/printer.hpp
//
//
//===----------------------------------------------------------------------===//

#pragma once

#include "duckdb/common/common.hpp"

namespace duckdb {

//! Printer is a static class that allows printing to logs or stdout/stderr
class Printer {
public:
	//! Print the object to stderr
	DUCKDB_API static void Print(const string &str);
	//! Prints Progress
	DUCKDB_API static void PrintProgress(int percentage, const char *pbstr, int pbwidth);
	//! Prints an empty line when progress bar is done
<<<<<<< HEAD
	DUCKDB_API static void FinishProgressBarPrint(const char *pbstr, int pbwidth);
=======
	static void FinishProgressBarPrint(const char *pbstr, int pbwidth);
	//! Whether or not we are printing to a terminal
	static bool IsTerminal();
>>>>>>> 5e06605e
};
} // namespace duckdb<|MERGE_RESOLUTION|>--- conflicted
+++ resolved
@@ -20,12 +20,8 @@
 	//! Prints Progress
 	DUCKDB_API static void PrintProgress(int percentage, const char *pbstr, int pbwidth);
 	//! Prints an empty line when progress bar is done
-<<<<<<< HEAD
 	DUCKDB_API static void FinishProgressBarPrint(const char *pbstr, int pbwidth);
-=======
-	static void FinishProgressBarPrint(const char *pbstr, int pbwidth);
 	//! Whether or not we are printing to a terminal
-	static bool IsTerminal();
->>>>>>> 5e06605e
+	DUCKDB_API static bool IsTerminal();
 };
 } // namespace duckdb
--- conflicted
+++ resolved
@@ -39,9 +39,6 @@
 		throw InvalidInputException("Invalid input for hex digit: %s", string(c, 1));
 	}
 
-<<<<<<< HEAD
-	DUCKDB_API static bool CharacterIsSpace(char c) {
-=======
 	static uint8_t GetBinaryValue(char c) {
 		if (c >= '0' && c <= '1') {
 			return c - '0';
@@ -50,7 +47,6 @@
 	}
 
 	static bool CharacterIsSpace(char c) {
->>>>>>> da69aeaa
 		return c == ' ' || c == '\t' || c == '\n' || c == '\v' || c == '\f' || c == '\r';
 	}
 	static bool CharacterIsNewline(char c) {
@@ -167,11 +163,8 @@
 	//! Convert a string to lowercase
 	DUCKDB_API static string Lower(const string &str);
 
-<<<<<<< HEAD
-=======
 	DUCKDB_API static bool IsLower(const string &str);
 
->>>>>>> da69aeaa
 	//! Case insensitive hash
 	DUCKDB_API static uint64_t CIHash(const string &str);
 
@@ -227,11 +220,7 @@
 
 	//! Returns true if two null-terminated strings are equal or point to the same address.
 	//! Returns false if only one of the strings is nullptr
-<<<<<<< HEAD
-	DUCKDB_API static bool Equals(const char *s1, const char *s2) {
-=======
 	static bool Equals(const char *s1, const char *s2) {
->>>>>>> da69aeaa
 		if (s1 == s2) {
 			return true;
 		}

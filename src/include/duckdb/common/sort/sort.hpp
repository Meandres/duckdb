--- conflicted
+++ resolved
@@ -108,14 +108,9 @@
 	//! Sort the data accumulated so far
 	void Sort(GlobalSortState &global_sort_state, bool reorder_heap);
 	//! Concatenate the blocks held by a RowDataCollection into a single block
-	static RowDataBlock ConcatenateBlocks(RowDataCollection &row_data);
-
-private:
-<<<<<<< HEAD
-	//! Concatenate the blocks held by a RowDataCollection into a single block
 	unique_ptr<RowDataBlock> ConcatenateBlocks(RowDataCollection &row_data);
-=======
->>>>>>> 2c623978
+
+private:
 	//! Sorts the data in the newly created SortedBlock
 	void SortInMemory();
 	//! Re-order the local state after sorting

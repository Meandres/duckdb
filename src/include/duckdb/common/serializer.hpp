--- conflicted
+++ resolved
@@ -120,11 +120,7 @@
 	};
 
 	//! Gets the catalog for the deserializer
-<<<<<<< HEAD
-	virtual Catalog *GetCatalog() {
-=======
 	virtual optional_ptr<Catalog> GetCatalog() {
->>>>>>> da69aeaa
 		return nullptr;
 	};
 

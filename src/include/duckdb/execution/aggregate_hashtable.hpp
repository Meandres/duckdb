//===----------------------------------------------------------------------===//
//                         DuckDB
//
// duckdb/execution/aggregate_hashtable.hpp
//
//
//===----------------------------------------------------------------------===//

#pragma once

#include "duckdb/common/types/row/tuple_data_collection.hpp"
#include "duckdb/execution/base_aggregate_hashtable.hpp"
#include "duckdb/storage/arena_allocator.hpp"
#include "duckdb/storage/buffer/buffer_handle.hpp"

namespace duckdb {
class BlockHandle;
class BufferHandle;

struct FlushMoveState;

//! GroupedAggregateHashTable is a linear probing HT that is used for computing
//! aggregates
/*!
    GroupedAggregateHashTable is a HT that is used for computing aggregates. It takes
   as input the set of groups and the types of the aggregates to compute and
   stores them in the HT. It uses linear probing for collision resolution.
*/

// two part hash table
// hashes and payload
// hashes layout:
// [SALT][PAGE_NR][PAGE_OFFSET]
// [SALT] are the high bits of the hash value, e.g. 16 for 64 bit hashes
// [PAGE_NR] is the buffer managed payload page index
// [PAGE_OFFSET] is the logical entry offset into said payload page

// NOTE: PAGE_NR and PAGE_OFFSET are reversed for 64 bit HTs because struct packing

// payload layout
// [VALIDITY][GROUPS][HASH][PADDING][PAYLOAD]
// [VALIDITY] is the validity bits of the data columns (including the HASH)
// [GROUPS] is the group data, could be multiple values, fixed size, strings are elsewhere
// [HASH] is the hash data of the groups
// [PADDING] is gunk data to align payload properly
// [PAYLOAD] is the payload (i.e. the aggregate states)
struct aggr_ht_entry_64 {
	uint16_t salt;
	uint16_t page_offset;
	uint32_t page_nr; // this has to come last because alignment
};

struct aggr_ht_entry_32 {
	uint8_t salt;
	uint8_t page_nr;
	uint16_t page_offset;
};

enum HtEntryType { HT_WIDTH_32, HT_WIDTH_64 };

struct AggregateHTScanState {
	mutex lock;
	TupleDataScanState scan_state;
};

struct AggregateHTAppendState {
	AggregateHTAppendState();

	Vector ht_offsets;
	Vector hash_salts;
	SelectionVector group_compare_vector;
	SelectionVector no_match_vector;
	SelectionVector empty_vector;
	SelectionVector new_groups;
	Vector addresses;
	unsafe_unique_array<UnifiedVectorFormat> group_data;
	DataChunk group_chunk;

	TupleDataChunkState chunk_state;
	bool chunk_state_initialized;
};

struct AggregateHTAppendState {
	AggregateHTAppendState();

	Vector ht_offsets;
	Vector hash_salts;
	SelectionVector group_compare_vector;
	SelectionVector no_match_vector;
	SelectionVector empty_vector;
	SelectionVector new_groups;
	Vector addresses;
	unique_ptr<UnifiedVectorFormat[]> group_data;
	DataChunk group_chunk;
};

class GroupedAggregateHashTable : public BaseAggregateHashTable {
public:
	//! The hash table load factor, when a resize is triggered
	constexpr static float LOAD_FACTOR = 1.5;
	constexpr static uint8_t HASH_WIDTH = sizeof(hash_t);

public:
	GroupedAggregateHashTable(ClientContext &context, Allocator &allocator, vector<LogicalType> group_types,
	                          vector<LogicalType> payload_types, const vector<BoundAggregateExpression *> &aggregates,
	                          HtEntryType entry_type = HtEntryType::HT_WIDTH_64,
	                          idx_t initial_capacity = InitialCapacity());
	GroupedAggregateHashTable(ClientContext &context, Allocator &allocator, vector<LogicalType> group_types,
	                          vector<LogicalType> payload_types, vector<AggregateObject> aggregates,
	                          HtEntryType entry_type = HtEntryType::HT_WIDTH_64,
	                          idx_t initial_capacity = InitialCapacity());
	GroupedAggregateHashTable(ClientContext &context, Allocator &allocator, vector<LogicalType> group_types);
	~GroupedAggregateHashTable() override;

public:
	//! Add the given data to the HT, computing the aggregates grouped by the
	//! data in the group chunk. When resize = true, aggregates will not be
	//! computed but instead just assigned.
<<<<<<< HEAD
	idx_t AddChunk(AggregateHTAppendState &state, DataChunk &groups, DataChunk &payload, const vector<idx_t> &filter);
	idx_t AddChunk(AggregateHTAppendState &state, DataChunk &groups, Vector &group_hashes, DataChunk &payload,
	               const vector<idx_t> &filter);
=======
	idx_t AddChunk(AggregateHTAppendState &state, DataChunk &groups, DataChunk &payload,
	               const unsafe_vector<idx_t> &filter);
	idx_t AddChunk(AggregateHTAppendState &state, DataChunk &groups, Vector &group_hashes, DataChunk &payload,
	               const unsafe_vector<idx_t> &filter);
>>>>>>> da69aeaa
	idx_t AddChunk(AggregateHTAppendState &state, DataChunk &groups, DataChunk &payload, AggregateType filter);

	//! Scan the HT starting from the scan_position until the result and group
	//! chunks are filled. scan_position will be updated by this function.
	//! Returns the amount of elements found.
	idx_t Scan(TupleDataParallelScanState &gstate, TupleDataLocalScanState &lstate, DataChunk &result);

	//! Fetch the aggregates for specific groups from the HT and place them in the result
	void FetchAggregates(DataChunk &groups, DataChunk &result);

	//! Finds or creates groups in the hashtable using the specified group keys. The addresses vector will be filled
	//! with pointers to the groups in the hash table, and the new_groups selection vector will point to the newly
	//! created groups. The return value is the amount of newly created groups.
	idx_t FindOrCreateGroups(AggregateHTAppendState &state, DataChunk &groups, Vector &group_hashes,
	                         Vector &addresses_out, SelectionVector &new_groups_out);
	idx_t FindOrCreateGroups(AggregateHTAppendState &state, DataChunk &groups, Vector &addresses_out,
	                         SelectionVector &new_groups_out);
	void FindOrCreateGroups(AggregateHTAppendState &state, DataChunk &groups, Vector &addresses_out);

	//! Executes the filter(if any) and update the aggregates
	void Combine(GroupedAggregateHashTable &other);

<<<<<<< HEAD
	static idx_t InitialCapacity();
	idx_t Size() {
		return entries;
=======
	TupleDataCollection &GetDataCollection() {
		return *data_collection;
	}

	idx_t Count() const {
		return data_collection->Count();
>>>>>>> da69aeaa
	}
	idx_t Capacity() {
		return capacity;
	}

<<<<<<< HEAD
=======
	static idx_t InitialCapacity();
	idx_t Capacity() {
		return capacity;
	}

>>>>>>> da69aeaa
	idx_t ResizeThreshold();
	idx_t MaxCapacity();
	static idx_t GetMaxCapacity(HtEntryType entry_type, idx_t tuple_size);

	void Partition(vector<GroupedAggregateHashTable *> &partition_hts, idx_t radix_bits);
	void InitializeFirstPart();

	void Finalize();

private:
	HtEntryType entry_type;

	//! The capacity of the HT. This can be increased using GroupedAggregateHashTable::Resize
	idx_t capacity;
	//! Tuple width
	idx_t tuple_size;
	//! Tuples per block
	idx_t tuples_per_block;
	//! The data of the HT
	unique_ptr<TupleDataCollection> data_collection;
	TupleDataPinState td_pin_state;
	vector<data_ptr_t> payload_hds_ptrs;

	//! The hashes of the HT
	BufferHandle hashes_hdl;
	data_ptr_t hashes_hdl_ptr;
	idx_t hash_offset; // Offset into the layout of the hash column

	hash_t hash_prefix_shift;

	//! Bitmask for getting relevant bits from the hashes to determine the position
	hash_t bitmask;

	bool is_finalized;

	vector<ExpressionType> predicates;

	//! The arena allocator used by the aggregates for their internal state
	shared_ptr<ArenaAllocator> aggregate_allocator;

private:
	GroupedAggregateHashTable(const GroupedAggregateHashTable &) = delete;

	void Destroy();
	void Verify();
	template <class ENTRY>
	void VerifyInternal();
	//! Resize the HT to the specified size. Must be larger than the current size.
	template <class ENTRY>
	void Resize(idx_t size);
	//! Initializes the first part of the HT
	template <class ENTRY>
<<<<<<< HEAD
	idx_t FindOrCreateGroupsInternal(AggregateHTAppendState &state, DataChunk &groups, Vector &group_hashes,
	                                 Vector &addresses, SelectionVector &new_groups);

	template <class FUNC = std::function<void(idx_t, idx_t, data_ptr_t)>>
	void PayloadApply(FUNC fun);
=======
	void InitializeHashes();
	//! Does the actual group matching / creation
	template <class ENTRY>
	idx_t FindOrCreateGroupsInternal(DataChunk &groups, Vector &group_hashes_v, Vector &addresses_v,
	                                 SelectionVector &new_groups);
	//! Updates payload_hds_ptrs with the new pointers (after appending to data_collection)
	void UpdateBlockPointers();
	template <class ENTRY>
	idx_t FindOrCreateGroupsInternal(AggregateHTAppendState &state, DataChunk &groups, Vector &group_hashes,
	                                 Vector &addresses, SelectionVector &new_groups);
>>>>>>> da69aeaa
};

} // namespace duckdb<|MERGE_RESOLUTION|>--- conflicted
+++ resolved
@@ -80,20 +80,6 @@
 	bool chunk_state_initialized;
 };
 
-struct AggregateHTAppendState {
-	AggregateHTAppendState();
-
-	Vector ht_offsets;
-	Vector hash_salts;
-	SelectionVector group_compare_vector;
-	SelectionVector no_match_vector;
-	SelectionVector empty_vector;
-	SelectionVector new_groups;
-	Vector addresses;
-	unique_ptr<UnifiedVectorFormat[]> group_data;
-	DataChunk group_chunk;
-};
-
 class GroupedAggregateHashTable : public BaseAggregateHashTable {
 public:
 	//! The hash table load factor, when a resize is triggered
@@ -116,16 +102,10 @@
 	//! Add the given data to the HT, computing the aggregates grouped by the
 	//! data in the group chunk. When resize = true, aggregates will not be
 	//! computed but instead just assigned.
-<<<<<<< HEAD
-	idx_t AddChunk(AggregateHTAppendState &state, DataChunk &groups, DataChunk &payload, const vector<idx_t> &filter);
-	idx_t AddChunk(AggregateHTAppendState &state, DataChunk &groups, Vector &group_hashes, DataChunk &payload,
-	               const vector<idx_t> &filter);
-=======
 	idx_t AddChunk(AggregateHTAppendState &state, DataChunk &groups, DataChunk &payload,
 	               const unsafe_vector<idx_t> &filter);
 	idx_t AddChunk(AggregateHTAppendState &state, DataChunk &groups, Vector &group_hashes, DataChunk &payload,
 	               const unsafe_vector<idx_t> &filter);
->>>>>>> da69aeaa
 	idx_t AddChunk(AggregateHTAppendState &state, DataChunk &groups, DataChunk &payload, AggregateType filter);
 
 	//! Scan the HT starting from the scan_position until the result and group
@@ -148,31 +128,19 @@
 	//! Executes the filter(if any) and update the aggregates
 	void Combine(GroupedAggregateHashTable &other);
 
-<<<<<<< HEAD
-	static idx_t InitialCapacity();
-	idx_t Size() {
-		return entries;
-=======
 	TupleDataCollection &GetDataCollection() {
 		return *data_collection;
 	}
 
 	idx_t Count() const {
 		return data_collection->Count();
->>>>>>> da69aeaa
 	}
-	idx_t Capacity() {
-		return capacity;
-	}
-
-<<<<<<< HEAD
-=======
+
 	static idx_t InitialCapacity();
 	idx_t Capacity() {
 		return capacity;
 	}
 
->>>>>>> da69aeaa
 	idx_t ResizeThreshold();
 	idx_t MaxCapacity();
 	static idx_t GetMaxCapacity(HtEntryType entry_type, idx_t tuple_size);
@@ -225,13 +193,6 @@
 	void Resize(idx_t size);
 	//! Initializes the first part of the HT
 	template <class ENTRY>
-<<<<<<< HEAD
-	idx_t FindOrCreateGroupsInternal(AggregateHTAppendState &state, DataChunk &groups, Vector &group_hashes,
-	                                 Vector &addresses, SelectionVector &new_groups);
-
-	template <class FUNC = std::function<void(idx_t, idx_t, data_ptr_t)>>
-	void PayloadApply(FUNC fun);
-=======
 	void InitializeHashes();
 	//! Does the actual group matching / creation
 	template <class ENTRY>
@@ -242,7 +203,6 @@
 	template <class ENTRY>
 	idx_t FindOrCreateGroupsInternal(AggregateHTAppendState &state, DataChunk &groups, Vector &group_hashes,
 	                                 Vector &addresses, SelectionVector &new_groups);
->>>>>>> da69aeaa
 };
 
 } // namespace duckdb
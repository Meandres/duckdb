--- conflicted
+++ resolved
@@ -10,11 +10,8 @@
 
 #include "duckdb/common/common.hpp"
 #include "duckdb/common/types/data_chunk.hpp"
-<<<<<<< HEAD
 #include "duckdb/common/types/null_value.hpp"
-=======
 #include "duckdb/common/types/row_data_collection.hpp"
->>>>>>> f8e27c67
 #include "duckdb/common/types/row_layout.hpp"
 #include "duckdb/common/types/vector.hpp"
 #include "duckdb/execution/aggregate_hashtable.hpp"
@@ -106,33 +103,7 @@
 	};
 
 private:
-<<<<<<< HEAD
-	mutex ht_lock;
-
-	//! Nodes store the actual data of the tuples inside the HT as a linked list
-	struct HTDataBlock {
-		idx_t count;
-		idx_t capacity;
-		shared_ptr<BlockHandle> block;
-	};
-
-	struct BlockAppendEntry {
-		BlockAppendEntry(data_ptr_t baseptr_, idx_t count_) : baseptr(baseptr_), count(count_) {
-		}
-
-		data_ptr_t baseptr;
-		idx_t count;
-	};
-
-	idx_t AppendToBlock(HTDataBlock &block, BufferHandle &handle, vector<BlockAppendEntry> &append_entries,
-	                    idx_t remaining);
-
 public:
-	void Hash(DataChunk &keys, const SelectionVector &sel, idx_t count, Vector &hashes);
-
-=======
-public:
->>>>>>> f8e27c67
 	JoinHashTable(BufferManager &buffer_manager, vector<JoinCondition> &conditions, vector<LogicalType> build_types,
 	              JoinType type);
 	~JoinHashTable();
@@ -147,16 +118,13 @@
 	unique_ptr<ScanStructure> Probe(DataChunk &keys);
 	//! Scan the HT to construct the final full outer join result after
 	void ScanFullOuter(DataChunk &result, JoinHTScanState &state);
-<<<<<<< HEAD
 	//! Fill the pointer with all the addresses from the hashtable
 	idx_t FillWithHTOffsets(data_ptr_t *key_locations, JoinHTScanState &state);
 	idx_t size() {
 		return count;
-=======
-
+	}
 	idx_t Count() {
 		return block_collection->count;
->>>>>>> f8e27c67
 	}
 
 	//! BufferManager
@@ -204,13 +172,10 @@
 		//! Result chunk used for aggregating into correlated_counts
 		DataChunk result_chunk;
 	} correlated_mark_join_info;
-<<<<<<< HEAD
-=======
 
 private:
 	void Hash(DataChunk &keys, const SelectionVector &sel, idx_t count, Vector &hashes);
 
->>>>>>> f8e27c67
 	//! Apply a bitmask to the hashes
 	void ApplyBitmask(Vector &hashes, idx_t count);
 	void ApplyBitmask(Vector &hashes, const SelectionVector &sel, idx_t count, Vector &pointers);

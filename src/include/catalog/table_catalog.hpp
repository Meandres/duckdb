
#pragma once

#include <string>
#include <unordered_map>
#include <vector>

#include "catalog/abstract_catalog.hpp"
#include "catalog/column_catalog.hpp"

namespace duckdb {

class SchemaCatalogEntry;

class TableCatalogEntry : public AbstractCatalogEntry {
  public:
<<<<<<< HEAD
	TableCatalogEntry(Catalog *catalog, std::string name, size_t oid);
=======
	TableCatalogEntry(Catalog* catalog, std::string name);
>>>>>>> 546e0ed2

	size_t oid;
	std::vector<std::shared_ptr<ColumnCatalogEntry>> columns;
	std::unordered_map<std::string, size_t> name_map;

	void AddColumn(ColumnCatalogEntry entry);
	bool ColumnExists(const std::string &name);
	std::shared_ptr<ColumnCatalogEntry> GetColumn(const std::string &name);

	virtual std::string ToString() const { return std::string(); }
};
}<|MERGE_RESOLUTION|>--- conflicted
+++ resolved
@@ -10,17 +10,14 @@
 
 namespace duckdb {
 
+class DataTable;
 class SchemaCatalogEntry;
 
 class TableCatalogEntry : public AbstractCatalogEntry {
   public:
-<<<<<<< HEAD
-	TableCatalogEntry(Catalog *catalog, std::string name, size_t oid);
-=======
 	TableCatalogEntry(Catalog* catalog, std::string name);
->>>>>>> 546e0ed2
 
-	size_t oid;
+	DataTable* storage;
 	std::vector<std::shared_ptr<ColumnCatalogEntry>> columns;
 	std::unordered_map<std::string, size_t> name_map;
 

--- conflicted
+++ resolved
@@ -99,13 +99,10 @@
 	return collection.get().GetRowGroupSize();
 }
 
-<<<<<<< HEAD
-=======
 ColumnData &RowGroup::GetColumn(const StorageIndex &c) {
 	return GetColumn(c.GetPrimaryIndex());
 }
 
->>>>>>> 44c3e83b
 ColumnData &RowGroup::GetColumn(storage_t c) {
 	D_ASSERT(c < columns.size());
 	if (!is_loaded) {

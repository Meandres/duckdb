#include "duckdb/storage/table/column_data_checkpointer.hpp"
#include "duckdb/main/config.hpp"
#include "duckdb/storage/table/update_segment.hpp"
#include "duckdb/storage/compression/empty_validity.hpp"
#include "duckdb/storage/data_table.hpp"
#include "duckdb/parser/column_definition.hpp"
#include "duckdb/storage/table/scan_state.hpp"

namespace duckdb {

<<<<<<< HEAD
ColumnDataCheckpointer::ColumnDataCheckpointer(ColumnData &col_data_p, RowGroup &row_group_p,
                                               ColumnCheckpointState &state_p, ColumnCheckpointInfo &checkpoint_info_p)
    : col_data(col_data_p), row_group(row_group_p), state(state_p),
      is_validity(GetType().id() == LogicalTypeId::VALIDITY),
      intermediate(is_validity ? LogicalType::BOOLEAN : GetType(), true, is_validity),
      checkpoint_info(checkpoint_info_p) {

	auto &config = DBConfig::GetConfig(GetDatabase());
	if (is_validity && col_data_p.DoesNotRequireValidity()) {
		// The latest checkpointed base data, that this validity belongs to, was checkpointed with a compression
		// function that also encodes the validity mask. Therefore the validity mask does not have to be separately
		// compressed.
		auto empty_validity =
		    config.GetCompressionFunction(CompressionType::COMPRESSION_EMPTY, GetType().InternalType());
		compression_functions.push_back(empty_validity);
	} else {
		auto functions = config.GetCompressionFunctions(GetType().InternalType());
		for (auto &func : functions) {
			compression_functions.push_back(&func.get());
		}
	}
=======
//! ColumnDataCheckpointData

CompressionFunction &ColumnDataCheckpointData::GetCompressionFunction(CompressionType compression_type) {
	auto &db = col_data->GetDatabase();
	auto &column_type = col_data->type;
	auto &config = DBConfig::GetConfig(db);
	return *config.GetCompressionFunction(compression_type, column_type.InternalType());
}

DatabaseInstance &ColumnDataCheckpointData::GetDatabase() {
	return col_data->GetDatabase();
>>>>>>> 91b069d6
}

const LogicalType &ColumnDataCheckpointData::GetType() const {
	return col_data->type;
}

ColumnData &ColumnDataCheckpointData::GetColumnData() {
	return *col_data;
}

RowGroup &ColumnDataCheckpointData::GetRowGroup() {
	return *row_group;
}

ColumnCheckpointState &ColumnDataCheckpointData::GetCheckpointState() {
	return *checkpoint_state;
}

//! ColumnDataCheckpointer

static Vector CreateIntermediateVector(vector<reference<ColumnCheckpointState>> &states) {
	D_ASSERT(!states.empty());

	auto &first_state = states[0];
	auto &col_data = first_state.get().column_data;
	auto &type = col_data.type;
	if (type.id() == LogicalTypeId::VALIDITY) {
		return Vector(LogicalType::BOOLEAN, true, /* initialize_to_zero = */ true);
	}
	return Vector(type, true, false);
}

ColumnDataCheckpointer::ColumnDataCheckpointer(vector<reference<ColumnCheckpointState>> &checkpoint_states,
                                               DatabaseInstance &db, RowGroup &row_group,
                                               ColumnCheckpointInfo &checkpoint_info)
    : checkpoint_states(checkpoint_states), db(db), row_group(row_group),
      intermediate(CreateIntermediateVector(checkpoint_states)), checkpoint_info(checkpoint_info) {

	auto &config = DBConfig::GetConfig(db);
	compression_functions.resize(checkpoint_states.size());
	for (idx_t i = 0; i < checkpoint_states.size(); i++) {
		auto &col_data = checkpoint_states[i].get().column_data;
		auto to_add = config.GetCompressionFunctions(col_data.type.InternalType());
		auto &functions = compression_functions[i];
		for (auto &func : to_add) {
			functions.push_back(&func.get());
		}
	}
}

void ColumnDataCheckpointer::ScanSegments(const std::function<void(Vector &, idx_t)> &callback) {
	Vector scan_vector(intermediate.GetType(), nullptr);
<<<<<<< HEAD
	for (auto &node : nodes) {
		auto &segment = *node.node;
=======
	auto &first_state = checkpoint_states[0];
	auto &col_data = first_state.get().column_data;
	auto &nodes = col_data.data.ReferenceSegments();

	// TODO: scan all the nodes from all segments, no need for CheckpointScan to virtualize this I think..
	for (idx_t segment_idx = 0; segment_idx < nodes.size(); segment_idx++) {
		auto &segment = *nodes[segment_idx].node;
>>>>>>> 91b069d6
		ColumnScanState scan_state;
		scan_state.current = &segment;
		segment.InitializeScan(scan_state);

		for (idx_t base_row_index = 0; base_row_index < segment.count; base_row_index += STANDARD_VECTOR_SIZE) {
			scan_vector.Reference(intermediate);

			idx_t count = MinValue<idx_t>(segment.count - base_row_index, STANDARD_VECTOR_SIZE);
			scan_state.row_index = segment.start + base_row_index;

			col_data.CheckpointScan(segment, scan_state, row_group.start, count, scan_vector);
			callback(scan_vector, count);
		}
	}
}

CompressionType ForceCompression(vector<optional_ptr<CompressionFunction>> &compression_functions,
                                 CompressionType compression_type) {
// On of the force_compression flags has been set
// check if this compression method is available
#ifdef DEBUG
	if (CompressionTypeIsDeprecated(compression_type)) {
		throw InternalException("Deprecated compression type: %s", CompressionTypeToString(compression_type));
	}
#endif
	bool found = false;
	for (idx_t i = 0; i < compression_functions.size(); i++) {
		auto &compression_function = *compression_functions[i];
		if (compression_function.type == compression_type) {
			found = true;
			break;
		}
	}
	if (!found) {
		return CompressionType::COMPRESSION_AUTO;
	}
	// the force_compression method is available
	// clear all other compression methods
	// except the uncompressed method, so we can fall back on that
	for (idx_t i = 0; i < compression_functions.size(); i++) {
		auto &compression_function = *compression_functions[i];
		if (compression_function.type == CompressionType::COMPRESSION_UNCOMPRESSED) {
			continue;
		}
		if (compression_function.type != compression_type) {
			compression_functions[i] = nullptr;
		}
	}
	return compression_type;
}

void ColumnDataCheckpointer::InitAnalyze() {
	analyze_states.resize(checkpoint_states.size());
	for (idx_t i = 0; i < checkpoint_states.size(); i++) {
		if (!has_changes[i]) {
			continue;
		}

		auto &functions = compression_functions[i];
		auto &states = analyze_states[i];
		auto &checkpoint_state = checkpoint_states[i];
		auto &coldata = checkpoint_state.get().column_data;
		states.resize(functions.size());
		for (idx_t j = 0; j < functions.size(); j++) {
			auto &func = functions[j];
			if (!func) {
				continue;
			}
			states[j] = func->init_analyze(coldata, coldata.type.InternalType());
		}
	}
}

vector<CheckpointAnalyzeResult> ColumnDataCheckpointer::DetectBestCompressionMethod() {
	D_ASSERT(!compression_functions.empty());
	auto &config = DBConfig::GetConfig(db);
	vector<CompressionType> forced_methods(checkpoint_states.size(), CompressionType::COMPRESSION_AUTO);

	auto compression_type = checkpoint_info.GetCompressionType();
	for (idx_t i = 0; i < checkpoint_states.size(); i++) {
		auto &functions = compression_functions[i];
		if (compression_type != CompressionType::COMPRESSION_AUTO) {
			forced_methods[i] = ForceCompression(functions, compression_type);
		}
		if (compression_type == CompressionType::COMPRESSION_AUTO &&
		    config.options.force_compression != CompressionType::COMPRESSION_AUTO) {
			forced_methods[i] = ForceCompression(functions, config.options.force_compression);
		}
	}

	InitAnalyze();

	// scan over all the segments and run the analyze step
	ScanSegments([&](Vector &scan_vector, idx_t count) {
		for (idx_t i = 0; i < checkpoint_states.size(); i++) {
			if (!has_changes[i]) {
				continue;
			}

			auto &functions = compression_functions[i];
			auto &states = analyze_states[i];
			for (idx_t j = 0; j < functions.size(); j++) {
				auto &state = states[j];
				auto &func = functions[j];

				if (!state) {
					continue;
				}
				if (!func->analyze(*state, scan_vector, count)) {
					state = nullptr;
					func = nullptr;
				}
			}
		}
	});

	vector<CheckpointAnalyzeResult> result;
	result.resize(checkpoint_states.size());

	for (idx_t i = 0; i < checkpoint_states.size(); i++) {
		if (!has_changes[i]) {
			continue;
		}
		auto &functions = compression_functions[i];
		auto &states = analyze_states[i];
		auto &forced_method = forced_methods[i];

		unique_ptr<AnalyzeState> chosen_state;
		idx_t best_score = NumericLimits<idx_t>::Maximum();
		idx_t compression_idx = DConstants::INVALID_INDEX;

		D_ASSERT(functions.size() == states.size());
		for (idx_t j = 0; j < functions.size(); j++) {
			auto &function = functions[j];
			auto &state = states[j];

			if (!state) {
				continue;
			}

			//! Check if the method type is the forced method (if forced is used)
			bool forced_method_found = function->type == forced_method;
			// now that we have passed over all the data, we need to figure out the best method
			// we do this using the final_analyze method
			auto score = function->final_analyze(*state);

			//! The finalize method can return this value from final_analyze to indicate it should not be used.
			if (score == DConstants::INVALID_INDEX) {
				continue;
			}

			if (score < best_score || forced_method_found) {
				compression_idx = j;
				best_score = score;
				chosen_state = std::move(state);
			}
			//! If we have found the forced method, we're done
			if (forced_method_found) {
				break;
			}
		}

		if (!chosen_state) {
			auto &checkpoint_state = checkpoint_states[i];
			auto &col_data = checkpoint_state.get().column_data;
			throw FatalException("No suitable compression/storage method found to store column of type %s",
			                     col_data.type.ToString());
		}
		D_ASSERT(compression_idx != DConstants::INVALID_INDEX);
		result[i] = CheckpointAnalyzeResult(std::move(chosen_state), *functions[compression_idx]);
	}
	return result;
}

void ColumnDataCheckpointer::DropSegments() {
	// first we check the current segments
	// if there are any persistent segments, we will mark their old block ids as modified
	// since the segments will be rewritten their old on disk data is no longer required

	for (idx_t i = 0; i < checkpoint_states.size(); i++) {
		if (!has_changes[i]) {
			continue;
		}

		auto &state = checkpoint_states[i];
		auto &col_data = state.get().column_data;
		auto &nodes = col_data.data.ReferenceSegments();

		// Drop the segments, as we'll be replacing them with new ones, because there are changes
		for (idx_t segment_idx = 0; segment_idx < nodes.size(); segment_idx++) {
			auto segment = nodes[segment_idx].node.get();
			segment->CommitDropSegment();
		}
	}
}

void ColumnDataCheckpointer::WriteToDisk() {
	DropSegments();

	// Analyze the candidate functions to select one of them to use for compression
	auto analyze_result = DetectBestCompressionMethod();

	// Initialize the compression for the selected function
	D_ASSERT(analyze_result.size() == checkpoint_states.size());
	vector<ColumnDataCheckpointData> checkpoint_data(checkpoint_states.size());
	vector<unique_ptr<CompressionState>> compression_states(checkpoint_states.size());
	for (idx_t i = 0; i < analyze_result.size(); i++) {
		if (!has_changes[i]) {
			continue;
		}
		auto &analyze_state = analyze_result[i].analyze_state;
		auto &function = analyze_result[i].function;

		auto &checkpoint_state = checkpoint_states[i];
		auto &col_data = checkpoint_state.get().column_data;

		checkpoint_data[i] =
		    ColumnDataCheckpointData(checkpoint_state, col_data, col_data.GetDatabase(), row_group, checkpoint_info);
		compression_states[i] = function->init_compression(checkpoint_data[i], std::move(analyze_state));
	}

	// Scan over the existing segment + changes and compress the data
	ScanSegments([&](Vector &scan_vector, idx_t count) {
		for (idx_t i = 0; i < checkpoint_states.size(); i++) {
			if (!has_changes[i]) {
				continue;
			}
			auto &function = analyze_result[i].function;
			auto &compression_state = compression_states[i];
			function->compress(*compression_state, scan_vector, count);
		}
	});

	// Finalize the compression
	for (idx_t i = 0; i < checkpoint_states.size(); i++) {
		if (!has_changes[i]) {
			continue;
		}
		auto &function = analyze_result[i].function;
		auto &compression_state = compression_states[i];
		function->compress_finalize(*compression_state);
	}
}

bool ColumnDataCheckpointer::HasChanges(ColumnData &col_data) {
	auto &nodes = col_data.data.ReferenceSegments();
	for (idx_t segment_idx = 0; segment_idx < nodes.size(); segment_idx++) {
		auto segment = nodes[segment_idx].node.get();
		if (segment->segment_type == ColumnSegmentType::TRANSIENT) {
			// transient segment: always need to write to disk
			return true;
		}
		// persistent segment; check if there were any updates or deletions in this segment
		idx_t start_row_idx = segment->start - row_group.start;
		idx_t end_row_idx = start_row_idx + segment->count;
		if (col_data.HasChanges(start_row_idx, end_row_idx)) {
			return true;
		}
	}
	return false;
}

void ColumnDataCheckpointer::WritePersistentSegments(ColumnCheckpointState &state) {
	// all segments are persistent and there are no updates
	// we only need to write the metadata

	auto &col_data = state.column_data;
	auto nodes = col_data.data.MoveSegments();

	for (idx_t segment_idx = 0; segment_idx < nodes.size(); segment_idx++) {
		auto segment = nodes[segment_idx].node.get();
		auto pointer = segment->GetDataPointer();

		// merge the persistent stats into the global column stats
		state.global_stats->Merge(segment->stats.statistics);

		// directly append the current segment to the new tree
		state.new_tree.AppendSegment(std::move(nodes[segment_idx].node));

		state.data_pointers.push_back(std::move(pointer));
	}
}

void ColumnDataCheckpointer::Checkpoint() {
	for (idx_t i = 0; i < checkpoint_states.size(); i++) {
		auto &state = checkpoint_states[i];
		auto &col_data = state.get().column_data;
		has_changes.push_back(HasChanges(col_data));
	}

	bool any_has_changes = false;
	for (idx_t i = 0; i < has_changes.size(); i++) {
		if (has_changes[i]) {
			any_has_changes = true;
			break;
		}
	}
	if (!any_has_changes) {
		// Nothing has undergone any changes, no need to checkpoint
		// just move on to finalizing
		return;
	}

	WriteToDisk();
}

void ColumnDataCheckpointer::FinalizeCheckpoint() {
	for (idx_t i = 0; i < checkpoint_states.size(); i++) {
		auto &state = checkpoint_states[i].get();
		auto &col_data = state.column_data;
		if (has_changes[i]) {
			// Move the existing segments out of the column data
			// they will be destructed at the end of the scope
			auto to_delete = col_data.data.MoveSegments();
		} else {
			WritePersistentSegments(state);
		}

		// reset the compression function
		col_data.compression.reset();
		// replace the old tree with the new one
		auto new_segments = state.new_tree.MoveSegments();
		auto l = col_data.data.Lock();
		for (auto &new_segment : new_segments) {
			col_data.AppendSegment(l, std::move(new_segment.node));
		}
		col_data.ClearUpdates();
	}
}

} // namespace duckdb<|MERGE_RESOLUTION|>--- conflicted
+++ resolved
@@ -8,29 +8,6 @@
 
 namespace duckdb {
 
-<<<<<<< HEAD
-ColumnDataCheckpointer::ColumnDataCheckpointer(ColumnData &col_data_p, RowGroup &row_group_p,
-                                               ColumnCheckpointState &state_p, ColumnCheckpointInfo &checkpoint_info_p)
-    : col_data(col_data_p), row_group(row_group_p), state(state_p),
-      is_validity(GetType().id() == LogicalTypeId::VALIDITY),
-      intermediate(is_validity ? LogicalType::BOOLEAN : GetType(), true, is_validity),
-      checkpoint_info(checkpoint_info_p) {
-
-	auto &config = DBConfig::GetConfig(GetDatabase());
-	if (is_validity && col_data_p.DoesNotRequireValidity()) {
-		// The latest checkpointed base data, that this validity belongs to, was checkpointed with a compression
-		// function that also encodes the validity mask. Therefore the validity mask does not have to be separately
-		// compressed.
-		auto empty_validity =
-		    config.GetCompressionFunction(CompressionType::COMPRESSION_EMPTY, GetType().InternalType());
-		compression_functions.push_back(empty_validity);
-	} else {
-		auto functions = config.GetCompressionFunctions(GetType().InternalType());
-		for (auto &func : functions) {
-			compression_functions.push_back(&func.get());
-		}
-	}
-=======
 //! ColumnDataCheckpointData
 
 CompressionFunction &ColumnDataCheckpointData::GetCompressionFunction(CompressionType compression_type) {
@@ -42,7 +19,6 @@
 
 DatabaseInstance &ColumnDataCheckpointData::GetDatabase() {
 	return col_data->GetDatabase();
->>>>>>> 91b069d6
 }
 
 const LogicalType &ColumnDataCheckpointData::GetType() const {
@@ -75,6 +51,19 @@
 	return Vector(type, true, false);
 }
 
+// auto &config = DBConfig::GetConfig(GetDatabase());
+// if (is_validity && col_data_p.DoesNotRequireValidity()) {
+//	// The latest checkpointed base data, that this validity belongs to, was checkpointed with a compression
+//	// function that also encodes the validity mask. Therefore the validity mask does not have to be separately
+//	// compressed.
+//	auto empty_validity =
+//	    config.GetCompressionFunction(CompressionType::COMPRESSION_EMPTY, GetType().InternalType());
+//	compression_functions.push_back(empty_validity);
+//} else {
+//	auto functions = config.GetCompressionFunctions(GetType().InternalType());
+//	for (auto &func : functions) {
+//		compression_functions.push_back(&func.get());
+
 ColumnDataCheckpointer::ColumnDataCheckpointer(vector<reference<ColumnCheckpointState>> &checkpoint_states,
                                                DatabaseInstance &db, RowGroup &row_group,
                                                ColumnCheckpointInfo &checkpoint_info)
@@ -95,10 +84,6 @@
 
 void ColumnDataCheckpointer::ScanSegments(const std::function<void(Vector &, idx_t)> &callback) {
 	Vector scan_vector(intermediate.GetType(), nullptr);
-<<<<<<< HEAD
-	for (auto &node : nodes) {
-		auto &segment = *node.node;
-=======
 	auto &first_state = checkpoint_states[0];
 	auto &col_data = first_state.get().column_data;
 	auto &nodes = col_data.data.ReferenceSegments();
@@ -106,7 +91,6 @@
 	// TODO: scan all the nodes from all segments, no need for CheckpointScan to virtualize this I think..
 	for (idx_t segment_idx = 0; segment_idx < nodes.size(); segment_idx++) {
 		auto &segment = *nodes[segment_idx].node;
->>>>>>> 91b069d6
 		ColumnScanState scan_state;
 		scan_state.current = &segment;
 		segment.InitializeScan(scan_state);

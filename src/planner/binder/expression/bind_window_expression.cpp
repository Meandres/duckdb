#include "duckdb/catalog/catalog.hpp"
#include "duckdb/catalog/catalog_entry/aggregate_function_catalog_entry.hpp"
#include "duckdb/function/function_binder.hpp"
#include "duckdb/function/scalar_function.hpp"
#include "duckdb/main/config.hpp"
#include "duckdb/parser/expression/constant_expression.hpp"
#include "duckdb/parser/expression/function_expression.hpp"
#include "duckdb/parser/expression/window_expression.hpp"
#include "duckdb/planner/expression/bound_aggregate_expression.hpp"
#include "duckdb/planner/expression/bound_cast_expression.hpp"
#include "duckdb/planner/expression/bound_columnref_expression.hpp"
#include "duckdb/planner/expression/bound_function_expression.hpp"
#include "duckdb/planner/expression/bound_window_expression.hpp"
#include "duckdb/planner/expression_binder/select_binder.hpp"
#include "duckdb/planner/query_node/bound_select_node.hpp"

namespace duckdb {

static LogicalType ResolveWindowExpressionType(ExpressionType window_type, const vector<LogicalType> &child_types) {

	idx_t param_count;
	switch (window_type) {
	case ExpressionType::WINDOW_RANK:
	case ExpressionType::WINDOW_RANK_DENSE:
	case ExpressionType::WINDOW_ROW_NUMBER:
	case ExpressionType::WINDOW_PERCENT_RANK:
	case ExpressionType::WINDOW_CUME_DIST:
		param_count = 0;
		break;
	case ExpressionType::WINDOW_NTILE:
	case ExpressionType::WINDOW_FIRST_VALUE:
	case ExpressionType::WINDOW_LAST_VALUE:
	case ExpressionType::WINDOW_LEAD:
	case ExpressionType::WINDOW_LAG:
		param_count = 1;
		break;
	case ExpressionType::WINDOW_NTH_VALUE:
		param_count = 2;
		break;
	default:
		throw InternalException("Unrecognized window expression type " + ExpressionTypeToString(window_type));
	}
	if (child_types.size() != param_count) {
		throw BinderException("%s needs %d parameter%s, got %d", ExpressionTypeToString(window_type), param_count,
		                      param_count == 1 ? "" : "s", child_types.size());
	}
	switch (window_type) {
	case ExpressionType::WINDOW_PERCENT_RANK:
	case ExpressionType::WINDOW_CUME_DIST:
		return LogicalType(LogicalTypeId::DOUBLE);
	case ExpressionType::WINDOW_ROW_NUMBER:
	case ExpressionType::WINDOW_RANK:
	case ExpressionType::WINDOW_RANK_DENSE:
	case ExpressionType::WINDOW_NTILE:
		return LogicalType::BIGINT;
	case ExpressionType::WINDOW_NTH_VALUE:
	case ExpressionType::WINDOW_FIRST_VALUE:
	case ExpressionType::WINDOW_LAST_VALUE:
	case ExpressionType::WINDOW_LEAD:
	case ExpressionType::WINDOW_LAG:
		return child_types[0];
	default:
		throw InternalException("Unrecognized window expression type " + ExpressionTypeToString(window_type));
	}
}

static unique_ptr<Expression> GetExpression(unique_ptr<ParsedExpression> &expr) {
	if (!expr) {
		return nullptr;
	}
	D_ASSERT(expr.get());
	D_ASSERT(expr->GetExpressionClass() == ExpressionClass::BOUND_EXPRESSION);
	return std::move(BoundExpression::GetExpression(*expr));
}

static unique_ptr<Expression> CastWindowExpression(unique_ptr<ParsedExpression> &expr, const LogicalType &type) {
	if (!expr) {
		return nullptr;
	}
	D_ASSERT(expr.get());
	D_ASSERT(expr->GetExpressionClass() == ExpressionClass::BOUND_EXPRESSION);

	auto &bound = BoundExpression::GetExpression(*expr);
	bound = BoundCastExpression::AddDefaultCastToType(std::move(bound), type);

	return std::move(bound);
}

static bool IsRangeType(const LogicalType &type) {
	switch (type.InternalType()) {
	case PhysicalType::INT8:
	case PhysicalType::INT16:
	case PhysicalType::INT32:
	case PhysicalType::INT64:
	case PhysicalType::UINT8:
	case PhysicalType::UINT16:
	case PhysicalType::UINT32:
	case PhysicalType::UINT64:
	case PhysicalType::INT128:
	case PhysicalType::UINT128:
	case PhysicalType::FLOAT:
	case PhysicalType::DOUBLE:
	case PhysicalType::INTERVAL:
		return true;
	default:
		return false;
	}
}

static LogicalType BindRangeExpression(ClientContext &context, const string &name, unique_ptr<ParsedExpression> &expr,
                                       unique_ptr<ParsedExpression> &order_expr) {

	vector<unique_ptr<Expression>> children;

	D_ASSERT(order_expr.get());
	D_ASSERT(order_expr->GetExpressionClass() == ExpressionClass::BOUND_EXPRESSION);
	auto &bound_order = BoundExpression::GetExpression(*order_expr);
	children.emplace_back(bound_order->Copy());

	D_ASSERT(expr.get());
	D_ASSERT(expr->GetExpressionClass() == ExpressionClass::BOUND_EXPRESSION);
	auto &bound = BoundExpression::GetExpression(*expr);
	QueryErrorContext error_context(bound->GetQueryLocation());
	if (bound->return_type == LogicalType::SQLNULL) {
		throw BinderException(error_context, "Window RANGE expressions cannot be NULL");
	}
	children.emplace_back(std::move(bound));

	ErrorData error;
	FunctionBinder function_binder(context);
	auto function = function_binder.BindScalarFunction(DEFAULT_SCHEMA, name, std::move(children), error, true);
	if (!function) {
		error.Throw();
	}
	// +/- can be applied to non-scalar types,
	// so we can't rely on function binding to catch all problems.
	if (!IsRangeType(function->return_type)) {
		throw BinderException(error_context, "Invalid type for Window RANGE expression");
	}
	bound = std::move(function);
	return bound->return_type;
}

BindResult BaseSelectBinder::BindWindow(WindowExpression &window, idx_t depth) {
	QueryErrorContext error_context(window.query_location);
	//	Check for macros pretending to be aggregates
	auto entry = GetCatalogEntry(CatalogType::SCALAR_FUNCTION_ENTRY, window.catalog, window.schema,
	                             window.function_name, OnEntryNotFound::RETURN_NULL, error_context);
	if (window.type == ExpressionType::WINDOW_AGGREGATE && entry && entry->type == CatalogType::MACRO_ENTRY) {
		auto macro = make_uniq<FunctionExpression>(window.catalog, window.schema, window.function_name,
		                                           std::move(window.children), std::move(window.filter_expr), nullptr,
		                                           window.distinct);
		auto macro_expr = window.Copy();
		return BindMacro(*macro, entry->Cast<ScalarMacroCatalogEntry>(), depth, macro_expr);
	}

	auto name = window.GetName();

<<<<<<< HEAD
	QueryErrorContext error_context(window.GetQueryLocation());
=======
>>>>>>> aa96bccb
	if (inside_window) {
		throw BinderException(error_context, "window function calls cannot be nested");
	}
	if (depth > 0) {
		throw BinderException(error_context, "correlated columns in window functions not supported");
	}

	// If we have range expressions, then only one order by clause is allowed.
	const auto is_range =
	    (window.start == WindowBoundary::EXPR_PRECEDING_RANGE || window.start == WindowBoundary::EXPR_FOLLOWING_RANGE ||
	     window.end == WindowBoundary::EXPR_PRECEDING_RANGE || window.end == WindowBoundary::EXPR_FOLLOWING_RANGE);
	if (is_range && window.orders.size() != 1) {
		throw BinderException(error_context, "RANGE frames must have only one ORDER BY expression");
	}
	// bind inside the children of the window function
	// we set the inside_window flag to true to prevent binding nested window functions
	inside_window = true;
	ErrorData error;
	for (auto &child : window.children) {
		BindChild(child, depth, error);
	}
	for (auto &child : window.partitions) {
		BindChild(child, depth, error);
	}
	for (auto &order : window.orders) {
		BindChild(order.expression, depth, error);

		//	If the frame is a RANGE frame and the type is a time,
		//	then we have to convert the time to a timestamp to avoid wrapping.
		if (!is_range || error.HasError()) {
			continue;
		}
		auto &order_expr = order.expression;
		auto &bound_order = BoundExpression::GetExpression(*order_expr);
		const auto type_id = bound_order->return_type.id();
		if (type_id == LogicalTypeId::TIME || type_id == LogicalTypeId::TIME_TZ) {
			//	Convert to time + epoch and rebind
			unique_ptr<ParsedExpression> epoch = make_uniq<ConstantExpression>(Value::DATE(date_t::epoch()));
			BindChild(epoch, depth, error);
			BindRangeExpression(context, "+", order.expression, epoch);
		}
	}
	BindChild(window.filter_expr, depth, error);
	BindChild(window.start_expr, depth, error);
	BindChild(window.end_expr, depth, error);
	BindChild(window.offset_expr, depth, error);
	BindChild(window.default_expr, depth, error);

	inside_window = false;
	if (error.HasError()) {
		// failed to bind children of window function
		return BindResult(std::move(error));
	}

	//	Restore any collation expressions
	for (auto &part_expr : window.partitions) {
		auto &bound_partition = BoundExpression::GetExpression(*part_expr);
		ExpressionBinder::PushCollation(context, bound_partition, bound_partition->return_type);
	}
	for (auto &order : window.orders) {
		auto &order_expr = order.expression;
		auto &bound_order = BoundExpression::GetExpression(*order_expr);
		ExpressionBinder::PushCollation(context, bound_order, bound_order->return_type);
	}
	// successfully bound all children: create bound window function
	vector<LogicalType> types;
	vector<unique_ptr<Expression>> children;
	for (auto &child : window.children) {
		D_ASSERT(child.get());
		D_ASSERT(child->GetExpressionClass() == ExpressionClass::BOUND_EXPRESSION);
		auto &bound = BoundExpression::GetExpression(*child);
		// Add casts for positional arguments
		const auto argno = children.size();
		switch (window.GetExpressionType()) {
		case ExpressionType::WINDOW_NTILE:
			// ntile(bigint)
			if (argno == 0) {
				bound = BoundCastExpression::AddCastToType(context, std::move(bound), LogicalType::BIGINT);
			}
			break;
		case ExpressionType::WINDOW_NTH_VALUE:
			// nth_value(<expr>, index)
			if (argno == 1) {
				bound = BoundCastExpression::AddCastToType(context, std::move(bound), LogicalType::BIGINT);
			}
			break;
		default:
			break;
		}
		types.push_back(bound->return_type);
		children.push_back(std::move(bound));
	}
	//  Determine the function type.
	LogicalType sql_type;
	unique_ptr<AggregateFunction> aggregate;
	unique_ptr<FunctionData> bind_info;
	if (window.GetExpressionType() == ExpressionType::WINDOW_AGGREGATE) {
		//  Look up the aggregate function in the catalog
		if (!entry || entry->type != CatalogType::AGGREGATE_FUNCTION_ENTRY) {
			//	Not an aggregate: Look it up to generate error
			Catalog::GetEntry<AggregateFunctionCatalogEntry>(context, window.catalog, window.schema,
			                                                 window.function_name, error_context);
		}
		auto &func = entry->Cast<AggregateFunctionCatalogEntry>();
		D_ASSERT(func.type == CatalogType::AGGREGATE_FUNCTION_ENTRY);

		// bind the aggregate
		ErrorData error_aggr;
		FunctionBinder function_binder(context);
		auto best_function = function_binder.BindFunction(func.name, func.functions, types, error_aggr);
		if (!best_function.IsValid()) {
			error_aggr.AddQueryLocation(window);
			error_aggr.Throw();
		}

		// found a matching function! bind it as an aggregate
		auto bound_function = func.functions.GetFunctionByOffset(best_function.GetIndex());
		auto window_bound_aggregate = function_binder.BindAggregateFunction(bound_function, std::move(children));
		// create the aggregate
		aggregate = make_uniq<AggregateFunction>(window_bound_aggregate->function);
		bind_info = std::move(window_bound_aggregate->bind_info);
		children = std::move(window_bound_aggregate->children);
		sql_type = window_bound_aggregate->return_type;

	} else {
		// fetch the child of the non-aggregate window function (if any)
		sql_type = ResolveWindowExpressionType(window.GetExpressionType(), types);
	}
	auto result = make_uniq<BoundWindowExpression>(window.GetExpressionType(), sql_type, std::move(aggregate),
	                                               std::move(bind_info));
	result->children = std::move(children);
	for (auto &child : window.partitions) {
		result->partitions.push_back(GetExpression(child));
	}
	result->ignore_nulls = window.ignore_nulls;
	result->distinct = window.distinct;

	// Convert RANGE boundary expressions to ORDER +/- expressions.
	// Note that PRECEEDING and FOLLOWING refer to the sequential order in the frame,
	// not the natural ordering of the type. This means that the offset arithmetic must be reversed
	// for ORDER BY DESC.
	auto &config = DBConfig::GetConfig(context);
	auto range_sense = OrderType::INVALID;
	LogicalType start_type = LogicalType::BIGINT;
	if (window.start == WindowBoundary::EXPR_PRECEDING_RANGE) {
		D_ASSERT(window.orders.size() == 1);
		range_sense = config.ResolveOrder(window.orders[0].type);
		const auto range_name = (range_sense == OrderType::ASCENDING) ? "-" : "+";
		start_type = BindRangeExpression(context, range_name, window.start_expr, window.orders[0].expression);

	} else if (window.start == WindowBoundary::EXPR_FOLLOWING_RANGE) {
		D_ASSERT(window.orders.size() == 1);
		range_sense = config.ResolveOrder(window.orders[0].type);
		const auto range_name = (range_sense == OrderType::ASCENDING) ? "+" : "-";
		start_type = BindRangeExpression(context, range_name, window.start_expr, window.orders[0].expression);
	}

	LogicalType end_type = LogicalType::BIGINT;
	if (window.end == WindowBoundary::EXPR_PRECEDING_RANGE) {
		D_ASSERT(window.orders.size() == 1);
		range_sense = config.ResolveOrder(window.orders[0].type);
		const auto range_name = (range_sense == OrderType::ASCENDING) ? "-" : "+";
		end_type = BindRangeExpression(context, range_name, window.end_expr, window.orders[0].expression);

	} else if (window.end == WindowBoundary::EXPR_FOLLOWING_RANGE) {
		D_ASSERT(window.orders.size() == 1);
		range_sense = config.ResolveOrder(window.orders[0].type);
		const auto range_name = (range_sense == OrderType::ASCENDING) ? "+" : "-";
		end_type = BindRangeExpression(context, range_name, window.end_expr, window.orders[0].expression);
	}

	// Cast ORDER and boundary expressions to the same type
	if (range_sense != OrderType::INVALID) {
		D_ASSERT(window.orders.size() == 1);

		auto &order_expr = window.orders[0].expression;
		D_ASSERT(order_expr.get());
		D_ASSERT(order_expr->GetExpressionClass() == ExpressionClass::BOUND_EXPRESSION);
		auto &bound_order = BoundExpression::GetExpression(*order_expr);
		auto order_type = bound_order->return_type;
		if (window.start_expr) {
			order_type = LogicalType::MaxLogicalType(context, order_type, start_type);
		}
		if (window.end_expr) {
			order_type = LogicalType::MaxLogicalType(context, order_type, end_type);
		}

		// Cast all three to match
		bound_order = BoundCastExpression::AddCastToType(context, std::move(bound_order), order_type);
		start_type = end_type = order_type;
	}

	for (auto &order : window.orders) {
		auto type = config.ResolveOrder(order.type);
		auto null_order = config.ResolveNullOrder(type, order.null_order);
		auto expression = GetExpression(order.expression);
		result->orders.emplace_back(type, null_order, std::move(expression));
	}

	result->filter_expr = CastWindowExpression(window.filter_expr, LogicalType::BOOLEAN);
	result->start_expr = CastWindowExpression(window.start_expr, start_type);
	result->end_expr = CastWindowExpression(window.end_expr, end_type);
	result->offset_expr = CastWindowExpression(window.offset_expr, LogicalType::BIGINT);
	result->default_expr = CastWindowExpression(window.default_expr, result->return_type);
	result->start = window.start;
	result->end = window.end;
	result->exclude_clause = window.exclude_clause;

	// create a BoundColumnRef that references this entry
	auto colref = make_uniq<BoundColumnRefExpression>(std::move(name), result->return_type,
	                                                  ColumnBinding(node.window_index, node.windows.size()), depth);
	// move the WINDOW expression into the set of bound windows
	node.windows.push_back(std::move(result));
	return BindResult(std::move(colref));
}

} // namespace duckdb<|MERGE_RESOLUTION|>--- conflicted
+++ resolved
@@ -142,11 +142,12 @@
 }
 
 BindResult BaseSelectBinder::BindWindow(WindowExpression &window, idx_t depth) {
-	QueryErrorContext error_context(window.query_location);
+	QueryErrorContext error_context(window.GetQueryLocation());
 	//	Check for macros pretending to be aggregates
 	auto entry = GetCatalogEntry(CatalogType::SCALAR_FUNCTION_ENTRY, window.catalog, window.schema,
 	                             window.function_name, OnEntryNotFound::RETURN_NULL, error_context);
-	if (window.type == ExpressionType::WINDOW_AGGREGATE && entry && entry->type == CatalogType::MACRO_ENTRY) {
+	if (window.GetExpressionType() == ExpressionType::WINDOW_AGGREGATE && entry &&
+	    entry->type == CatalogType::MACRO_ENTRY) {
 		auto macro = make_uniq<FunctionExpression>(window.catalog, window.schema, window.function_name,
 		                                           std::move(window.children), std::move(window.filter_expr), nullptr,
 		                                           window.distinct);
@@ -156,10 +157,6 @@
 
 	auto name = window.GetName();
 
-<<<<<<< HEAD
-	QueryErrorContext error_context(window.GetQueryLocation());
-=======
->>>>>>> aa96bccb
 	if (inside_window) {
 		throw BinderException(error_context, "window function calls cannot be nested");
 	}

--- conflicted
+++ resolved
@@ -25,12 +25,7 @@
 		    BoundCastExpression::AddCastToType(move(child.expr), child.sql_type, SQLType(SQLTypeId::BOOLEAN)));
 	}
 	// now create the bound conjunction expression
-<<<<<<< HEAD
 	return BindResult(move(result));
 }
-=======
-	return BindResult(move(result), SQLType(SQLTypeId::BOOLEAN));
-}
 
-} // namespace duckdb
->>>>>>> 62be916e
+} // namespace duckdb
//===--------------------------------------------------------------------===//
// copy.cpp
// Description: This file contains the implementation of the different copy
// functions
//===--------------------------------------------------------------------===//

#include "common/exception.hpp"
#include "common/types/null_value.hpp"
#include "common/vector_operations/vector_operations.hpp"

using namespace duckdb;
using namespace std;

template <class T>
static void copy_function(T *__restrict source, T *__restrict target, index_t offset, count_t count,
                          sel_t *__restrict sel_vector) {
<<<<<<< HEAD
	VectorOperations::Exec(
	    sel_vector, count + offset, [&](uint64_t i, uint64_t k) { target[k - offset] = source[i]; }, offset);
=======
	VectorOperations::Exec(sel_vector, count + offset, [&](index_t i, index_t k) { target[k - offset] = source[i]; },
	                       offset);
>>>>>>> fa386fb2
}

template <class T>
static void copy_function_set_null(T *__restrict source, T *__restrict target, index_t offset, count_t count,
                                   sel_t *__restrict sel_vector, nullmask_t &nullmask) {
	if (nullmask.any()) {
		// null values, have to check the NULL values in the mask
<<<<<<< HEAD
		VectorOperations::Exec(
		    sel_vector, count + offset,
		    [&](uint64_t i, uint64_t k) {
			    if (nullmask[i]) {
				    target[k - offset] = NullValue<T>();
			    } else {
				    target[k - offset] = source[i];
			    }
		    },
		    offset);
=======
		VectorOperations::Exec(sel_vector, count + offset,
		                       [&](index_t i, index_t k) {
			                       if (nullmask[i]) {
				                       target[k - offset] = NullValue<T>();
			                       } else {
				                       target[k - offset] = source[i];
			                       }
		                       },
		                       offset);
>>>>>>> fa386fb2
	} else {
		// no NULL values, use normal copy
		copy_function(source, target, offset, count, sel_vector);
	}
}

template <class T, bool SET_NULL>
static void copy_loop(Vector &input, void *target, index_t offset, count_t element_count) {
	auto ldata = (T *)input.data;
	auto result_data = (T *)target;
	if (SET_NULL) {
		copy_function_set_null(ldata, result_data, offset, element_count, input.sel_vector, input.nullmask);
	} else {
		copy_function(ldata, result_data, offset, element_count, input.sel_vector);
	}
}

template <bool SET_NULL> void generic_copy_loop(Vector &source, void *target, index_t offset, count_t element_count) {
	if (source.count == 0)
		return;
	if (element_count == 0) {
		element_count = source.count;
	}
	assert(offset + element_count <= source.count);

	switch (source.type) {
	case TypeId::BOOLEAN:
	case TypeId::TINYINT:
		copy_loop<int8_t, SET_NULL>(source, target, offset, element_count);
		break;
	case TypeId::SMALLINT:
		copy_loop<int16_t, SET_NULL>(source, target, offset, element_count);
		break;
	case TypeId::INTEGER:
		copy_loop<int32_t, SET_NULL>(source, target, offset, element_count);
		break;
	case TypeId::BIGINT:
		copy_loop<int64_t, SET_NULL>(source, target, offset, element_count);
		break;
	case TypeId::FLOAT:
		copy_loop<float, SET_NULL>(source, target, offset, element_count);
		break;
	case TypeId::DOUBLE:
		copy_loop<double, SET_NULL>(source, target, offset, element_count);
		break;
	case TypeId::POINTER:
		copy_loop<uint64_t, SET_NULL>(source, target, offset, element_count);
		break;
	case TypeId::VARCHAR:
		copy_loop<const char *, SET_NULL>(source, target, offset, element_count);
		break;
	default:
		throw NotImplementedException("Unimplemented type for copy");
	}
}

//===--------------------------------------------------------------------===//
// Copy data from vector
//===--------------------------------------------------------------------===//
void VectorOperations::Copy(Vector &source, void *target, index_t offset, count_t element_count) {
	if (!TypeIsConstantSize(source.type)) {
		throw InvalidTypeException(source.type, "Cannot copy non-constant size types using this method!");
	}
	generic_copy_loop<false>(source, target, offset, element_count);
}

void VectorOperations::CopyToStorage(Vector &source, void *target, index_t offset, count_t element_count) {
	generic_copy_loop<true>(source, target, offset, element_count);
}

void VectorOperations::Copy(Vector &source, Vector &target, index_t offset) {
	if (source.type != target.type) {
		throw TypeMismatchException(source.type, target.type, "Copy types don't match!");
	}
	assert(offset <= source.count);
	target.count = source.count - offset;
<<<<<<< HEAD
	VectorOperations::Exec(
	    source, [&](uint64_t i, uint64_t k) { target.nullmask[k - offset] = source.nullmask[i]; }, offset);
=======
	VectorOperations::Exec(source, [&](index_t i, index_t k) { target.nullmask[k - offset] = source.nullmask[i]; },
	                       offset);
>>>>>>> fa386fb2
	VectorOperations::Copy(source, target.data, offset, target.count);
}<|MERGE_RESOLUTION|>--- conflicted
+++ resolved
@@ -14,13 +14,8 @@
 template <class T>
 static void copy_function(T *__restrict source, T *__restrict target, index_t offset, count_t count,
                           sel_t *__restrict sel_vector) {
-<<<<<<< HEAD
 	VectorOperations::Exec(
-	    sel_vector, count + offset, [&](uint64_t i, uint64_t k) { target[k - offset] = source[i]; }, offset);
-=======
-	VectorOperations::Exec(sel_vector, count + offset, [&](index_t i, index_t k) { target[k - offset] = source[i]; },
-	                       offset);
->>>>>>> fa386fb2
+	    sel_vector, count + offset, [&](index_t i, index_t k) { target[k - offset] = source[i]; }, offset);
 }
 
 template <class T>
@@ -28,10 +23,9 @@
                                    sel_t *__restrict sel_vector, nullmask_t &nullmask) {
 	if (nullmask.any()) {
 		// null values, have to check the NULL values in the mask
-<<<<<<< HEAD
 		VectorOperations::Exec(
 		    sel_vector, count + offset,
-		    [&](uint64_t i, uint64_t k) {
+		    [&](index_t i, index_t k) {
 			    if (nullmask[i]) {
 				    target[k - offset] = NullValue<T>();
 			    } else {
@@ -39,17 +33,6 @@
 			    }
 		    },
 		    offset);
-=======
-		VectorOperations::Exec(sel_vector, count + offset,
-		                       [&](index_t i, index_t k) {
-			                       if (nullmask[i]) {
-				                       target[k - offset] = NullValue<T>();
-			                       } else {
-				                       target[k - offset] = source[i];
-			                       }
-		                       },
-		                       offset);
->>>>>>> fa386fb2
 	} else {
 		// no NULL values, use normal copy
 		copy_function(source, target, offset, count, sel_vector);
@@ -126,12 +109,7 @@
 	}
 	assert(offset <= source.count);
 	target.count = source.count - offset;
-<<<<<<< HEAD
 	VectorOperations::Exec(
-	    source, [&](uint64_t i, uint64_t k) { target.nullmask[k - offset] = source.nullmask[i]; }, offset);
-=======
-	VectorOperations::Exec(source, [&](index_t i, index_t k) { target.nullmask[k - offset] = source.nullmask[i]; },
-	                       offset);
->>>>>>> fa386fb2
+	    source, [&](index_t i, index_t k) { target.nullmask[k - offset] = source.nullmask[i]; }, offset);
 	VectorOperations::Copy(source, target.data, offset, target.count);
 }
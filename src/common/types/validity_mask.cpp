#include "duckdb/common/types/validity_mask.hpp"
#include "duckdb/common/limits.hpp"
#include "duckdb/common/serializer/write_stream.hpp"
#include "duckdb/common/serializer/read_stream.hpp"

namespace duckdb {

ValidityData::ValidityData(idx_t count) : TemplatedValidityData(count) {
}
ValidityData::ValidityData(const ValidityMask &original, idx_t count)
    : TemplatedValidityData(original.GetData(), count) {
}

void ValidityMask::Combine(const ValidityMask &other, idx_t count) {
	if (other.AllValid()) {
		// X & 1 = X
		return;
	}
	if (AllValid()) {
		// 1 & Y = Y
		Initialize(other);
		return;
	}
	if (validity_mask == other.validity_mask) {
		// X & X == X
		return;
	}
	// have to merge
	// create a new validity mask that contains the combined mask
	auto owned_data = std::move(validity_data);
	auto data = GetData();
	auto other_data = other.GetData();

	Initialize(count);
	auto result_data = GetData();

	auto entry_count = ValidityData::EntryCount(count);
	for (idx_t entry_idx = 0; entry_idx < entry_count; entry_idx++) {
		result_data[entry_idx] = data[entry_idx] & other_data[entry_idx];
	}
}

// LCOV_EXCL_START
string ValidityMask::ToString(idx_t count) const {
	string result = "Validity Mask (" + to_string(count) + ") [";
	for (idx_t i = 0; i < count; i++) {
		result += RowIsValid(i) ? "." : "X";
	}
	result += "]";
	return result;
}
// LCOV_EXCL_STOP

void ValidityMask::Resize(idx_t old_size, idx_t new_size) {
	D_ASSERT(new_size >= old_size);
	target_count = new_size;
	if (validity_mask) {
		auto new_size_count = EntryCount(new_size);
		auto old_size_count = EntryCount(old_size);
		auto new_validity_data = make_buffer<ValidityBuffer>(new_size);
		auto new_owned_data = new_validity_data->owned_data.get();
		for (idx_t entry_idx = 0; entry_idx < old_size_count; entry_idx++) {
			new_owned_data[entry_idx] = validity_mask[entry_idx];
		}
		for (idx_t entry_idx = old_size_count; entry_idx < new_size_count; entry_idx++) {
			new_owned_data[entry_idx] = ValidityData::MAX_ENTRY;
		}
		validity_data = std::move(new_validity_data);
		validity_mask = validity_data->owned_data.get();
<<<<<<< HEAD
	} else {
		// TODO: We shouldn't have to initialize here, just update the target count
		Initialize(new_size);
=======
>>>>>>> dd779a4c
	}
}

idx_t ValidityMask::TargetCount() {
	return target_count;
}

void ValidityMask::Slice(const ValidityMask &other, idx_t source_offset, idx_t count) {
	if (other.AllValid()) {
		validity_mask = nullptr;
		validity_data.reset();
		return;
	}
	if (source_offset == 0) {
		Initialize(other);
		return;
	}
	ValidityMask new_mask(count);
	new_mask.SliceInPlace(other, 0, source_offset, count);
	Initialize(new_mask);
}

bool ValidityMask::IsAligned(idx_t count) {
	return count % BITS_PER_VALUE == 0;
}

void ValidityMask::SliceInPlace(const ValidityMask &other, idx_t target_offset, idx_t source_offset, idx_t count) {
	EnsureWritable();
	if (IsAligned(source_offset) && IsAligned(target_offset)) {
		auto target_validity = GetData();
		auto source_validity = other.GetData();
		auto source_offset_entries = EntryCount(source_offset);
		auto target_offset_entries = EntryCount(target_offset);
		memcpy(target_validity + target_offset_entries, source_validity + source_offset_entries,
		       sizeof(validity_t) * EntryCount(count));
		return;
	} else if (IsAligned(target_offset)) {
		//	Simple common case where we are shifting into an aligned mask (e.g., 0 in Slice above)
		const idx_t entire_units = count / BITS_PER_VALUE;
		const idx_t ragged = count % BITS_PER_VALUE;
		const idx_t tail = source_offset % BITS_PER_VALUE;
		const idx_t head = BITS_PER_VALUE - tail;
		auto source_validity = other.GetData() + (source_offset / BITS_PER_VALUE);
		auto target_validity = this->GetData() + (target_offset / BITS_PER_VALUE);
		auto src_entry = *source_validity++;
		for (idx_t i = 0; i < entire_units; ++i) {
			//	Start with head of previous src
			validity_t tgt_entry = src_entry >> tail;
			src_entry = *source_validity++;
			// 	Add in tail of current src
			tgt_entry |= (src_entry << head);
			*target_validity++ = tgt_entry;
		}
		//	Finish last ragged entry
		if (ragged) {
			//	Start with head of previous src
			validity_t tgt_entry = (src_entry >> tail);
			//  Add in the tail of the next src, if head was too small
			if (head < ragged) {
				src_entry = *source_validity++;
				tgt_entry |= (src_entry << head);
			}
			//  Mask off the bits that go past the ragged end
			tgt_entry &= (ValidityBuffer::MAX_ENTRY >> (BITS_PER_VALUE - ragged));
			//	Restore the ragged end of the target
			tgt_entry |= *target_validity & (ValidityBuffer::MAX_ENTRY << ragged);
			*target_validity++ = tgt_entry;
		}
		return;
	}

	// FIXME: use bitwise operations here
#if 1
	for (idx_t i = 0; i < count; i++) {
		Set(target_offset + i, other.RowIsValid(source_offset + i));
	}
#else
	// first shift the "whole" units
	idx_t entire_units = offset / BITS_PER_VALUE;
	idx_t sub_units = offset - entire_units * BITS_PER_VALUE;
	if (entire_units > 0) {
		idx_t validity_idx;
		for (validity_idx = 0; validity_idx + entire_units < STANDARD_ENTRY_COUNT; validity_idx++) {
			new_mask.validity_mask[validity_idx] = other.validity_mask[validity_idx + entire_units];
		}
	}
	// now we shift the remaining sub units
	// this gets a bit more complicated because we have to shift over the borders of the entries
	// e.g. suppose we have 2 entries of length 4 and we left-shift by two
	// 0101|1010
	// a regular left-shift of both gets us:
	// 0100|1000
	// we then OR the overflow (right-shifted by BITS_PER_VALUE - offset) together to get the correct result
	// 0100|1000 ->
	// 0110|1000
	if (sub_units > 0) {
		idx_t validity_idx;
		for (validity_idx = 0; validity_idx + 1 < STANDARD_ENTRY_COUNT; validity_idx++) {
			new_mask.validity_mask[validity_idx] =
			    (other.validity_mask[validity_idx] >> sub_units) |
			    (other.validity_mask[validity_idx + 1] << (BITS_PER_VALUE - sub_units));
		}
		new_mask.validity_mask[validity_idx] >>= sub_units;
	}
#ifdef DEBUG
	for (idx_t i = offset; i < STANDARD_VECTOR_SIZE; i++) {
		D_ASSERT(new_mask.RowIsValid(i - offset) == other.RowIsValid(i));
	}
	Initialize(new_mask);
#endif
#endif
}

enum class ValiditySerialization : uint8_t { BITMASK = 0, VALID_VALUES = 1, INVALID_VALUES = 2 };

void ValidityMask::Write(WriteStream &writer, idx_t count) {
	auto valid_values = CountValid(count);
	auto invalid_values = count - valid_values;
	auto bitmask_bytes = ValidityMask::ValidityMaskSize(count);
	auto need_u32 = count >= NumericLimits<uint16_t>::Maximum();
	auto bytes_per_value = need_u32 ? sizeof(uint32_t) : sizeof(uint16_t);
	auto valid_value_size = bytes_per_value * valid_values + sizeof(uint32_t);
	auto invalid_value_size = bytes_per_value * invalid_values + sizeof(uint32_t);
	if (valid_value_size < bitmask_bytes || invalid_value_size < bitmask_bytes) {
		auto serialize_valid = valid_value_size < invalid_value_size;
		// serialize (in)valid value indexes as [COUNT][V0][V1][...][VN]
		auto flag = serialize_valid ? ValiditySerialization::VALID_VALUES : ValiditySerialization::INVALID_VALUES;
		writer.Write(flag);
		writer.Write<uint32_t>(MinValue<uint32_t>(valid_values, invalid_values));
		for (idx_t i = 0; i < count; i++) {
			if (RowIsValid(i) == serialize_valid) {
				if (need_u32) {
					writer.Write<uint32_t>(i);
				} else {
					writer.Write<uint16_t>(i);
				}
			}
		}
	} else {
		// serialize the entire bitmask
		writer.Write(ValiditySerialization::BITMASK);
		writer.WriteData(const_data_ptr_cast(GetData()), bitmask_bytes);
	}
}

void ValidityMask::Read(ReadStream &reader, idx_t count) {
	Initialize(count);
	// deserialize the storage type
	auto flag = reader.Read<ValiditySerialization>();
	if (flag == ValiditySerialization::BITMASK) {
		// deserialize the bitmask
		reader.ReadData(data_ptr_cast(GetData()), ValidityMask::ValidityMaskSize(count));
		return;
	}
	auto is_u32 = count >= NumericLimits<uint16_t>::Maximum();
	auto is_valid = flag == ValiditySerialization::VALID_VALUES;
	auto serialize_count = reader.Read<uint32_t>();
	if (is_valid) {
		SetAllInvalid(count);
	}
	for (idx_t i = 0; i < serialize_count; i++) {
		idx_t index = is_u32 ? reader.Read<uint32_t>() : reader.Read<uint16_t>();
		Set(index, is_valid);
	}
}

} // namespace duckdb<|MERGE_RESOLUTION|>--- conflicted
+++ resolved
@@ -67,12 +67,6 @@
 		}
 		validity_data = std::move(new_validity_data);
 		validity_mask = validity_data->owned_data.get();
-<<<<<<< HEAD
-	} else {
-		// TODO: We shouldn't have to initialize here, just update the target count
-		Initialize(new_size);
-=======
->>>>>>> dd779a4c
 	}
 }
 

#include "duckdb/common/string_util.hpp"

#include "duckdb/common/exception.hpp"
#include "duckdb/common/pair.hpp"
#include "duckdb/common/to_string.hpp"
#include "duckdb/common/helper.hpp"
#include "duckdb/function/scalar/string_functions.hpp"

#include <algorithm>
#include <cctype>
#include <iomanip>
#include <memory>
#include <sstream>
#include <stdarg.h>
#include <string.h>
#include <random>

#include "yyjson.hpp"

using namespace duckdb_yyjson; // NOLINT

namespace duckdb {

string StringUtil::GenerateRandomName(idx_t length) {
	std::random_device rd;
	std::mt19937 gen(rd());
	std::uniform_int_distribution<> dis(0, 15);

	std::stringstream ss;
	ss << std::hex;
	for (idx_t i = 0; i < length; i++) {
		ss << dis(gen);
	}
	return ss.str();
}

bool StringUtil::Contains(const string &haystack, const string &needle) {
	return (haystack.find(needle) != string::npos);
}

void StringUtil::LTrim(string &str) {
	auto it = str.begin();
	while (it != str.end() && CharacterIsSpace(*it)) {
		it++;
	}
	str.erase(str.begin(), it);
}

// Remove trailing ' ', '\f', '\n', '\r', '\t', '\v'
void StringUtil::RTrim(string &str) {
	str.erase(find_if(str.rbegin(), str.rend(), [](char ch) { return ch > 0 && !CharacterIsSpace(ch); }).base(),
	          str.end());
}

void StringUtil::RTrim(string &str, const string &chars_to_trim) {
	str.erase(find_if(str.rbegin(), str.rend(),
	                  [&chars_to_trim](char ch) { return ch > 0 && chars_to_trim.find(ch) == string::npos; })
	              .base(),
	          str.end());
}

void StringUtil::Trim(string &str) {
	StringUtil::LTrim(str);
	StringUtil::RTrim(str);
}

bool StringUtil::StartsWith(string str, string prefix) {
	if (prefix.size() > str.size()) {
		return false;
	}
	return equal(prefix.begin(), prefix.end(), str.begin());
}

bool StringUtil::EndsWith(const string &str, const string &suffix) {
	if (suffix.size() > str.size()) {
		return false;
	}
	return equal(suffix.rbegin(), suffix.rend(), str.rbegin());
}

string StringUtil::Repeat(const string &str, idx_t n) {
	std::ostringstream os;
	for (idx_t i = 0; i < n; i++) {
		os << str;
	}
	return (os.str());
}

vector<string> StringUtil::Split(const string &str, char delimiter) {
	std::stringstream ss(str);
	vector<string> lines;
	string temp;
	while (getline(ss, temp, delimiter)) {
		lines.push_back(temp);
	}
	return (lines);
}

namespace string_util_internal {

inline void SkipSpaces(const string &str, idx_t &index) {
	while (index < str.size() && std::isspace(str[index])) {
		index++;
	}
}

inline void ConsumeLetter(const string &str, idx_t &index, char expected) {
	if (index >= str.size() || str[index] != expected) {
		throw ParserException("Invalid quoted list: %s", str);
	}

	index++;
}

template <typename F>
inline void TakeWhile(const string &str, idx_t &index, const F &cond, string &taker) {
	while (index < str.size() && cond(str[index])) {
		taker.push_back(str[index]);
		index++;
	}
}

inline string TakePossiblyQuotedItem(const string &str, idx_t &index, char delimiter, char quote) {
	string entry;

	if (str[index] == quote) {
		index++;
		TakeWhile(
		    str, index, [quote](char c) { return c != quote; }, entry);
		ConsumeLetter(str, index, quote);
	} else {
		TakeWhile(
		    str, index, [delimiter, quote](char c) { return c != delimiter && c != quote && !std::isspace(c); }, entry);
	}

	return entry;
}

} // namespace string_util_internal

vector<string> StringUtil::SplitWithQuote(const string &str, char delimiter, char quote) {
	vector<string> entries;
	idx_t i = 0;

	string_util_internal::SkipSpaces(str, i);
	while (i < str.size()) {
		if (!entries.empty()) {
			string_util_internal::ConsumeLetter(str, i, delimiter);
		}

		entries.emplace_back(string_util_internal::TakePossiblyQuotedItem(str, i, delimiter, quote));
		string_util_internal::SkipSpaces(str, i);
	}

	return entries;
}

string StringUtil::Join(const vector<string> &input, const string &separator) {
	return StringUtil::Join(input, input.size(), separator, [](const string &s) { return s; });
}

string StringUtil::Join(const set<string> &input, const string &separator) {
	// The result
	std::string result;

	auto it = input.begin();
	while (it != input.end()) {
		result += *it;
		it++;
		if (it == input.end()) {
			break;
		}
		result += separator;
	}
	return result;
}

string StringUtil::BytesToHumanReadableString(idx_t bytes, idx_t multiplier) {
	D_ASSERT(multiplier == 1000 || multiplier == 1024);
	idx_t array[6] = {};
	const char *unit[2][6] = {{"bytes", "KiB", "MiB", "GiB", "TiB", "PiB"}, {"bytes", "kB", "MB", "GB", "TB", "PB"}};

	const int sel = (multiplier == 1000);

	array[0] = bytes;
	for (idx_t i = 1; i < 6; i++) {
		array[i] = array[i - 1] / multiplier;
		array[i - 1] %= multiplier;
	}

	for (idx_t i = 5; i >= 1; i--) {
		if (array[i]) {
			// Map 0 -> 0 and (multiplier-1) -> 9
			idx_t fractional_part = (array[i - 1] * 10) / multiplier;
			return to_string(array[i]) + "." + to_string(fractional_part) + " " + unit[sel][i];
		}
	}

	return to_string(array[0]) + (bytes == 1 ? " byte" : " bytes");
}

string StringUtil::Upper(const string &str) {
	string copy(str);
	transform(copy.begin(), copy.end(), copy.begin(), [](unsigned char c) { return std::toupper(c); });
	return (copy);
}

string StringUtil::Lower(const string &str) {
	string copy(str);
	transform(copy.begin(), copy.end(), copy.begin(),
	          [](unsigned char c) { return StringUtil::CharacterToLower(static_cast<char>(c)); });
	return (copy);
}

bool StringUtil::IsLower(const string &str) {
	return str == Lower(str);
}

// Jenkins hash function: https://en.wikipedia.org/wiki/Jenkins_hash_function
uint64_t StringUtil::CIHash(const string &str) {
	uint32_t hash = 0;
	for (auto c : str) {
		hash += static_cast<uint32_t>(StringUtil::CharacterToLower(static_cast<char>(c)));
		hash += hash << 10;
		hash ^= hash >> 6;
	}
	hash += hash << 3;
	hash ^= hash >> 11;
	hash += hash << 15;
	return hash;
}

bool StringUtil::CIEquals(const string &l1, const string &l2) {
	if (l1.size() != l2.size()) {
		return false;
	}
	const auto charmap = LowerFun::ASCII_TO_LOWER_MAP;
	for (idx_t c = 0; c < l1.size(); c++) {
		if (charmap[(uint8_t)l1[c]] != charmap[(uint8_t)l2[c]]) {
			return false;
		}
	}
	return true;
}

bool StringUtil::CILessThan(const string &s1, const string &s2) {
	const auto charmap = UpperFun::ASCII_TO_UPPER_MAP;

	unsigned char u1, u2;

	idx_t length = MinValue<idx_t>(s1.length(), s2.length());
	length += s1.length() != s2.length();
	for (idx_t i = 0; i < length; i++) {
		u1 = (unsigned char)s1[i];
		u2 = (unsigned char)s2[i];
		if (charmap[u1] != charmap[u2]) {
			break;
		}
	}
	return (charmap[u1] - charmap[u2]) < 0;
}

idx_t StringUtil::CIFind(vector<string> &vector, const string &search_string) {
	for (idx_t i = 0; i < vector.size(); i++) {
		const auto &string = vector[i];
		if (CIEquals(string, search_string)) {
			return i;
		}
	}
	return DConstants::INVALID_INDEX;
}

vector<string> StringUtil::Split(const string &input, const string &split) {
	vector<string> splits;

	idx_t last = 0;
	idx_t input_len = input.size();
	idx_t split_len = split.size();
	while (last <= input_len) {
		idx_t next = input.find(split, last);
		if (next == string::npos) {
			next = input_len;
		}

		// Push the substring [last, next) on to splits
		string substr = input.substr(last, next - last);
		if (!substr.empty()) {
			splits.push_back(substr);
		}
		last = next + split_len;
	}
	if (splits.empty()) {
		splits.push_back(input);
	}
	return splits;
}

string StringUtil::Replace(string source, const string &from, const string &to) {
	if (from.empty()) {
		throw InternalException("Invalid argument to StringUtil::Replace - empty FROM");
	}
	idx_t start_pos = 0;
	while ((start_pos = source.find(from, start_pos)) != string::npos) {
		source.replace(start_pos, from.length(), to);
		start_pos += to.length(); // In case 'to' contains 'from', like
		                          // replacing 'x' with 'yx'
	}
	return source;
}

vector<string> StringUtil::TopNStrings(vector<pair<string, idx_t>> scores, idx_t n, idx_t threshold) {
	if (scores.empty()) {
		return vector<string>();
	}
	sort(scores.begin(), scores.end(), [](const pair<string, idx_t> &a, const pair<string, idx_t> &b) -> bool {
		return a.second < b.second || (a.second == b.second && a.first.size() < b.first.size());
	});
	vector<string> result;
	result.push_back(scores[0].first);
	for (idx_t i = 1; i < MinValue<idx_t>(scores.size(), n); i++) {
		if (scores[i].second > threshold) {
			break;
		}
		result.push_back(scores[i].first);
	}
	return result;
}

struct LevenshteinArray {
	LevenshteinArray(idx_t len1, idx_t len2) : len1(len1) {
		dist = make_unsafe_uniq_array<idx_t>(len1 * len2);
	}

	idx_t &Score(idx_t i, idx_t j) {
		return dist[GetIndex(i, j)];
	}

private:
	idx_t len1;
	unsafe_unique_array<idx_t> dist;

	idx_t GetIndex(idx_t i, idx_t j) {
		return j * len1 + i;
	}
};

// adapted from https://en.wikibooks.org/wiki/Algorithm_Implementation/Strings/Levenshtein_distance#C++
idx_t StringUtil::LevenshteinDistance(const string &s1_p, const string &s2_p, idx_t not_equal_penalty) {
	auto s1 = StringUtil::Lower(s1_p);
	auto s2 = StringUtil::Lower(s2_p);
	idx_t len1 = s1.size();
	idx_t len2 = s2.size();
	if (len1 == 0) {
		return len2;
	}
	if (len2 == 0) {
		return len1;
	}
	LevenshteinArray array(len1 + 1, len2 + 1);
	array.Score(0, 0) = 0;
	for (idx_t i = 0; i <= len1; i++) {
		array.Score(i, 0) = i;
	}
	for (idx_t j = 0; j <= len2; j++) {
		array.Score(0, j) = j;
	}
	for (idx_t i = 1; i <= len1; i++) {
		for (idx_t j = 1; j <= len2; j++) {
			// d[i][j] = std::min({ d[i - 1][j] + 1,
			//                      d[i][j - 1] + 1,
			//                      d[i - 1][j - 1] + (s1[i - 1] == s2[j - 1] ? 0 : 1) });
			auto equal = s1[i - 1] == s2[j - 1] ? 0 : not_equal_penalty;
			idx_t adjacent_score1 = array.Score(i - 1, j) + 1;
			idx_t adjacent_score2 = array.Score(i, j - 1) + 1;
			idx_t adjacent_score3 = array.Score(i - 1, j - 1) + equal;

			idx_t t = MinValue<idx_t>(adjacent_score1, adjacent_score2);
			array.Score(i, j) = MinValue<idx_t>(t, adjacent_score3);
		}
	}
	return array.Score(len1, len2);
}

idx_t StringUtil::SimilarityScore(const string &s1, const string &s2) {
	return LevenshteinDistance(s1, s2, 3);
}

vector<string> StringUtil::TopNLevenshtein(const vector<string> &strings, const string &target, idx_t n,
                                           idx_t threshold) {
	vector<pair<string, idx_t>> scores;
	scores.reserve(strings.size());
	for (auto &str : strings) {
		if (target.size() < str.size()) {
			scores.emplace_back(str, SimilarityScore(str.substr(0, target.size()), target));
		} else {
			scores.emplace_back(str, SimilarityScore(str, target));
		}
	}
	return TopNStrings(scores, n, threshold);
}

string StringUtil::CandidatesMessage(const vector<string> &candidates, const string &candidate) {
	string result_str;
	if (!candidates.empty()) {
		result_str = "\n" + candidate + ": ";
		for (idx_t i = 0; i < candidates.size(); i++) {
			if (i > 0) {
				result_str += ", ";
			}
			result_str += "\"" + candidates[i] + "\"";
		}
	}
	return result_str;
}

string StringUtil::CandidatesErrorMessage(const vector<string> &strings, const string &target,
                                          const string &message_prefix, idx_t n) {
	auto closest_strings = StringUtil::TopNLevenshtein(strings, target, n);
	return StringUtil::CandidatesMessage(closest_strings, message_prefix);
}

unordered_map<string, string> StringUtil::ParseJSONMap(const string &json) {
	unordered_map<string, string> result;
	if (json.empty()) {
		return result;
	}
	yyjson_read_flag flags = YYJSON_READ_ALLOW_INVALID_UNICODE;
	yyjson_doc *doc = yyjson_read(json.c_str(), json.size(), flags);
	if (!doc) {
		throw SerializationException("Failed to parse JSON string: %s", json);
	}
	yyjson_val *root = yyjson_doc_get_root(doc);
	if (!root || yyjson_get_type(root) != YYJSON_TYPE_OBJ) {
		yyjson_doc_free(doc);
		throw SerializationException("Failed to parse JSON string: %s", json);
	}
	yyjson_obj_iter iter;
	yyjson_obj_iter_init(root, &iter);
	yyjson_val *key, *value;
	while ((key = yyjson_obj_iter_next(&iter))) {
		value = yyjson_obj_iter_get_val(key);
		if (yyjson_get_type(value) != YYJSON_TYPE_STR) {
			yyjson_doc_free(doc);
			throw SerializationException("Failed to parse JSON string: %s", json);
		}
<<<<<<< HEAD
		SkipSpaces(json, pos);
		string key = ParseJSONValue(json, pos);
		SkipSpaces(json, pos);
		if (!MatchCharacter(json, pos, ':')) {
			D_ASSERT(0);
			return result;
		}
		pos++;
		SkipSpaces(json, pos);
		string value = ParseJSONValue(json, pos);
		auto entry = result.find(key);
		if (entry != result.end()) {
			// entry already exists
			D_ASSERT(0);
			continue;
		}
		result.insert(make_pair(std::move(key), std::move(value)));
=======
		auto key_val = yyjson_get_str(key);
		auto key_len = yyjson_get_len(key);
		auto value_val = yyjson_get_str(value);
		auto value_len = yyjson_get_len(value);
		result.emplace(string(key_val, key_len), string(value_val, value_len));
>>>>>>> 87ff1890
	}
	yyjson_doc_free(doc);
	return result;
}

string StringUtil::ToJSONMap(ExceptionType type, const string &message, const unordered_map<string, string> &map) {
	D_ASSERT(map.find("exception_type") == map.end());
	D_ASSERT(map.find("exception_message") == map.end());

	yyjson_mut_doc *doc = yyjson_mut_doc_new(nullptr);
	yyjson_mut_val *root = yyjson_mut_obj(doc);
	yyjson_mut_doc_set_root(doc, root);

	auto except_str = Exception::ExceptionTypeToString(type);
	yyjson_mut_obj_add_strncpy(doc, root, "exception_type", except_str.c_str(), except_str.size());
	yyjson_mut_obj_add_strncpy(doc, root, "exception_message", message.c_str(), message.size());
	for (auto &entry : map) {
		auto key = yyjson_mut_strncpy(doc, entry.first.c_str(), entry.first.size());
		auto value = yyjson_mut_strncpy(doc, entry.second.c_str(), entry.second.size());
		yyjson_mut_obj_add(root, key, value);
	}

	yyjson_write_err err;
	size_t len;
	yyjson_write_flag flags = YYJSON_WRITE_ALLOW_INVALID_UNICODE;
	const char *json = yyjson_mut_write_opts(doc, flags, nullptr, &len, &err);
	if (!json) {
		yyjson_mut_doc_free(doc);
		throw SerializationException("Failed to write JSON string: %s", err.msg);
	}
	// Create a string from the JSON
	string result(json, len);

	// Free the JSON and the document
	free((void *)json);
	yyjson_mut_doc_free(doc);

	// Return the result
	return result;
}

string StringUtil::GetFileName(const string &file_path) {

	idx_t pos = file_path.find_last_of("/\\");
	if (pos == string::npos) {
		return file_path;
	}
	auto end = file_path.size() - 1;

	// If the rest of the string is just slashes or dots, trim them
	if (file_path.find_first_not_of("/\\.", pos) == string::npos) {
		// Trim the trailing slashes and dots
		while (end > 0 && (file_path[end] == '/' || file_path[end] == '.' || file_path[end] == '\\')) {
			end--;
		}

		// Now find the next slash
		pos = file_path.find_last_of("/\\", end);
		if (pos == string::npos) {
			return file_path.substr(0, end + 1);
		}
	}

	return file_path.substr(pos + 1, end - pos);
}

string StringUtil::GetFileExtension(const string &file_name) {
	auto name = GetFileName(file_name);
	idx_t pos = name.find_last_of('.');
	// We dont consider e.g. `.gitignore` to have an extension
	if (pos == string::npos || pos == 0) {
		return "";
	}
	return name.substr(pos + 1);
}

string StringUtil::GetFileStem(const string &file_name) {
	auto name = GetFileName(file_name);
	if (name.size() > 1 && name[0] == '.') {
		return name;
	}
	idx_t pos = name.find_last_of('.');
	if (pos == string::npos) {
		return name;
	}
	return name.substr(0, pos);
}

string StringUtil::GetFilePath(const string &file_path) {

	// Trim the trailing slashes
	auto end = file_path.size() - 1;
	while (end > 0 && (file_path[end] == '/' || file_path[end] == '\\')) {
		end--;
	}

	auto pos = file_path.find_last_of("/\\", end);
	if (pos == string::npos) {
		return "";
	}

	while (pos > 0 && (file_path[pos] == '/' || file_path[pos] == '\\')) {
		pos--;
	}

	return file_path.substr(0, pos + 1);
}

} // namespace duckdb<|MERGE_RESOLUTION|>--- conflicted
+++ resolved
@@ -443,31 +443,11 @@
 			yyjson_doc_free(doc);
 			throw SerializationException("Failed to parse JSON string: %s", json);
 		}
-<<<<<<< HEAD
-		SkipSpaces(json, pos);
-		string key = ParseJSONValue(json, pos);
-		SkipSpaces(json, pos);
-		if (!MatchCharacter(json, pos, ':')) {
-			D_ASSERT(0);
-			return result;
-		}
-		pos++;
-		SkipSpaces(json, pos);
-		string value = ParseJSONValue(json, pos);
-		auto entry = result.find(key);
-		if (entry != result.end()) {
-			// entry already exists
-			D_ASSERT(0);
-			continue;
-		}
-		result.insert(make_pair(std::move(key), std::move(value)));
-=======
 		auto key_val = yyjson_get_str(key);
 		auto key_len = yyjson_get_len(key);
 		auto value_val = yyjson_get_str(value);
 		auto value_len = yyjson_get_len(value);
 		result.emplace(string(key_val, key_len), string(value_val, value_len));
->>>>>>> 87ff1890
 	}
 	yyjson_doc_free(doc);
 	return result;

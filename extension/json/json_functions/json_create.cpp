--- conflicted
+++ resolved
@@ -10,12 +10,12 @@
 
 struct JSONCreateFunctionData : public FunctionData {
 public:
-	explicit JSONCreateFunctionData(unordered_map<string, duckdb::unique_ptr<Vector>> const_struct_names)
+	explicit JSONCreateFunctionData(unordered_map<string, unique_ptr<Vector>> const_struct_names)
 	    : const_struct_names(std::move(const_struct_names)) {
 	}
-	duckdb::unique_ptr<FunctionData> Copy() const override {
+	unique_ptr<FunctionData> Copy() const override {
 		// Have to do this because we can't implicitly copy Vector
-		unordered_map<string, duckdb::unique_ptr<Vector>> map_copy;
+		unordered_map<string, unique_ptr<Vector>> map_copy;
 		for (const auto &kv : const_struct_names) {
 			// The vectors are const vectors of the key value
 			map_copy[kv.first] = make_uniq<Vector>(Value(kv.first));
@@ -28,18 +28,10 @@
 
 public:
 	// Const struct name vectors live here so they don't have to be re-initialized for every DataChunk
-<<<<<<< HEAD
-	unordered_map<string, duckdb::unique_ptr<Vector>> const_struct_names;
-};
-
-static LogicalType GetJSONType(unordered_map<string, duckdb::unique_ptr<Vector>> &const_struct_names,
-                               const LogicalType &type) {
-=======
 	StructNames const_struct_names;
 };
 
 static LogicalType GetJSONType(StructNames &const_struct_names, const LogicalType &type) {
->>>>>>> da69aeaa
 	if (JSONCommon::LogicalTypeIsJSON(type)) {
 		return type;
 	}
@@ -97,9 +89,9 @@
 	}
 }
 
-static duckdb::unique_ptr<FunctionData>
-JSONCreateBindParams(ScalarFunction &bound_function, vector<duckdb::unique_ptr<Expression>> &arguments, bool object) {
-	unordered_map<string, duckdb::unique_ptr<Vector>> const_struct_names;
+static unique_ptr<FunctionData> JSONCreateBindParams(ScalarFunction &bound_function,
+                                                     vector<unique_ptr<Expression>> &arguments, bool object) {
+	unordered_map<string, unique_ptr<Vector>> const_struct_names;
 	for (idx_t i = 0; i < arguments.size(); i++) {
 		auto &type = arguments[i]->return_type;
 		if (arguments[i]->HasParameter()) {
@@ -118,29 +110,29 @@
 	return make_uniq<JSONCreateFunctionData>(std::move(const_struct_names));
 }
 
-static duckdb::unique_ptr<FunctionData> JSONObjectBind(ClientContext &context, ScalarFunction &bound_function,
-                                                       vector<duckdb::unique_ptr<Expression>> &arguments) {
+static unique_ptr<FunctionData> JSONObjectBind(ClientContext &context, ScalarFunction &bound_function,
+                                               vector<unique_ptr<Expression>> &arguments) {
 	if (arguments.size() % 2 != 0) {
 		throw InvalidInputException("json_object() requires an even number of arguments");
 	}
 	return JSONCreateBindParams(bound_function, arguments, true);
 }
 
-static duckdb::unique_ptr<FunctionData> JSONArrayBind(ClientContext &context, ScalarFunction &bound_function,
-                                                      vector<duckdb::unique_ptr<Expression>> &arguments) {
+static unique_ptr<FunctionData> JSONArrayBind(ClientContext &context, ScalarFunction &bound_function,
+                                              vector<unique_ptr<Expression>> &arguments) {
 	return JSONCreateBindParams(bound_function, arguments, false);
 }
 
-static duckdb::unique_ptr<FunctionData> ToJSONBind(ClientContext &context, ScalarFunction &bound_function,
-                                                   vector<duckdb::unique_ptr<Expression>> &arguments) {
+static unique_ptr<FunctionData> ToJSONBind(ClientContext &context, ScalarFunction &bound_function,
+                                           vector<unique_ptr<Expression>> &arguments) {
 	if (arguments.size() != 1) {
 		throw InvalidInputException("to_json() takes exactly one argument");
 	}
 	return JSONCreateBindParams(bound_function, arguments, false);
 }
 
-static duckdb::unique_ptr<FunctionData> ArrayToJSONBind(ClientContext &context, ScalarFunction &bound_function,
-                                                        vector<duckdb::unique_ptr<Expression>> &arguments) {
+static unique_ptr<FunctionData> ArrayToJSONBind(ClientContext &context, ScalarFunction &bound_function,
+                                                vector<unique_ptr<Expression>> &arguments) {
 	if (arguments.size() != 1) {
 		throw InvalidInputException("array_to_json() takes exactly one argument");
 	}
@@ -154,8 +146,8 @@
 	return JSONCreateBindParams(bound_function, arguments, false);
 }
 
-static duckdb::unique_ptr<FunctionData> RowToJSONBind(ClientContext &context, ScalarFunction &bound_function,
-                                                      vector<duckdb::unique_ptr<Expression>> &arguments) {
+static unique_ptr<FunctionData> RowToJSONBind(ClientContext &context, ScalarFunction &bound_function,
+                                              vector<unique_ptr<Expression>> &arguments) {
 	if (arguments.size() != 1) {
 		throw InvalidInputException("row_to_json() takes exactly one argument");
 	}
@@ -502,11 +494,7 @@
 
 static void ObjectFunction(DataChunk &args, ExpressionState &state, Vector &result) {
 	auto &func_expr = state.expr.Cast<BoundFunctionExpression>();
-<<<<<<< HEAD
-	const auto &info = (JSONCreateFunctionData &)*func_expr.bind_info;
-=======
 	const auto &info = func_expr.bind_info->Cast<JSONCreateFunctionData>();
->>>>>>> da69aeaa
 	auto &lstate = JSONFunctionLocalState::ResetAndGet(state);
 	auto alc = lstate.json_allocator.GetYYAlc();
 
@@ -538,11 +526,7 @@
 
 static void ArrayFunction(DataChunk &args, ExpressionState &state, Vector &result) {
 	auto &func_expr = state.expr.Cast<BoundFunctionExpression>();
-<<<<<<< HEAD
-	const auto &info = (JSONCreateFunctionData &)*func_expr.bind_info;
-=======
 	const auto &info = func_expr.bind_info->Cast<JSONCreateFunctionData>();
->>>>>>> da69aeaa
 	auto &lstate = JSONFunctionLocalState::ResetAndGet(state);
 	auto alc = lstate.json_allocator.GetYYAlc();
 
@@ -573,17 +557,8 @@
 	}
 }
 
-<<<<<<< HEAD
-static void ToJSONFunction(DataChunk &args, ExpressionState &state, Vector &result) {
-	auto &func_expr = state.expr.Cast<BoundFunctionExpression>();
-	const auto &info = (JSONCreateFunctionData &)*func_expr.bind_info;
-	auto &lstate = JSONFunctionLocalState::ResetAndGet(state);
-	auto alc = lstate.json_allocator.GetYYJSONAllocator();
-
-=======
 static void ToJSONFunctionInternal(const StructNames &names, Vector &input, const idx_t count, Vector &result,
                                    yyjson_alc *alc) {
->>>>>>> da69aeaa
 	// Initialize array for values
 	auto doc = JSONCommon::CreateDocument(alc);
 	auto vals = JSONCommon::AllocateArray<yyjson_mut_val *>(doc, count);

cmake_minimum_required(VERSION 3.5...3.29)

project(ParquetExtension)

include_directories(
  include
  ../../third_party/lz4
  ../../third_party/parquet
  ../../third_party/thrift
  ../../third_party/snappy
  ../../third_party/zstd/include
  ../../third_party/mbedtls
  ../../third_party/mbedtls/include
  ../../third_party/brotli/include)

set(PARQUET_EXTENSION_FILES
    column_reader.cpp
    column_writer.cpp
    parquet_crypto.cpp
    parquet_extension.cpp
    parquet_metadata.cpp
    parquet_reader.cpp
    parquet_statistics.cpp
    parquet_timestamp.cpp
    parquet_writer.cpp
    serialize_parquet.cpp
    zstd_file_system.cpp
    geo_parquet.cpp)

if(NOT CLANG_TIDY)
  # parquet/thrift/snappy
  set(PARQUET_EXTENSION_FILES
      ${PARQUET_EXTENSION_FILES}
      ../../third_party/parquet/parquet_constants.cpp
      ../../third_party/parquet/parquet_types.cpp
      ../../third_party/thrift/thrift/protocol/TProtocol.cpp
      ../../third_party/thrift/thrift/transport/TTransportException.cpp
      ../../third_party/thrift/thrift/transport/TBufferTransports.cpp
      ../../third_party/snappy/snappy.cc
      ../../third_party/snappy/snappy-sinksource.cc)
  # zstd
  set(PARQUET_EXTENSION_FILES
      ${PARQUET_EXTENSION_FILES}
      ../../third_party/lz4/lz4.cpp
      ../../third_party/zstd/decompress/zstd_ddict.cpp
      ../../third_party/zstd/decompress/huf_decompress.cpp
      ../../third_party/zstd/decompress/zstd_decompress.cpp
      ../../third_party/zstd/decompress/zstd_decompress_block.cpp
      ../../third_party/zstd/common/entropy_common.cpp
      ../../third_party/zstd/common/fse_decompress.cpp
      ../../third_party/zstd/common/zstd_common.cpp
      ../../third_party/zstd/common/error_private.cpp
      ../../third_party/zstd/common/xxhash.cpp
      ../../third_party/zstd/compress/fse_compress.cpp
      ../../third_party/zstd/compress/hist.cpp
      ../../third_party/zstd/compress/huf_compress.cpp
      ../../third_party/zstd/compress/zstd_compress.cpp
      ../../third_party/zstd/compress/zstd_compress_literals.cpp
      ../../third_party/zstd/compress/zstd_compress_sequences.cpp
      ../../third_party/zstd/compress/zstd_compress_superblock.cpp
      ../../third_party/zstd/compress/zstd_double_fast.cpp
      ../../third_party/zstd/compress/zstd_fast.cpp
      ../../third_party/zstd/compress/zstd_lazy.cpp
      ../../third_party/zstd/compress/zstd_ldm.cpp
      ../../third_party/zstd/compress/zstd_opt.cpp
<<<<<<< HEAD
      ../../third_party/zstd/dict/divsufsort.cpp
      ../../third_party/zstd/dict/zdict.cpp)
=======
      ../../third_party/brotli/enc/dictionary_hash.cpp
      ../../third_party/brotli/enc/backward_references_hq.cpp
      ../../third_party/brotli/enc/histogram.cpp
      ../../third_party/brotli/enc/memory.cpp
      ../../third_party/brotli/enc/entropy_encode.cpp
      ../../third_party/brotli/enc/compound_dictionary.cpp
      ../../third_party/brotli/enc/compress_fragment_two_pass.cpp
      ../../third_party/brotli/enc/block_splitter.cpp
      ../../third_party/brotli/enc/command.cpp
      ../../third_party/brotli/enc/encode.cpp
      ../../third_party/brotli/enc/encoder_dict.cpp
      ../../third_party/brotli/enc/cluster.cpp
      ../../third_party/brotli/enc/backward_references.cpp
      ../../third_party/brotli/enc/utf8_util.cpp
      ../../third_party/brotli/enc/compress_fragment.cpp
      ../../third_party/brotli/enc/fast_log.cpp
      ../../third_party/brotli/enc/brotli_bit_stream.cpp
      ../../third_party/brotli/enc/bit_cost.cpp
      ../../third_party/brotli/enc/static_dict.cpp
      ../../third_party/brotli/enc/literal_cost.cpp
      ../../third_party/brotli/enc/metablock.cpp
      ../../third_party/brotli/common/dictionary.cpp
      ../../third_party/brotli/common/constants.cpp
      ../../third_party/brotli/common/transform.cpp
      ../../third_party/brotli/common/platform.cpp
      ../../third_party/brotli/common/shared_dictionary.cpp
      ../../third_party/brotli/common/context.cpp
      ../../third_party/brotli/dec/state.cpp
      ../../third_party/brotli/dec/decode.cpp
      ../../third_party/brotli/dec/huffman.cpp
      ../../third_party/brotli/dec/bit_reader.cpp)
>>>>>>> d57a9443
endif()

build_static_extension(parquet ${PARQUET_EXTENSION_FILES})
set(PARAMETERS "-warnings")
build_loadable_extension(parquet ${PARAMETERS} ${PARQUET_EXTENSION_FILES})
target_link_libraries(parquet_loadable_extension duckdb_mbedtls)

install(
  TARGETS parquet_extension
  EXPORT "${DUCKDB_EXPORT_SET}"
  LIBRARY DESTINATION "${INSTALL_LIB_DIR}"
  ARCHIVE DESTINATION "${INSTALL_LIB_DIR}")<|MERGE_RESOLUTION|>--- conflicted
+++ resolved
@@ -63,10 +63,8 @@
       ../../third_party/zstd/compress/zstd_lazy.cpp
       ../../third_party/zstd/compress/zstd_ldm.cpp
       ../../third_party/zstd/compress/zstd_opt.cpp
-<<<<<<< HEAD
       ../../third_party/zstd/dict/divsufsort.cpp
-      ../../third_party/zstd/dict/zdict.cpp)
-=======
+      ../../third_party/zstd/dict/zdict.cpp
       ../../third_party/brotli/enc/dictionary_hash.cpp
       ../../third_party/brotli/enc/backward_references_hq.cpp
       ../../third_party/brotli/enc/histogram.cpp
@@ -98,7 +96,6 @@
       ../../third_party/brotli/dec/decode.cpp
       ../../third_party/brotli/dec/huffman.cpp
       ../../third_party/brotli/dec/bit_reader.cpp)
->>>>>>> d57a9443
 endif()
 
 build_static_extension(parquet ${PARQUET_EXTENSION_FILES})

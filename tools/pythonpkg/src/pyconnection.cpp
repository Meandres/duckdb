#include "duckdb_python/pyconnection/pyconnection.hpp"

#include "duckdb/catalog/default/default_types.hpp"
#include "duckdb/common/arrow/arrow.hpp"
#include "duckdb/common/enums/file_compression_type.hpp"
#include "duckdb/common/printer.hpp"
#include "duckdb/common/types.hpp"
#include "duckdb/common/types/vector.hpp"
#include "duckdb/function/table/read_csv.hpp"
#include "duckdb/main/client_config.hpp"
#include "duckdb/main/client_context.hpp"
#include "duckdb/main/config.hpp"
#include "duckdb/main/db_instance_cache.hpp"
#include "duckdb/main/extension_helper.hpp"
#include "duckdb/main/prepared_statement.hpp"
#include "duckdb/main/relation/read_csv_relation.hpp"
#include "duckdb/main/relation/read_json_relation.hpp"
#include "duckdb/main/relation/value_relation.hpp"
#include "duckdb/parser/expression/constant_expression.hpp"
#include "duckdb/parser/expression/function_expression.hpp"
#include "duckdb/parser/parsed_data/create_table_function_info.hpp"
#include "duckdb/parser/parser.hpp"
#include "duckdb/parser/statement/select_statement.hpp"
#include "duckdb/parser/tableref/subqueryref.hpp"
#include "duckdb/parser/tableref/table_function_ref.hpp"
#include "duckdb_python/arrow/arrow_array_stream.hpp"
#include "duckdb_python/map.hpp"
#include "duckdb_python/pandas/pandas_scan.hpp"
#include "duckdb_python/pyrelation.hpp"
#include "duckdb_python/pyresult.hpp"
#include "duckdb_python/python_conversion.hpp"
#include "duckdb_python/numpy/numpy_type.hpp"
#include "duckdb/main/prepared_statement.hpp"
#include "duckdb_python/jupyter_progress_bar_display.hpp"
#include "duckdb_python/pyfilesystem.hpp"
#include "duckdb/main/client_config.hpp"
#include "duckdb/function/table/read_csv.hpp"
#include "duckdb/common/enums/file_compression_type.hpp"
#include "duckdb/catalog/default/default_types.hpp"
#include "duckdb/main/relation/value_relation.hpp"
#include "duckdb_python/filesystem_object.hpp"
#include "duckdb/parser/parsed_data/create_scalar_function_info.hpp"
#include "duckdb/function/scalar_function.hpp"
#include "duckdb_python/pandas/pandas_scan.hpp"
#include "duckdb_python/python_objects.hpp"
#include "duckdb/function/function.hpp"
#include "duckdb_python/pybind11/conversions/exception_handling_enum.hpp"
#include "duckdb/parser/parsed_data/drop_info.hpp"
#include "duckdb/catalog/catalog_entry/scalar_function_catalog_entry.hpp"
#include "duckdb/main/pending_query_result.hpp"

#include <random>

#include "duckdb/common/printer.hpp"

namespace duckdb {

shared_ptr<DuckDBPyConnection> DuckDBPyConnection::default_connection = nullptr;
DBInstanceCache instance_cache;
shared_ptr<PythonImportCache> DuckDBPyConnection::import_cache = nullptr;
PythonEnvironmentType DuckDBPyConnection::environment = PythonEnvironmentType::NORMAL;

void DuckDBPyConnection::DetectEnvironment() {
	// If __main__ does not have a __file__ attribute, we are in interactive mode
	auto main_module = py::module_::import("__main__");
	if (py::hasattr(main_module, "__file__")) {
		return;
	}
	DuckDBPyConnection::environment = PythonEnvironmentType::INTERACTIVE;
	if (!ModuleIsLoaded<IPythonCacheItem>()) {
		return;
	}

	// Check to see if we are in a Jupyter Notebook
	auto &import_cache_py = *DuckDBPyConnection::ImportCache();
	auto get_ipython = import_cache_py.IPython().get_ipython();
	if (get_ipython.ptr() == nullptr) {
		// Could either not load the IPython module, or it has no 'get_ipython' attribute
		return;
	}
	auto ipython = get_ipython();
	if (!py::hasattr(ipython, "config")) {
		return;
	}
	py::dict ipython_config = ipython.attr("config");
	if (ipython_config.contains("IPKernelApp")) {
		DuckDBPyConnection::environment = PythonEnvironmentType::JUPYTER;
	}
	return;
}

bool DuckDBPyConnection::DetectAndGetEnvironment() {
	DuckDBPyConnection::DetectEnvironment();
	return DuckDBPyConnection::IsInteractive();
}

bool DuckDBPyConnection::IsJupyter() {
	return DuckDBPyConnection::environment == PythonEnvironmentType::JUPYTER;
}

py::object ArrowTableFromDataframe(const py::object &df) {
	try {
		return py::module_::import("pyarrow").attr("lib").attr("Table").attr("from_pandas")(df);
	} catch (py::error_already_set &e) {
		// We don't fetch the original python exception because it can cause a segfault
		// The cause of this is not known yet, for now we just side-step the issue.
		throw InvalidInputException(
		    "The dataframe could not be converted to a pyarrow.lib.Table, because a python exception occurred.");
	}
}

static void InitializeConnectionMethods(py::class_<DuckDBPyConnection, shared_ptr<DuckDBPyConnection>> &m) {
	m.def("cursor", &DuckDBPyConnection::Cursor, "Create a duplicate of the current connection")
	    .def("register_filesystem", &DuckDBPyConnection::RegisterFilesystem, "Register a fsspec compliant filesystem",
	         py::arg("filesystem"))
	    .def("unregister_filesystem", &DuckDBPyConnection::UnregisterFilesystem, "Unregister a filesystem",
	         py::arg("name"))
	    .def("list_filesystems", &DuckDBPyConnection::ListFilesystems,
	         "List registered filesystems, including builtin ones")
	    .def("filesystem_is_registered", &DuckDBPyConnection::FileSystemIsRegistered,
	         "Check if a filesystem with the provided name is currently registered", py::arg("name"));

	m.def("create_function", &DuckDBPyConnection::RegisterScalarUDF,
	      "Create a DuckDB function out of the passing in python function so it can be used in queries",
	      py::arg("name"), py::arg("function"), py::arg("return_type") = py::none(), py::arg("parameters") = py::none(),
	      py::kw_only(), py::arg("type") = PythonUDFType::NATIVE, py::arg("null_handling") = 0,
	      py::arg("exception_handling") = 0, py::arg("side_effects") = false);

	m.def("remove_function", &DuckDBPyConnection::UnregisterUDF, "Remove a previously created function",
	      py::arg("name"));

	DefineMethod({"sqltype", "dtype", "type"}, m, &DuckDBPyConnection::Type,
	             "Create a type object by parsing the 'type_str' string", py::arg("type_str"));
	DefineMethod({"array_type", "list_type"}, m, &DuckDBPyConnection::ArrayType,
	             "Create an array type object of 'type'", py::arg("type").none(false));
	m.def("union_type", &DuckDBPyConnection::UnionType, "Create a union type object from 'members'",
	      py::arg("members").none(false))
	    .def("string_type", &DuckDBPyConnection::StringType, "Create a string type with an optional collation",
	         py::arg("collation") = string())
	    .def("enum_type", &DuckDBPyConnection::EnumType,
	         "Create an enum type of underlying 'type', consisting of the list of 'values'", py::arg("name"),
	         py::arg("type"), py::arg("values"))
	    .def("decimal_type", &DuckDBPyConnection::DecimalType, "Create a decimal type with 'width' and 'scale'",
	         py::arg("width"), py::arg("scale"));
	DefineMethod({"struct_type", "row_type"}, m, &DuckDBPyConnection::StructType,
	             "Create a struct type object from 'fields'", py::arg("fields"));
	m.def("map_type", &DuckDBPyConnection::MapType, "Create a map type object from 'key_type' and 'value_type'",
	      py::arg("key").none(false), py::arg("value").none(false))
	    .def("duplicate", &DuckDBPyConnection::Cursor, "Create a duplicate of the current connection")
	    .def("execute", &DuckDBPyConnection::Execute,
	         "Execute the given SQL query, optionally using prepared statements with parameters set", py::arg("query"),
	         py::arg("parameters") = py::none(), py::arg("multiple_parameter_sets") = false)
	    .def("executemany", &DuckDBPyConnection::ExecuteMany,
	         "Execute the given prepared statement multiple times using the list of parameter sets in parameters",
	         py::arg("query"), py::arg("parameters") = py::none())
	    .def("close", &DuckDBPyConnection::Close, "Close the connection")
	    .def("interrupt", &DuckDBPyConnection::Interrupt, "Interrupt pending operations")
	    .def("fetchone", &DuckDBPyConnection::FetchOne, "Fetch a single row from a result following execute")
	    .def("fetchmany", &DuckDBPyConnection::FetchMany, "Fetch the next set of rows from a result following execute",
	         py::arg("size") = 1)
	    .def("fetchall", &DuckDBPyConnection::FetchAll, "Fetch all rows from a result following execute")
	    .def("fetchnumpy", &DuckDBPyConnection::FetchNumpy, "Fetch a result as list of NumPy arrays following execute")
	    .def("fetchdf", &DuckDBPyConnection::FetchDF, "Fetch a result as DataFrame following execute()", py::kw_only(),
	         py::arg("date_as_object") = false)
	    .def("fetch_df", &DuckDBPyConnection::FetchDF, "Fetch a result as DataFrame following execute()", py::kw_only(),
	         py::arg("date_as_object") = false)
	    .def("fetch_df_chunk", &DuckDBPyConnection::FetchDFChunk,
	         "Fetch a chunk of the result as Data.Frame following execute()", py::arg("vectors_per_chunk") = 1,
	         py::kw_only(), py::arg("date_as_object") = false)
	    .def("df", &DuckDBPyConnection::FetchDF, "Fetch a result as DataFrame following execute()", py::kw_only(),
	         py::arg("date_as_object") = false)
	    .def("pl", &DuckDBPyConnection::FetchPolars, "Fetch a result as Polars DataFrame following execute()",
	         py::arg("rows_per_batch") = 1000000)
	    .def("fetch_arrow_table", &DuckDBPyConnection::FetchArrow, "Fetch a result as Arrow table following execute()",
	         py::arg("rows_per_batch") = 1000000)
	    .def("fetch_record_batch", &DuckDBPyConnection::FetchRecordBatchReader,
	         "Fetch an Arrow RecordBatchReader following execute()", py::arg("rows_per_batch") = 1000000)
	    .def("arrow", &DuckDBPyConnection::FetchArrow, "Fetch a result as Arrow table following execute()",
	         py::arg("rows_per_batch") = 1000000)
	    .def("torch", &DuckDBPyConnection::FetchPyTorch,
	         "Fetch a result as dict of PyTorch Tensors following execute()")
	    .def("tf", &DuckDBPyConnection::FetchTF, "Fetch a result as dict of TensorFlow Tensors following execute()")
	    .def("begin", &DuckDBPyConnection::Begin, "Start a new transaction")
	    .def("commit", &DuckDBPyConnection::Commit, "Commit changes performed within a transaction")
	    .def("rollback", &DuckDBPyConnection::Rollback, "Roll back changes performed within a transaction")
	    .def("append", &DuckDBPyConnection::Append, "Append the passed DataFrame to the named table",
	         py::arg("table_name"), py::arg("df"), py::kw_only(), py::arg("by_name") = false)
	    .def("register", &DuckDBPyConnection::RegisterPythonObject,
	         "Register the passed Python Object value for querying with a view", py::arg("view_name"),
	         py::arg("python_object"))
	    .def("unregister", &DuckDBPyConnection::UnregisterPythonObject, "Unregister the view name",
	         py::arg("view_name"))
	    .def("table", &DuckDBPyConnection::Table, "Create a relation object for the name'd table",
	         py::arg("table_name"))
	    .def("view", &DuckDBPyConnection::View, "Create a relation object for the name'd view", py::arg("view_name"))
	    .def("values", &DuckDBPyConnection::Values, "Create a relation object from the passed values",
	         py::arg("values"))
	    .def("table_function", &DuckDBPyConnection::TableFunction,
	         "Create a relation object from the name'd table function with given parameters", py::arg("name"),
	         py::arg("parameters") = py::none())
	    .def("read_json", &DuckDBPyConnection::ReadJSON, "Create a relation object from the JSON file in 'name'",
	         py::arg("name"), py::kw_only(), py::arg("columns") = py::none(), py::arg("sample_size") = py::none(),
	         py::arg("maximum_depth") = py::none(), py::arg("records") = py::none(), py::arg("format") = py::none());

	DefineMethod({"sql", "query", "from_query"}, m, &DuckDBPyConnection::RunQuery,
	             "Run a SQL query. If it is a SELECT statement, create a relation object from the given SQL query, "
	             "otherwise run the query as-is.",
	             py::arg("query"), py::kw_only(), py::arg("alias") = "", py::arg("params") = py::none());

	DefineMethod({"read_csv", "from_csv_auto"}, m, &DuckDBPyConnection::ReadCSV,
	             "Create a relation object from the CSV file in 'name'", py::arg("name"), py::kw_only(),
	             py::arg("header") = py::none(), py::arg("compression") = py::none(), py::arg("sep") = py::none(),
	             py::arg("delimiter") = py::none(), py::arg("dtype") = py::none(), py::arg("na_values") = py::none(),
	             py::arg("skiprows") = py::none(), py::arg("quotechar") = py::none(),
	             py::arg("escapechar") = py::none(), py::arg("encoding") = py::none(), py::arg("parallel") = py::none(),
	             py::arg("date_format") = py::none(), py::arg("timestamp_format") = py::none(),
	             py::arg("sample_size") = py::none(), py::arg("all_varchar") = py::none(),
	             py::arg("normalize_names") = py::none(), py::arg("filename") = py::none(),
	             py::arg("null_padding") = py::none(), py::arg("names") = py::none());

	m.def("from_df", &DuckDBPyConnection::FromDF, "Create a relation object from the Data.Frame in df",
	      py::arg("df") = py::none())
	    .def("from_arrow", &DuckDBPyConnection::FromArrow, "Create a relation object from an Arrow object",
	         py::arg("arrow_object"));

	DefineMethod({"from_parquet", "read_parquet"}, m, &DuckDBPyConnection::FromParquet,
	             "Create a relation object from the Parquet files in file_glob", py::arg("file_glob"),
	             py::arg("binary_as_string") = false, py::kw_only(), py::arg("file_row_number") = false,
	             py::arg("filename") = false, py::arg("hive_partitioning") = false, py::arg("union_by_name") = false,
	             py::arg("compression") = py::none());
	DefineMethod({"from_parquet", "read_parquet"}, m, &DuckDBPyConnection::FromParquets,
	             "Create a relation object from the Parquet files in file_globs", py::arg("file_globs"),
	             py::arg("binary_as_string") = false, py::kw_only(), py::arg("file_row_number") = false,
	             py::arg("filename") = false, py::arg("hive_partitioning") = false, py::arg("union_by_name") = false,
	             py::arg("compression") = py::none());

	m.def("from_substrait", &DuckDBPyConnection::FromSubstrait, "Create a query object from protobuf plan",
	      py::arg("proto"))
	    .def("get_substrait", &DuckDBPyConnection::GetSubstrait, "Serialize a query to protobuf", py::arg("query"),
	         py::kw_only(), py::arg("enable_optimizer") = true)
	    .def("get_substrait_json", &DuckDBPyConnection::GetSubstraitJSON,
	         "Serialize a query to protobuf on the JSON format", py::arg("query"), py::kw_only(),
	         py::arg("enable_optimizer") = true)
	    .def("from_substrait_json", &DuckDBPyConnection::FromSubstraitJSON,
	         "Create a query object from a JSON protobuf plan", py::arg("json"))
	    .def("get_table_names", &DuckDBPyConnection::GetTableNames, "Extract the required table names from a query",
	         py::arg("query"))
	    .def_property_readonly("description", &DuckDBPyConnection::GetDescription,
	                           "Get result set attributes, mainly column names")
	    .def_property_readonly("rowcount", &DuckDBPyConnection::GetRowcount, "Get result set row count")
	    .def("install_extension", &DuckDBPyConnection::InstallExtension, "Install an extension by name",
	         py::arg("extension"), py::kw_only(), py::arg("force_install") = false)
	    .def("load_extension", &DuckDBPyConnection::LoadExtension, "Load an installed extension", py::arg("extension"));
}

void DuckDBPyConnection::UnregisterFilesystem(const py::str &name) {
	auto &fs = database->GetFileSystem();

	fs.UnregisterSubSystem(name);
}

void DuckDBPyConnection::RegisterFilesystem(AbstractFileSystem filesystem) {
	PythonGILWrapper gil_wrapper;

	if (!py::isinstance<AbstractFileSystem>(filesystem)) {
		throw InvalidInputException("Bad filesystem instance");
	}

	auto &fs = database->GetFileSystem();

	auto protocol = filesystem.attr("protocol");
	if (protocol.is_none() || py::str("abstract").equal(protocol)) {
		throw InvalidInputException("Must provide concrete fsspec implementation");
	}

	vector<string> protocols;
	if (py::isinstance<py::str>(protocol)) {
		protocols.push_back(py::str(protocol));
	} else {
		for (const auto &sub_protocol : protocol) {
			protocols.push_back(py::str(sub_protocol));
		}
	}

	fs.RegisterSubSystem(make_uniq<PythonFilesystem>(std::move(protocols), std::move(filesystem)));
}

py::list DuckDBPyConnection::ListFilesystems() {
	auto subsystems = database->GetFileSystem().ListSubSystems();
	py::list names;
	for (auto &name : subsystems) {
		names.append(py::str(name));
	}
	return names;
}

bool DuckDBPyConnection::FileSystemIsRegistered(const string &name) {
	auto subsystems = database->GetFileSystem().ListSubSystems();
	return std::find(subsystems.begin(), subsystems.end(), name) != subsystems.end();
}

shared_ptr<DuckDBPyConnection> DuckDBPyConnection::UnregisterUDF(const string &name) {
	if (!connection) {
		throw ConnectionException("Connection already closed!");
	}
	auto entry = registered_functions.find(name);
	if (entry == registered_functions.end()) {
		// Not registered or already unregistered
		throw InvalidInputException("No function by the name of '%s' was found in the list of registered functions",
		                            name);
	}

	auto &context = *connection->context;

	context.RunFunctionInTransaction([&]() {
		// create function
		auto &catalog = Catalog::GetCatalog(context, SYSTEM_CATALOG);
		DropInfo info;
		info.type = CatalogType::SCALAR_FUNCTION_ENTRY;
		info.name = name;
		info.allow_drop_internal = true;
		info.cascade = false;
		info.if_not_found = OnEntryNotFound::THROW_EXCEPTION;
		catalog.DropEntry(context, info);
	});
	registered_functions.erase(entry);

	return shared_from_this();
}

shared_ptr<DuckDBPyConnection>
DuckDBPyConnection::RegisterScalarUDF(const string &name, const py::function &udf, const py::object &parameters_p,
                                      const shared_ptr<DuckDBPyType> &return_type_p, PythonUDFType type,
                                      FunctionNullHandling null_handling, PythonExceptionHandling exception_handling,
                                      bool side_effects) {
	if (!connection) {
		throw ConnectionException("Connection already closed!");
	}
	auto &context = *connection->context;

	if (context.transaction.HasActiveTransaction()) {
		throw InvalidInputException(
		    "This function can not be called with an active transaction!, commit or abort the existing one first");
	}
	if (registered_functions.find(name) != registered_functions.end()) {
		throw NotImplementedException("A function by the name of '%s' is already created, creating multiple "
		                              "functions with the same name is not supported yet, please remove it first",
		                              name);
	}
	auto scalar_function = CreateScalarUDF(name, udf, parameters_p, return_type_p, type == PythonUDFType::ARROW,
	                                       null_handling, exception_handling, side_effects);
	CreateScalarFunctionInfo info(scalar_function);

	context.RegisterFunction(info);

	registered_functions[name] = make_uniq<PythonDependencies>(udf);

	return shared_from_this();
}

void DuckDBPyConnection::Initialize(py::handle &m) {
	auto connection_module =
	    py::class_<DuckDBPyConnection, shared_ptr<DuckDBPyConnection>>(m, "DuckDBPyConnection", py::module_local());

	connection_module.def("__enter__", &DuckDBPyConnection::Enter)
	    .def("__exit__", &DuckDBPyConnection::Exit, py::arg("exc_type"), py::arg("exc"), py::arg("traceback"));

	InitializeConnectionMethods(connection_module);
	PyDateTime_IMPORT; // NOLINT
	DuckDBPyConnection::ImportCache();
}

shared_ptr<DuckDBPyConnection> DuckDBPyConnection::ExecuteMany(const string &query, py::object params) {
	if (params.is_none()) {
		params = py::list();
	}
	Execute(query, std::move(params), true);
	return shared_from_this();
}

unique_ptr<QueryResult> DuckDBPyConnection::CompletePendingQuery(PendingQueryResult &pending_query) {
	PendingExecutionResult execution_result;
	do {
		execution_result = pending_query.ExecuteTask();
		{
			py::gil_scoped_acquire gil;
			if (PyErr_CheckSignals() != 0) {
				throw std::runtime_error("Query interrupted");
			}
		}
	} while (!PendingQueryResult::IsFinished(execution_result));
	if (execution_result == PendingExecutionResult::EXECUTION_ERROR) {
		pending_query.ThrowError();
	}
	return pending_query.Execute();
}

py::list TransformNamedParameters(const case_insensitive_map_t<idx_t> &named_param_map, const py::dict &params) {
	py::list new_params(params.size());

	for (auto &item : params) {
		const std::string &item_name = item.first.cast<std::string>();
		auto entry = named_param_map.find(item_name);
		if (entry == named_param_map.end()) {
			throw InvalidInputException(
			    "Named parameters could not be transformed, because query string is missing named parameter '%s'",
			    item_name);
		}
		auto param_idx = entry->second;
		// Add the value of the named parameter to the list
		new_params[param_idx - 1] = item.second;
	}

	if (named_param_map.size() != params.size()) {
		// One or more named parameters were expected, but not found
		vector<string> missing_params;
		missing_params.reserve(named_param_map.size());
		for (auto &entry : named_param_map) {
			auto &name = entry.first;
			if (!params.contains(name)) {
				missing_params.push_back(name);
			}
		}
		auto message = StringUtil::Join(missing_params, ", ");
		throw InvalidInputException("Not all named parameters have been located, missing: %s", message);
	}

	return new_params;
}

unique_ptr<QueryResult> DuckDBPyConnection::ExecuteInternal(const string &query, py::object params, bool many) {
	if (!connection) {
		throw ConnectionException("Connection has already been closed");
	}
	if (params.is_none()) {
		params = py::list();
	}
	result = nullptr;
	unique_ptr<PreparedStatement> prep;
	{
		py::gil_scoped_release release;
		unique_lock<std::mutex> lock(py_connection_lock);

		auto statements = connection->ExtractStatements(query);
		if (statements.empty()) {
			// no statements to execute
			return nullptr;
		}
		// if there are multiple statements, we directly execute the statements besides the last one
		// we only return the result of the last statement to the user, unless one of the previous statements fails
		for (idx_t i = 0; i + 1 < statements.size(); i++) {
<<<<<<< HEAD
			if (statements[i]->n_param != 0) {
				throw NotImplementedException(
				    "Prepared parameters are only supported for the last statement, please split your query up into "
				    "separate 'execute' calls if you want to use prepared parameters");
			}
			auto pending_query_p = connection->PendingQuery(std::move(statements[i]), false);
			D_ASSERT(pending_query_p->type == QueryResultType::PENDING_RESULT);
			auto &pending_query = dynamic_cast<PendingQueryResult &>(*pending_query_p);
			auto res = CompletePendingQuery(pending_query);
=======
			// TODO: this doesn't take in any prepared parameters?
			auto pending_query = connection->PendingQuery(std::move(statements[i]), false);
			auto res = CompletePendingQuery(*pending_query);
>>>>>>> c6b0182b

			if (res->HasError()) {
				res->ThrowError();
			}
		}

		prep = connection->Prepare(std::move(statements.back()));
		if (prep->HasError()) {
			prep->error.Throw();
		}
	}

	// this is a list of a list of parameters in executemany
	py::list params_set;
	if (!many) {
		params_set = py::list(1);
		params_set[0] = params;
	} else {
		params_set = params;
	}

	// For every entry of the argument list, execute the prepared statement with said arguments
	for (pybind11::handle single_query_params : params_set) {
		case_insensitive_map_t<Value> named_values;
		if (py::isinstance<py::list>(single_query_params) || py::isinstance<py::tuple>(single_query_params)) {
			if (prep->n_param != py::len(single_query_params)) {
				throw InvalidInputException("Prepared statement needs %d parameters, %d given", prep->n_param,
				                            py::len(single_query_params));
			}
			auto unnamed_values = DuckDBPyConnection::TransformPythonParamList(single_query_params);
			for (idx_t i = 0; i < unnamed_values.size(); i++) {
				auto &value = unnamed_values[i];
				auto identifier = std::to_string(i + 1);
				named_values[identifier] = std::move(value);
			}
		} else if (py::isinstance<py::dict>(single_query_params)) {
			auto dict = py::cast<py::dict>(single_query_params);
			named_values = DuckDBPyConnection::TransformPythonParamDict(dict);
		} else {
			throw InvalidInputException("Prepared parameters can only be passed as a list or a dictionary");
		}
		unique_ptr<QueryResult> res;
		{
			py::gil_scoped_release release;
			unique_lock<std::mutex> lock(py_connection_lock);
			auto pending_query = prep->PendingQuery(named_values);
			res = CompletePendingQuery(*pending_query);

			if (res->HasError()) {
				res->ThrowError();
			}
		}

		if (!many) {
			return res;
		}
	}
	return nullptr;
}

shared_ptr<DuckDBPyConnection> DuckDBPyConnection::Execute(const string &query, py::object params, bool many) {
	auto res = ExecuteInternal(query, std::move(params), many);
	if (res) {
		auto py_result = make_uniq<DuckDBPyResult>(std::move(res));
		result = make_uniq<DuckDBPyRelation>(std::move(py_result));
	}
	return shared_from_this();
}

shared_ptr<DuckDBPyConnection> DuckDBPyConnection::Append(const string &name, const PandasDataFrame &value,
                                                          bool by_name) {
	RegisterPythonObject("__append_df", value);
	string columns = "";
	if (by_name) {
		auto df_columns = value.attr("columns");
		vector<string> column_names;
		for (auto &column : df_columns) {
			column_names.push_back(std::string(py::str(column)));
		}
		columns += "(";
		for (idx_t i = 0; i < column_names.size(); i++) {
			auto &column = column_names[i];
			if (i != 0) {
				columns += ", ";
			}
			columns += StringUtil::Format("%s", SQLIdentifier(column));
		}
		columns += ")";
	}
	return Execute(StringUtil::Format("INSERT INTO %s %s SELECT * FROM __append_df", SQLIdentifier(name), columns));
}

void DuckDBPyConnection::RegisterArrowObject(const py::object &arrow_object, const string &name) {
	auto stream_factory =
	    make_uniq<PythonTableArrowArrayStreamFactory>(arrow_object.ptr(), connection->context->GetClientProperties());
	auto stream_factory_produce = PythonTableArrowArrayStreamFactory::Produce;
	auto stream_factory_get_schema = PythonTableArrowArrayStreamFactory::GetSchema;
	{
		py::gil_scoped_release release;
		temporary_views[name] =
		    connection
		        ->TableFunction("arrow_scan", {Value::POINTER(CastPointerToValue(stream_factory.get())),
		                                       Value::POINTER(CastPointerToValue(stream_factory_produce)),
		                                       Value::POINTER(CastPointerToValue(stream_factory_get_schema))})
		        ->CreateView(name, true, true);
	}
	vector<shared_ptr<ExternalDependency>> dependencies;
	dependencies.push_back(
	    make_shared<PythonDependencies>(make_uniq<RegisteredArrow>(std::move(stream_factory), arrow_object)));
	connection->context->external_dependencies[name] = std::move(dependencies);
}

shared_ptr<DuckDBPyConnection> DuckDBPyConnection::RegisterPythonObject(const string &name,
                                                                        const py::object &python_object) {
	if (!connection) {
		throw ConnectionException("Connection has already been closed");
	}

	if (DuckDBPyConnection::IsPandasDataframe(python_object)) {
		if (PandasDataFrame::IsPyArrowBacked(python_object)) {
			auto arrow_table = ArrowTableFromDataframe(python_object);
			RegisterArrowObject(arrow_table, name);
		} else {
			auto new_df = PandasScanFunction::PandasReplaceCopiedNames(python_object);
			{
				py::gil_scoped_release release;
				temporary_views[name] =
				    connection->TableFunction("pandas_scan", {Value::POINTER(CastPointerToValue(new_df.ptr()))})
				        ->CreateView(name, true, true);
			}

			// keep a reference
			vector<shared_ptr<ExternalDependency>> dependencies;
			dependencies.push_back(make_shared<PythonDependencies>(make_uniq<RegisteredObject>(python_object),
			                                                       make_uniq<RegisteredObject>(new_df)));
			connection->context->external_dependencies[name] = std::move(dependencies);
		}
	} else if (IsAcceptedArrowObject(python_object) || IsPolarsDataframe(python_object)) {
		py::object arrow_object;
		if (IsPolarsDataframe(python_object)) {
			if (PolarsDataFrame::IsDataFrame(python_object)) {
				arrow_object = python_object.attr("to_arrow")();
			} else if (PolarsDataFrame::IsLazyFrame(python_object)) {
				py::object materialized = python_object.attr("collect")();
				arrow_object = materialized.attr("to_arrow")();
			} else {
				throw NotImplementedException("Unsupported Polars DF Type");
			}
		} else {
			arrow_object = python_object;
		}
		RegisterArrowObject(arrow_object, name);
	} else if (DuckDBPyRelation::IsRelation(python_object)) {
		auto pyrel = py::cast<DuckDBPyRelation *>(python_object);
		pyrel->CreateView(name, true);
	} else {
		auto py_object_type = string(py::str(python_object.get_type().attr("__name__")));
		throw InvalidInputException("Python Object %s not suitable to be registered as a view", py_object_type);
	}
	return shared_from_this();
}

unique_ptr<DuckDBPyRelation> DuckDBPyConnection::ReadJSON(const string &name, const Optional<py::object> &columns,
                                                          const Optional<py::object> &sample_size,
                                                          const Optional<py::object> &maximum_depth,
                                                          const Optional<py::str> &records,
                                                          const Optional<py::str> &format) {
	if (!connection) {
		throw ConnectionException("Connection has already been closed");
	}

	named_parameter_map_t options;

	if (!py::none().is(columns)) {
		if (!py::isinstance<py::dict>(columns)) {
			throw BinderException("read_json only accepts 'columns' as a dict[str, str]");
		}
		py::dict columns_dict = columns;
		child_list_t<Value> struct_fields;

		for (auto &kv : columns_dict) {
			auto &column_name = kv.first;
			auto &type = kv.second;
			if (!py::isinstance<py::str>(column_name)) {
				string actual_type = py::str(column_name.get_type());
				throw BinderException("The provided column name must be a str, not of type '%s'", actual_type);
			}
			if (!py::isinstance<py::str>(type)) {
				string actual_type = py::str(column_name.get_type());
				throw BinderException("The provided column type must be a str, not of type '%s'", actual_type);
			}
			struct_fields.emplace_back(py::str(column_name), Value(py::str(type)));
		}
		auto dtype_struct = Value::STRUCT(std::move(struct_fields));
		options["columns"] = std::move(dtype_struct);
	}

	if (!py::none().is(records)) {
		if (!py::isinstance<py::str>(records)) {
			string actual_type = py::str(records.get_type());
			throw BinderException("read_json only accepts 'records' as a string, not '%s'", actual_type);
		}
		auto records_s = py::reinterpret_borrow<py::str>(records);
		auto records_option = std::string(py::str(records_s));
		options["records"] = Value(records_option);
	}

	if (!py::none().is(format)) {
		if (!py::isinstance<py::str>(format)) {
			string actual_type = py::str(format.get_type());
			throw BinderException("read_json only accepts 'format' as a string, not '%s'", actual_type);
		}
		auto format_s = py::reinterpret_borrow<py::str>(format);
		auto format_option = std::string(py::str(format_s));
		options["format"] = Value(format_option);
	}

	if (!py::none().is(sample_size)) {
		if (!py::isinstance<py::int_>(sample_size)) {
			string actual_type = py::str(sample_size.get_type());
			throw BinderException("read_json only accepts 'sample_size' as an integer, not '%s'", actual_type);
		}
		options["sample_size"] = Value::INTEGER(py::int_(sample_size));
	}

	if (!py::none().is(maximum_depth)) {
		if (!py::isinstance<py::int_>(maximum_depth)) {
			string actual_type = py::str(maximum_depth.get_type());
			throw BinderException("read_json only accepts 'maximum_depth' as an integer, not '%s'", actual_type);
		}
		options["maximum_depth"] = Value::INTEGER(py::int_(maximum_depth));
	}

	bool auto_detect = false;
	if (!options.count("columns")) {
		options["auto_detect"] = Value::BOOLEAN(true);
		auto_detect = true;
	}

	auto read_json_relation = make_shared<ReadJSONRelation>(connection->context, name, std::move(options), auto_detect);
	if (read_json_relation == nullptr) {
		throw BinderException("read_json can only be used when the JSON extension is (statically) loaded");
	}
	return make_uniq<DuckDBPyRelation>(std::move(read_json_relation));
}

PathLike DuckDBPyConnection::GetPathLike(const py::object &object) {
	return PathLike::Create(object, *this);
}

unique_ptr<DuckDBPyRelation> DuckDBPyConnection::ReadCSV(
    const py::object &name_p, const py::object &header, const py::object &compression, const py::object &sep,
    const py::object &delimiter, const py::object &dtype, const py::object &na_values, const py::object &skiprows,
    const py::object &quotechar, const py::object &escapechar, const py::object &encoding, const py::object &parallel,
    const py::object &date_format, const py::object &timestamp_format, const py::object &sample_size,
    const py::object &all_varchar, const py::object &normalize_names, const py::object &filename,
    const py::object &null_padding, const py::object &names_p) {
	if (!connection) {
		throw ConnectionException("Connection has already been closed");
	}
	CSVReaderOptions options;
	auto path_like = GetPathLike(name_p);
	auto &name = path_like.str;
	auto file_like_object_wrapper = std::move(path_like.dependency);
	named_parameter_map_t bind_parameters;

	// First check if the header is explicitly set
	// when false this affects the returned types, so it needs to be known at initialization of the relation
	if (!py::none().is(header)) {

		bool header_as_int = py::isinstance<py::int_>(header);
		bool header_as_bool = py::isinstance<py::bool_>(header);

		bool header_value;
		if (header_as_bool) {
			header_value = py::bool_(header);
		} else if (header_as_int) {
			if ((int)py::int_(header) != 0) {
				throw InvalidInputException("read_csv only accepts 0 if 'header' is given as an integer");
			}
			header_value = true;
		} else {
			throw InvalidInputException("read_csv only accepts 'header' as an integer, or a boolean");
		}
		bind_parameters["header"] = Value::BOOLEAN(header_value);
	}

	if (!py::none().is(compression)) {
		if (!py::isinstance<py::str>(compression)) {
			throw InvalidInputException("read_csv only accepts 'compression' as a string");
		}
		bind_parameters["compression"] = Value(py::str(compression));
	}

	if (!py::none().is(dtype)) {
		if (py::isinstance<py::dict>(dtype)) {
			child_list_t<Value> struct_fields;
			py::dict dtype_dict = dtype;
			for (auto &kv : dtype_dict) {
				shared_ptr<DuckDBPyType> sql_type;
				if (!py::try_cast(kv.second, sql_type)) {
					throw py::value_error("The types provided to 'dtype' have to be DuckDBPyType");
				}
				struct_fields.emplace_back(py::str(kv.first), Value(sql_type->ToString()));
			}
			auto dtype_struct = Value::STRUCT(std::move(struct_fields));
			bind_parameters["dtypes"] = std::move(dtype_struct);
		} else if (py::isinstance<py::list>(dtype)) {
			vector<Value> list_values;
			py::list dtype_list = dtype;
			for (auto &child : dtype_list) {
				shared_ptr<DuckDBPyType> sql_type;
				if (!py::try_cast(child, sql_type)) {
					throw py::value_error("The types provided to 'dtype' have to be DuckDBPyType");
				}
				list_values.push_back(sql_type->ToString());
			}
			bind_parameters["dtypes"] = Value::LIST(LogicalType::VARCHAR, std::move(list_values));
		} else {
			throw InvalidInputException("read_csv only accepts 'dtype' as a dictionary or a list of strings");
		}
	}

	bool has_sep = !py::none().is(sep);
	bool has_delimiter = !py::none().is(delimiter);
	if (has_sep && has_delimiter) {
		throw InvalidInputException("read_csv takes either 'delimiter' or 'sep', not both");
	}
	if (has_sep) {
		bind_parameters["delim"] = Value(py::str(sep));
	} else if (has_delimiter) {
		bind_parameters["delim"] = Value(py::str(delimiter));
	}

	if (!py::none().is(names_p)) {
		if (!py::isinstance<py::list>(names_p)) {
			throw InvalidInputException("read_csv only accepts 'names' as a list of strings");
		}
		vector<Value> names;
		py::list names_list = names_p;
		for (auto &elem : names_list) {
			if (!py::isinstance<py::str>(elem)) {
				throw InvalidInputException("read_csv 'names' list has to consist of only strings");
			}
			names.push_back(Value(std::string(py::str(elem))));
		}
		bind_parameters["names"] = Value::LIST(LogicalType::VARCHAR, std::move(names));
	}

	if (!py::none().is(na_values)) {
		if (!py::isinstance<py::str>(na_values)) {
			throw InvalidInputException("read_csv only accepts 'na_values' as a string");
		}
		bind_parameters["nullstr"] = Value(py::str(na_values));
	}

	if (!py::none().is(skiprows)) {
		if (!py::isinstance<py::int_>(skiprows)) {
			throw InvalidInputException("read_csv only accepts 'skiprows' as an integer");
		}
		bind_parameters["skip"] = Value::INTEGER(py::int_(skiprows));
	}

	if (!py::none().is(parallel)) {
		if (!py::isinstance<py::bool_>(parallel)) {
			throw InvalidInputException("read_csv only accepts 'parallel' as a boolean");
		}
		bind_parameters["parallel"] = Value::BOOLEAN(py::bool_(parallel));
	}

	if (!py::none().is(quotechar)) {
		if (!py::isinstance<py::str>(quotechar)) {
			throw InvalidInputException("read_csv only accepts 'quotechar' as a string");
		}
		bind_parameters["quote"] = Value(py::str(quotechar));
	}

	if (!py::none().is(escapechar)) {
		if (!py::isinstance<py::str>(escapechar)) {
			throw InvalidInputException("read_csv only accepts 'escapechar' as a string");
		}
		bind_parameters["escape"] = Value(py::str(escapechar));
	}

	if (!py::none().is(encoding)) {
		if (!py::isinstance<py::str>(encoding)) {
			throw InvalidInputException("read_csv only accepts 'encoding' as a string");
		}
		string encoding_str = StringUtil::Lower(py::str(encoding));
		if (encoding_str != "utf8" && encoding_str != "utf-8") {
			throw BinderException("Copy is only supported for UTF-8 encoded files, ENCODING 'UTF-8'");
		}
	}

	if (!py::none().is(date_format)) {
		if (!py::isinstance<py::str>(date_format)) {
			throw InvalidInputException("read_csv only accepts 'date_format' as a string");
		}
		bind_parameters["dateformat"] = Value(py::str(date_format));
	}

	if (!py::none().is(timestamp_format)) {
		if (!py::isinstance<py::str>(timestamp_format)) {
			throw InvalidInputException("read_csv only accepts 'timestamp_format' as a string");
		}
		bind_parameters["timestampformat"] = Value(py::str(timestamp_format));
	}

	if (!py::none().is(sample_size)) {
		if (!py::isinstance<py::int_>(sample_size)) {
			throw InvalidInputException("read_csv only accepts 'sample_size' as an integer");
		}
		bind_parameters["sample_size"] = Value::INTEGER(py::int_(sample_size));
	}

	if (!py::none().is(all_varchar)) {
		if (!py::isinstance<py::bool_>(all_varchar)) {
			throw InvalidInputException("read_csv only accepts 'all_varchar' as a boolean");
		}
		bind_parameters["all_varchar"] = Value::BOOLEAN(py::bool_(all_varchar));
	}

	if (!py::none().is(normalize_names)) {
		if (!py::isinstance<py::bool_>(normalize_names)) {
			throw InvalidInputException("read_csv only accepts 'normalize_names' as a boolean");
		}
		bind_parameters["normalize_names"] = Value::BOOLEAN(py::bool_(normalize_names));
	}

	if (!py::none().is(filename)) {
		if (!py::isinstance<py::bool_>(filename)) {
			throw InvalidInputException("read_csv only accepts 'filename' as a boolean");
		}
		bind_parameters["filename"] = Value::BOOLEAN(py::bool_(filename));
	}

	if (!py::none().is(null_padding)) {
		if (!py::isinstance<py::bool_>(null_padding)) {
			throw InvalidInputException("read_csv only accepts 'null_padding' as a boolean");
		}
		bind_parameters["null_padding"] = Value::BOOLEAN(py::bool_(null_padding));
	}

	// Create the ReadCSV Relation using the 'options'

	auto read_csv_p = connection->ReadCSV(name, std::move(bind_parameters));
	auto &read_csv = read_csv_p->Cast<ReadCSVRelation>();
	if (file_like_object_wrapper) {
		D_ASSERT(!read_csv.extra_dependencies);
		read_csv.extra_dependencies = std::move(file_like_object_wrapper);
	}

	return make_uniq<DuckDBPyRelation>(read_csv_p->Alias(name));
}

unique_ptr<DuckDBPyRelation> DuckDBPyConnection::RunQuery(const string &query, string alias, const py::object &params) {
	if (!connection) {
		throw ConnectionException("Connection has already been closed");
	}
	if (alias.empty()) {
		alias = "unnamed_relation_" + StringUtil::GenerateRandomName(16);
	}
	Parser parser(connection->context->GetParserOptions());
	parser.ParseQuery(query);
	if (parser.statements.size() == 1 && parser.statements[0]->type == StatementType::SELECT_STATEMENT &&
	    py::none().is(params)) {
		return make_uniq<DuckDBPyRelation>(connection->RelationFromQuery(
		    unique_ptr_cast<SQLStatement, SelectStatement>(std::move(parser.statements[0])), alias));
	}
	auto res = ExecuteInternal(query, params);
	if (!res) {
		return nullptr;
	}
	if (res->properties.return_type != StatementReturnType::QUERY_RESULT) {
		return nullptr;
	}
	// FIXME: we should add support for a relation object over a column data collection to make this more efficient
	vector<vector<Value>> values;
	vector<string> names = res->names;
	{
		py::gil_scoped_release release;

		while (true) {
			auto chunk = res->Fetch();
			if (res->HasError()) {
				res->ThrowError();
			}
			if (!chunk || chunk->size() == 0) {
				break;
			}
			for (idx_t r = 0; r < chunk->size(); r++) {
				vector<Value> row;
				for (idx_t c = 0; c < chunk->ColumnCount(); c++) {
					row.push_back(chunk->data[c].GetValue(r));
				}
				values.push_back(std::move(row));
			}
		}
		if (values.empty()) {
			return DuckDBPyRelation::EmptyResult(connection->context, res->types, res->names);
		}
	}
	return make_uniq<DuckDBPyRelation>(make_uniq<ValueRelation>(connection->context, values, names, alias));
}

unique_ptr<DuckDBPyRelation> DuckDBPyConnection::Table(const string &tname) {
	if (!connection) {
		throw ConnectionException("Connection has already been closed");
	}
	auto qualified_name = QualifiedName::Parse(tname);
	if (qualified_name.schema.empty()) {
		qualified_name.schema = DEFAULT_SCHEMA;
	}
	return make_uniq<DuckDBPyRelation>(connection->Table(qualified_name.schema, qualified_name.name));
}

unique_ptr<DuckDBPyRelation> DuckDBPyConnection::Values(py::object params) {
	if (!connection) {
		throw ConnectionException("Connection has already been closed");
	}
	if (params.is_none()) {
		params = py::list();
	}
	if (!py::hasattr(params, "__len__")) {
		throw InvalidInputException("Type of object passed to parameter 'values' must be iterable");
	}
	vector<vector<Value>> values {DuckDBPyConnection::TransformPythonParamList(params)};
	return make_uniq<DuckDBPyRelation>(connection->Values(values));
}

unique_ptr<DuckDBPyRelation> DuckDBPyConnection::View(const string &vname) {
	if (!connection) {
		throw ConnectionException("Connection has already been closed");
	}
	// First check our temporary view
	if (temporary_views.find(vname) != temporary_views.end()) {
		return make_uniq<DuckDBPyRelation>(temporary_views[vname]);
	}
	return make_uniq<DuckDBPyRelation>(connection->View(vname));
}

unique_ptr<DuckDBPyRelation> DuckDBPyConnection::TableFunction(const string &fname, py::object params) {
	if (params.is_none()) {
		params = py::list();
	}
	if (!connection) {
		throw ConnectionException("Connection has already been closed");
	}

	return make_uniq<DuckDBPyRelation>(
	    connection->TableFunction(fname, DuckDBPyConnection::TransformPythonParamList(params)));
}

unique_ptr<DuckDBPyRelation> DuckDBPyConnection::FromDF(const PandasDataFrame &value) {
	if (!connection) {
		throw ConnectionException("Connection has already been closed");
	}
	string name = "df_" + StringUtil::GenerateRandomName();
	if (PandasDataFrame::IsPyArrowBacked(value)) {
		auto table = ArrowTableFromDataframe(value);
		return DuckDBPyConnection::FromArrow(table);
	}
	auto new_df = PandasScanFunction::PandasReplaceCopiedNames(value);
	vector<Value> params;
	params.emplace_back(Value::POINTER(CastPointerToValue(new_df.ptr())));
	auto rel = connection->TableFunction("pandas_scan", params)->Alias(name);
	rel->extra_dependencies =
	    make_uniq<PythonDependencies>(make_uniq<RegisteredObject>(value), make_uniq<RegisteredObject>(new_df));
	return make_uniq<DuckDBPyRelation>(std::move(rel));
}

unique_ptr<DuckDBPyRelation> DuckDBPyConnection::FromParquet(const string &file_glob, bool binary_as_string,
                                                             bool file_row_number, bool filename,
                                                             bool hive_partitioning, bool union_by_name,
                                                             const py::object &compression) {
	if (!connection) {
		throw ConnectionException("Connection has already been closed");
	}
	string name = "parquet_" + StringUtil::GenerateRandomName();
	vector<Value> params;
	params.emplace_back(file_glob);
	named_parameter_map_t named_parameters({{"binary_as_string", Value::BOOLEAN(binary_as_string)},
	                                        {"file_row_number", Value::BOOLEAN(file_row_number)},
	                                        {"filename", Value::BOOLEAN(filename)},
	                                        {"hive_partitioning", Value::BOOLEAN(hive_partitioning)},
	                                        {"union_by_name", Value::BOOLEAN(union_by_name)}});

	if (!py::none().is(compression)) {
		if (!py::isinstance<py::str>(compression)) {
			throw InvalidInputException("from_parquet only accepts 'compression' as a string");
		}
		named_parameters["compression"] = Value(py::str(compression));
	}
	return make_uniq<DuckDBPyRelation>(
	    connection->TableFunction("parquet_scan", params, named_parameters)->Alias(name));
}

unique_ptr<DuckDBPyRelation> DuckDBPyConnection::FromParquets(const vector<string> &file_globs, bool binary_as_string,
                                                              bool file_row_number, bool filename,
                                                              bool hive_partitioning, bool union_by_name,
                                                              const py::object &compression) {
	if (!connection) {
		throw ConnectionException("Connection has already been closed");
	}
	string name = "parquet_" + StringUtil::GenerateRandomName();
	vector<Value> params;
	auto file_globs_as_value = vector<Value>();
	for (const auto &file : file_globs) {
		file_globs_as_value.emplace_back(file);
	}
	params.emplace_back(Value::LIST(file_globs_as_value));
	named_parameter_map_t named_parameters({{"binary_as_string", Value::BOOLEAN(binary_as_string)},
	                                        {"file_row_number", Value::BOOLEAN(file_row_number)},
	                                        {"filename", Value::BOOLEAN(filename)},
	                                        {"hive_partitioning", Value::BOOLEAN(hive_partitioning)},
	                                        {"union_by_name", Value::BOOLEAN(union_by_name)}});

	if (!py::none().is(compression)) {
		if (!py::isinstance<py::str>(compression)) {
			throw InvalidInputException("from_parquet only accepts 'compression' as a string");
		}
		named_parameters["compression"] = Value(py::str(compression));
	}

	return make_uniq<DuckDBPyRelation>(
	    connection->TableFunction("parquet_scan", params, named_parameters)->Alias(name));
}

unique_ptr<DuckDBPyRelation> DuckDBPyConnection::FromArrow(py::object &arrow_object) {
	if (!connection) {
		throw ConnectionException("Connection has already been closed");
	}
	py::gil_scoped_acquire acquire;
	string name = "arrow_object_" + StringUtil::GenerateRandomName();
	if (!IsAcceptedArrowObject(arrow_object)) {
		auto py_object_type = string(py::str(arrow_object.get_type().attr("__name__")));
		throw InvalidInputException("Python Object Type %s is not an accepted Arrow Object.", py_object_type);
	}
	auto stream_factory =
	    make_uniq<PythonTableArrowArrayStreamFactory>(arrow_object.ptr(), connection->context->GetClientProperties());

	auto stream_factory_produce = PythonTableArrowArrayStreamFactory::Produce;
	auto stream_factory_get_schema = PythonTableArrowArrayStreamFactory::GetSchema;

	auto rel = connection
	               ->TableFunction("arrow_scan", {Value::POINTER(CastPointerToValue(stream_factory.get())),
	                                              Value::POINTER(CastPointerToValue(stream_factory_produce)),
	                                              Value::POINTER(CastPointerToValue(stream_factory_get_schema))})
	               ->Alias(name);
	rel->extra_dependencies =
	    make_uniq<PythonDependencies>(make_uniq<RegisteredArrow>(std::move(stream_factory), arrow_object));
	return make_uniq<DuckDBPyRelation>(std::move(rel));
}

unique_ptr<DuckDBPyRelation> DuckDBPyConnection::FromSubstrait(py::bytes &proto) {
	if (!connection) {
		throw ConnectionException("Connection has already been closed");
	}
	string name = "substrait_" + StringUtil::GenerateRandomName();
	vector<Value> params;
	params.emplace_back(Value::BLOB_RAW(proto));
	return make_uniq<DuckDBPyRelation>(connection->TableFunction("from_substrait", params)->Alias(name));
}

unique_ptr<DuckDBPyRelation> DuckDBPyConnection::GetSubstrait(const string &query, bool enable_optimizer) {
	if (!connection) {
		throw ConnectionException("Connection has already been closed");
	}
	vector<Value> params;
	params.emplace_back(query);
	named_parameter_map_t named_parameters({{"enable_optimizer", Value::BOOLEAN(enable_optimizer)}});
	return make_uniq<DuckDBPyRelation>(
	    connection->TableFunction("get_substrait", params, named_parameters)->Alias(query));
}

unique_ptr<DuckDBPyRelation> DuckDBPyConnection::GetSubstraitJSON(const string &query, bool enable_optimizer) {
	if (!connection) {
		throw ConnectionException("Connection has already been closed");
	}
	vector<Value> params;
	params.emplace_back(query);
	named_parameter_map_t named_parameters({{"enable_optimizer", Value::BOOLEAN(enable_optimizer)}});
	return make_uniq<DuckDBPyRelation>(
	    connection->TableFunction("get_substrait_json", params, named_parameters)->Alias(query));
}

unique_ptr<DuckDBPyRelation> DuckDBPyConnection::FromSubstraitJSON(const string &json) {
	if (!connection) {
		throw ConnectionException("Connection has already been closed");
	}
	string name = "from_substrait_" + StringUtil::GenerateRandomName();
	vector<Value> params;
	params.emplace_back(json);
	return make_uniq<DuckDBPyRelation>(connection->TableFunction("from_substrait_json", params)->Alias(name));
}

unordered_set<string> DuckDBPyConnection::GetTableNames(const string &query) {
	if (!connection) {
		throw ConnectionException("Connection has already been closed");
	}
	return connection->GetTableNames(query);
}

shared_ptr<DuckDBPyConnection> DuckDBPyConnection::UnregisterPythonObject(const string &name) {
	connection->context->external_dependencies.erase(name);
	temporary_views.erase(name);
	py::gil_scoped_release release;
	if (connection) {
		connection->Query("DROP VIEW \"" + name + "\"");
	}
	return shared_from_this();
}

shared_ptr<DuckDBPyConnection> DuckDBPyConnection::Begin() {
	Execute("BEGIN TRANSACTION");
	return shared_from_this();
}

shared_ptr<DuckDBPyConnection> DuckDBPyConnection::Commit() {
	if (connection->context->transaction.IsAutoCommit()) {
		return shared_from_this();
	}
	Execute("COMMIT");
	return shared_from_this();
}

shared_ptr<DuckDBPyConnection> DuckDBPyConnection::Rollback() {
	Execute("ROLLBACK");
	return shared_from_this();
}

Optional<py::list> DuckDBPyConnection::GetDescription() {
	if (!result) {
		return py::none();
	}
	return result->Description();
}

int DuckDBPyConnection::GetRowcount() {
	return -1;
}

void DuckDBPyConnection::Close() {
	result = nullptr;
	connection = nullptr;
	database = nullptr;
	for (auto &cur : cursors) {
		cur->Close();
	}
	cursors.clear();
}

void DuckDBPyConnection::Interrupt() {
	if (!connection) {
		throw ConnectionException("Connection has already been closed");
	}
	connection->Interrupt();
}

void DuckDBPyConnection::InstallExtension(const string &extension, bool force_install) {
	ExtensionHelper::InstallExtension(*connection->context, extension, force_install);
}

void DuckDBPyConnection::LoadExtension(const string &extension) {
	ExtensionHelper::LoadExternalExtension(*connection->context, extension);
}

// cursor() is stupid
shared_ptr<DuckDBPyConnection> DuckDBPyConnection::Cursor() {
	if (!connection) {
		throw ConnectionException("Connection has already been closed");
	}
	auto res = make_shared<DuckDBPyConnection>();
	res->database = database;
	res->connection = make_uniq<Connection>(*res->database);
	cursors.push_back(res);
	return res;
}

// these should be functions on the result but well
Optional<py::tuple> DuckDBPyConnection::FetchOne() {
	if (!result) {
		throw InvalidInputException("No open result set");
	}
	return result->FetchOne();
}

py::list DuckDBPyConnection::FetchMany(idx_t size) {
	if (!result) {
		throw InvalidInputException("No open result set");
	}
	return result->FetchMany(size);
}

py::list DuckDBPyConnection::FetchAll() {
	if (!result) {
		throw InvalidInputException("No open result set");
	}
	return result->FetchAll();
}

py::dict DuckDBPyConnection::FetchNumpy() {
	if (!result) {
		throw InvalidInputException("No open result set");
	}
	return result->FetchNumpyInternal();
}

PandasDataFrame DuckDBPyConnection::FetchDF(bool date_as_object) {
	if (!result) {
		throw InvalidInputException("No open result set");
	}
	return result->FetchDF(date_as_object);
}

PandasDataFrame DuckDBPyConnection::FetchDFChunk(const idx_t vectors_per_chunk, bool date_as_object) const {
	if (!result) {
		throw InvalidInputException("No open result set");
	}
	return result->FetchDFChunk(vectors_per_chunk, date_as_object);
}

duckdb::pyarrow::Table DuckDBPyConnection::FetchArrow(idx_t rows_per_batch) {
	if (!result) {
		throw InvalidInputException("No open result set");
	}
	return result->ToArrowTable(rows_per_batch);
}

py::dict DuckDBPyConnection::FetchPyTorch() {
	if (!result) {
		throw InvalidInputException("No open result set");
	}
	return result->FetchPyTorch();
}

py::dict DuckDBPyConnection::FetchTF() {
	if (!result) {
		throw InvalidInputException("No open result set");
	}
	return result->FetchTF();
}

PolarsDataFrame DuckDBPyConnection::FetchPolars(idx_t rows_per_batch) {
	auto arrow = FetchArrow(rows_per_batch);
	return py::cast<PolarsDataFrame>(py::module::import("polars").attr("DataFrame")(arrow));
}

duckdb::pyarrow::RecordBatchReader DuckDBPyConnection::FetchRecordBatchReader(const idx_t rows_per_batch) const {
	if (!result) {
		throw InvalidInputException("No open result set");
	}
	return result->FetchRecordBatchReader(rows_per_batch);
}

static void CreateArrowScan(py::object entry, TableFunctionRef &table_function,
                            vector<unique_ptr<ParsedExpression>> &children, ClientProperties &client_properties) {
	string name = "arrow_" + StringUtil::GenerateRandomName();
	auto stream_factory = make_uniq<PythonTableArrowArrayStreamFactory>(entry.ptr(), client_properties);
	auto stream_factory_produce = PythonTableArrowArrayStreamFactory::Produce;
	auto stream_factory_get_schema = PythonTableArrowArrayStreamFactory::GetSchema;

	children.push_back(make_uniq<ConstantExpression>(Value::POINTER(CastPointerToValue(stream_factory.get()))));
	children.push_back(make_uniq<ConstantExpression>(Value::POINTER(CastPointerToValue(stream_factory_produce))));
	children.push_back(make_uniq<ConstantExpression>(Value::POINTER(CastPointerToValue(stream_factory_get_schema))));

	table_function.function = make_uniq<FunctionExpression>("arrow_scan", std::move(children));
	table_function.external_dependency =
	    make_uniq<PythonDependencies>(make_uniq<RegisteredArrow>(std::move(stream_factory), entry));
}

static unique_ptr<TableRef> TryReplacement(py::dict &dict, py::str &table_name, ClientProperties &client_properties,
                                           py::object &current_frame) {
	if (!dict.contains(table_name)) {
		// not present in the globals
		return nullptr;
	}
	auto entry = dict[table_name];
	auto table_function = make_uniq<TableFunctionRef>();
	vector<unique_ptr<ParsedExpression>> children;
	NumpyObjectType numpytype; // Identify the type of accepted numpy objects.
	if (DuckDBPyConnection::IsPandasDataframe(entry)) {
		if (PandasDataFrame::IsPyArrowBacked(entry)) {
			auto table = ArrowTableFromDataframe(entry);
			CreateArrowScan(table, *table_function, children, client_properties);
		} else {
			string name = "df_" + StringUtil::GenerateRandomName();
			auto new_df = PandasScanFunction::PandasReplaceCopiedNames(entry);
			children.push_back(make_uniq<ConstantExpression>(Value::POINTER(CastPointerToValue(new_df.ptr()))));
			table_function->function = make_uniq<FunctionExpression>("pandas_scan", std::move(children));
			table_function->external_dependency =
			    make_uniq<PythonDependencies>(make_uniq<RegisteredObject>(entry), make_uniq<RegisteredObject>(new_df));
		}

	} else if (DuckDBPyConnection::IsAcceptedArrowObject(entry)) {
		CreateArrowScan(entry, *table_function, children, client_properties);
	} else if (DuckDBPyRelation::IsRelation(entry)) {
		auto pyrel = py::cast<DuckDBPyRelation *>(entry);
		// create a subquery from the underlying relation object
		auto select = make_uniq<SelectStatement>();
		select->node = pyrel->GetRel().GetQueryNode();

		auto subquery = make_uniq<SubqueryRef>(std::move(select));
		return std::move(subquery);
	} else if (PolarsDataFrame::IsDataFrame(entry)) {
		auto arrow_dataset = entry.attr("to_arrow")();
		CreateArrowScan(arrow_dataset, *table_function, children, client_properties);
	} else if (PolarsDataFrame::IsLazyFrame(entry)) {
		auto materialized = entry.attr("collect")();
		auto arrow_dataset = materialized.attr("to_arrow")();
		CreateArrowScan(arrow_dataset, *table_function, children, client_properties);
	} else if ((numpytype = DuckDBPyConnection::IsAcceptedNumpyObject(entry)) != NumpyObjectType::INVALID) {
		string name = "np_" + StringUtil::GenerateRandomName();
		py::dict data; // we will convert all the supported format to dict{"key": np.array(value)}.
		size_t idx = 0;
		switch (numpytype) {
		case NumpyObjectType::NDARRAY1D:
			data["column0"] = entry;
			break;
		case NumpyObjectType::NDARRAY2D:
			idx = 0;
			for (auto item : py::cast<py::array>(entry)) {
				data[("column" + std::to_string(idx)).c_str()] = item;
				idx++;
			}
			break;
		case NumpyObjectType::LIST:
			idx = 0;
			for (auto item : py::cast<py::list>(entry)) {
				data[("column" + std::to_string(idx)).c_str()] = item;
				idx++;
			}
			break;
		case NumpyObjectType::DICT:
			data = py::cast<py::dict>(entry);
			break;
		default:
			throw NotImplementedException("Unsupported Numpy object");
			break;
		}
		children.push_back(make_uniq<ConstantExpression>(Value::POINTER(CastPointerToValue(data.ptr()))));
		table_function->function = make_uniq<FunctionExpression>("pandas_scan", std::move(children));
		table_function->external_dependency =
		    make_uniq<PythonDependencies>(make_uniq<RegisteredObject>(entry), make_uniq<RegisteredObject>(data));
	} else {
		std::string location = py::cast<py::str>(current_frame.attr("f_code").attr("co_filename"));
		location += ":";
		location += py::cast<py::str>(current_frame.attr("f_lineno"));
		std::string cpp_table_name = table_name;
		auto py_object_type = string(py::str(entry.get_type().attr("__name__")));

		throw InvalidInputException(
		    "Python Object \"%s\" of type \"%s\" found on line \"%s\" not suitable for replacement scans.\nMake sure "
		    "that \"%s\" is either a pandas.DataFrame, duckdb.DuckDBPyRelation, pyarrow Table, Dataset, "
		    "RecordBatchReader, Scanner, or NumPy ndarrays with supported format",
		    cpp_table_name, py_object_type, location, cpp_table_name);
	}
	return std::move(table_function);
}

static unique_ptr<TableRef> ScanReplacement(ClientContext &context, const string &table_name,
                                            ReplacementScanData *data) {
	py::gil_scoped_acquire acquire;
	auto py_table_name = py::str(table_name);
	// Here we do an exhaustive search on the frame lineage
	auto current_frame = py::module::import("inspect").attr("currentframe")();
	auto client_properties = context.GetClientProperties();
	while (hasattr(current_frame, "f_locals")) {
		auto local_dict = py::reinterpret_borrow<py::dict>(current_frame.attr("f_locals"));
		// search local dictionary
		if (local_dict) {
			auto result = TryReplacement(local_dict, py_table_name, client_properties, current_frame);
			if (result) {
				return result;
			}
		}
		// search global dictionary
		auto global_dict = py::reinterpret_borrow<py::dict>(current_frame.attr("f_globals"));
		if (global_dict) {
			auto result = TryReplacement(global_dict, py_table_name, client_properties, current_frame);
			if (result) {
				return result;
			}
		}
		current_frame = current_frame.attr("f_back");
	}
	// Not found :(
	return nullptr;
}

unordered_map<string, string> TransformPyConfigDict(const py::dict &py_config_dict) {
	unordered_map<string, string> config_dict;
	for (auto &kv : py_config_dict) {
		auto key = py::str(kv.first);
		auto val = py::str(kv.second);
		config_dict[key] = val;
	}
	return config_dict;
}

void CreateNewInstance(DuckDBPyConnection &res, const string &database, DBConfig &config) {
	// We don't cache unnamed memory instances (i.e., :memory:)
	bool cache_instance = database != ":memory:" && !database.empty();
	res.database = instance_cache.CreateInstance(database, config, cache_instance);
	res.connection = make_uniq<Connection>(*res.database);
	auto &context = *res.connection->context;
	PandasScanFunction scan_fun;
	CreateTableFunctionInfo scan_info(scan_fun);
	MapFunction map_fun;
	CreateTableFunctionInfo map_info(map_fun);
	auto &catalog = Catalog::GetSystemCatalog(context);
	context.transaction.BeginTransaction();
	catalog.CreateTableFunction(context, &scan_info);
	catalog.CreateTableFunction(context, &map_info);
	context.transaction.Commit();
	auto &db_config = res.database->instance->config;
	db_config.AddExtensionOption("pandas_analyze_sample",
	                             "The maximum number of rows to sample when analyzing a pandas object column.",
	                             LogicalType::UBIGINT, Value::UBIGINT(1000));
	if (db_config.options.enable_external_access) {
		db_config.replacement_scans.emplace_back(ScanReplacement);
	}
}

static bool HasJupyterProgressBarDependencies() {
	auto &import_cache = *DuckDBPyConnection::ImportCache();
	if (!import_cache.ipywidgets().IsLoaded()) {
		// ipywidgets not installed, needed to support the progress bar
		return false;
	}
	return true;
}

static void SetDefaultConfigArguments(ClientContext &context) {
	if (!DuckDBPyConnection::IsInteractive()) {
		// Don't need to set any special default arguments
		return;
	}

	auto &config = ClientConfig::GetConfig(context);
	config.enable_progress_bar = true;

	if (!DuckDBPyConnection::IsJupyter()) {
		return;
	}
	if (!HasJupyterProgressBarDependencies()) {
		// Disable progress bar altogether
		config.system_progress_bar_disable_reason =
		    "required package 'ipywidgets' is missing, which is needed to render progress bars in Jupyter";
		config.enable_progress_bar = false;
		return;
	}

	// Set the function used to create the display for the progress bar
	context.config.display_create_func = JupyterProgressBarDisplay::Create;
}

static shared_ptr<DuckDBPyConnection> FetchOrCreateInstance(const string &database, DBConfig &config) {
	auto res = make_shared<DuckDBPyConnection>();
	res->database = instance_cache.GetInstance(database, config);
	if (!res->database) {
		//! No cached database, we must create a new instance
		CreateNewInstance(*res, database, config);
		return res;
	}
	res->connection = make_uniq<Connection>(*res->database);
	return res;
}

bool IsDefaultConnectionString(const string &database, bool read_only, unordered_map<string, string> &config) {
	bool is_default = StringUtil::CIEquals(database, ":default:");
	if (!is_default) {
		return false;
	}
	// Only allow fetching the default connection when no options are passed
	if (read_only == true || !config.empty()) {
		throw InvalidInputException("Default connection fetching is only allowed without additional options");
	}
	return true;
}

shared_ptr<DuckDBPyConnection> DuckDBPyConnection::Connect(const string &database, bool read_only,
                                                           const py::dict &config_options) {
	auto config_dict = TransformPyConfigDict(config_options);
	if (IsDefaultConnectionString(database, read_only, config_dict)) {
		return DuckDBPyConnection::DefaultConnection();
	}

	DBConfig config(config_dict, read_only);
	auto res = FetchOrCreateInstance(database, config);
	auto &client_context = *res->connection->context;
	SetDefaultConfigArguments(client_context);
	return res;
}

vector<Value> DuckDBPyConnection::TransformPythonParamList(const py::handle &params) {
	vector<Value> args;
	args.reserve(py::len(params));

	for (auto param : params) {
		args.emplace_back(TransformPythonValue(param, LogicalType::UNKNOWN, false));
	}
	return args;
}

case_insensitive_map_t<Value> DuckDBPyConnection::TransformPythonParamDict(const py::dict &params) {
	case_insensitive_map_t<Value> args;

	for (auto pair : params) {
		auto &key = pair.first;
		auto &value = pair.second;
		args[std::string(py::str(key))] = TransformPythonValue(value, LogicalType::UNKNOWN, false);
	}
	return args;
}

shared_ptr<DuckDBPyConnection> DuckDBPyConnection::DefaultConnection() {
	if (!default_connection) {
		py::dict config_dict;
		default_connection = DuckDBPyConnection::Connect(":memory:", false, config_dict);
	}
	return default_connection;
}

PythonImportCache *DuckDBPyConnection::ImportCache() {
	if (!import_cache) {
		import_cache = make_shared<PythonImportCache>();
	}
	return import_cache.get();
}

ModifiedMemoryFileSystem &DuckDBPyConnection::GetObjectFileSystem() {
	if (!internal_object_filesystem) {
		D_ASSERT(!FileSystemIsRegistered("DUCKDB_INTERNAL_OBJECTSTORE"));
		auto &import_cache_py = *ImportCache();
		auto modified_memory_fs = import_cache_py.pyduckdb().filesystem.modified_memory_filesystem();
		if (modified_memory_fs.ptr() == nullptr) {
			throw InvalidInputException(
			    "This operation could not be completed because required module 'fsspec' is not installed");
		}
		internal_object_filesystem = make_shared<ModifiedMemoryFileSystem>(modified_memory_fs());
		auto &abstract_fs = reinterpret_cast<AbstractFileSystem &>(*internal_object_filesystem);
		RegisterFilesystem(abstract_fs);
	}
	return *internal_object_filesystem;
}

bool DuckDBPyConnection::IsInteractive() {
	return DuckDBPyConnection::environment != PythonEnvironmentType::NORMAL;
}

shared_ptr<DuckDBPyConnection> DuckDBPyConnection::Enter() {
	return shared_from_this();
}

void DuckDBPyConnection::Exit(DuckDBPyConnection &self, const py::object &exc_type, const py::object &exc,
                              const py::object &traceback) {
	self.Close();
	if (exc_type.ptr() != Py_None) {
		// Propagate the exception if any occurred
		PyErr_SetObject(exc_type.ptr(), exc.ptr());
		throw py::error_already_set();
	}
}

void DuckDBPyConnection::Cleanup() {
	default_connection.reset();
	import_cache.reset();
}

bool DuckDBPyConnection::IsPandasDataframe(const py::object &object) {
	if (!ModuleIsLoaded<PandasCacheItem>()) {
		return false;
	}
	auto &import_cache_py = *DuckDBPyConnection::ImportCache();
	return py::isinstance(object, import_cache_py.pandas().DataFrame());
}

bool DuckDBPyConnection::IsPolarsDataframe(const py::object &object) {
	if (!ModuleIsLoaded<PolarsCacheItem>()) {
		return false;
	}
	auto &import_cache_py = *DuckDBPyConnection::ImportCache();
	return py::isinstance(object, import_cache_py.polars().DataFrame()) ||
	       py::isinstance(object, import_cache_py.polars().LazyFrame());
}

bool IsValidNumpyDimensions(const py::handle &object, int &dim) {
	// check the dimensions of numpy arrays
	// should only be called by IsAcceptedNumpyObject
	auto &import_cache = *DuckDBPyConnection::ImportCache();
	if (!py::isinstance(object, import_cache.numpy().ndarray())) {
		return false;
	}
	auto shape = (py::cast<py::array>(object)).attr("shape");
	if (py::len(shape) != 1) {
		return false;
	}
	int cur_dim = (shape.attr("__getitem__")(0)).cast<int>();
	dim = dim == -1 ? cur_dim : dim;
	return dim == cur_dim;
}
NumpyObjectType DuckDBPyConnection::IsAcceptedNumpyObject(const py::object &object) {
	if (!ModuleIsLoaded<NumpyCacheItem>()) {
		return NumpyObjectType::INVALID;
	}
	auto &import_cache = *DuckDBPyConnection::ImportCache();
	if (py::isinstance(object, import_cache.numpy().ndarray())) {
		auto len = py::len((py::cast<py::array>(object)).attr("shape"));
		switch (len) {
		case 1:
			return NumpyObjectType::NDARRAY1D;
		case 2:
			return NumpyObjectType::NDARRAY2D;
		default:
			return NumpyObjectType::INVALID;
		}
	} else if (py::isinstance<py::dict>(object)) {
		int dim = -1;
		for (auto item : py::cast<py::dict>(object)) {
			if (!IsValidNumpyDimensions(item.second, dim)) {
				return NumpyObjectType::INVALID;
			}
		}
		return NumpyObjectType::DICT;
	} else if (py::isinstance<py::list>(object)) {
		int dim = -1;
		for (auto item : py::cast<py::list>(object)) {
			if (!IsValidNumpyDimensions(item, dim)) {
				return NumpyObjectType::INVALID;
			}
		}
		return NumpyObjectType::LIST;
	}
	return NumpyObjectType::INVALID;
}

bool DuckDBPyConnection::IsAcceptedArrowObject(const py::object &object) {
	if (!ModuleIsLoaded<ArrowLibCacheItem>()) {
		return false;
	}
	auto &import_cache_py = *DuckDBPyConnection::ImportCache();
	if (py::isinstance(object, import_cache_py.arrow_lib().Table()) ||
	    py::isinstance(object, import_cache_py.arrow_lib().RecordBatchReader())) {
		return true;
	}
	if (!ModuleIsLoaded<ArrowDatasetCacheItem>()) {
		return false;
	}
	return (py::isinstance(object, import_cache_py.arrow_dataset().Dataset()) ||
	        py::isinstance(object, import_cache_py.arrow_dataset().Scanner()));
}

unique_lock<std::mutex> DuckDBPyConnection::AcquireConnectionLock() {
	// we first release the gil and then acquire the connection lock
	unique_lock<std::mutex> lock(py_connection_lock, std::defer_lock);
	{
		py::gil_scoped_release release;
		lock.lock();
	}
	return lock;
}

} // namespace duckdb<|MERGE_RESOLUTION|>--- conflicted
+++ resolved
@@ -449,21 +449,13 @@
 		// if there are multiple statements, we directly execute the statements besides the last one
 		// we only return the result of the last statement to the user, unless one of the previous statements fails
 		for (idx_t i = 0; i + 1 < statements.size(); i++) {
-<<<<<<< HEAD
 			if (statements[i]->n_param != 0) {
 				throw NotImplementedException(
 				    "Prepared parameters are only supported for the last statement, please split your query up into "
 				    "separate 'execute' calls if you want to use prepared parameters");
 			}
-			auto pending_query_p = connection->PendingQuery(std::move(statements[i]), false);
-			D_ASSERT(pending_query_p->type == QueryResultType::PENDING_RESULT);
-			auto &pending_query = dynamic_cast<PendingQueryResult &>(*pending_query_p);
-			auto res = CompletePendingQuery(pending_query);
-=======
-			// TODO: this doesn't take in any prepared parameters?
 			auto pending_query = connection->PendingQuery(std::move(statements[i]), false);
 			auto res = CompletePendingQuery(*pending_query);
->>>>>>> c6b0182b
 
 			if (res->HasError()) {
 				res->ThrowError();

--- conflicted
+++ resolved
@@ -29,11 +29,8 @@
 namespace duckdb {
 
 shared_ptr<DuckDBPyConnection> DuckDBPyConnection::default_connection = nullptr;
-<<<<<<< HEAD
 unordered_map<string, weak_ptr<DuckDB>> db_instances;
-=======
 shared_ptr<PythonImportCache> DuckDBPyConnection::import_cache = nullptr;
->>>>>>> ac4394c2
 
 void DuckDBPyConnection::Initialize(py::handle &m) {
 	py::class_<DuckDBPyConnection, shared_ptr<DuckDBPyConnection>>(m, "DuckDBPyConnection", py::module_local())
@@ -605,11 +602,11 @@
 
 bool IsConfigurationSame(ClientContext *context, DBConfig &config, const py::dict &config_dict, bool read_only) {
 	if (read_only) {
-		if (config.access_mode != AccessMode::READ_ONLY) {
+		if (config.options.access_mode != AccessMode::READ_ONLY) {
 			return false;
 		}
 	} else {
-		if (config.access_mode == AccessMode::READ_ONLY) {
+		if (config.options.access_mode == AccessMode::READ_ONLY) {
 			return false;
 		}
 	}
@@ -627,11 +624,7 @@
                                                      bool read_only, bool &new_instance) {
 	new_instance = false;
 	DBConfig config;
-<<<<<<< HEAD
 	auto abs_path = GetDBAbsolutePath(database);
-=======
-
->>>>>>> ac4394c2
 	if (read_only) {
 		config.options.access_mode = AccessMode::READ_ONLY;
 	}
@@ -644,9 +637,8 @@
 		}
 		config.SetOption(*config_property, Value(val));
 	}
-<<<<<<< HEAD
-
-	if (config.enable_external_access) {
+
+	if (config.options.enable_external_access) {
 		config.replacement_scans.emplace_back(ScanReplacement);
 	}
 	if (abs_path == ":memory:") {
@@ -673,22 +665,6 @@
 	}
 	return db_instance;
 }
-=======
-	res->database = make_unique<DuckDB>(database, &config);
-	res->connection = make_unique<Connection>(*res->database);
-	if (config.options.enable_external_access) {
-		res->database->instance->config.replacement_scans.emplace_back(ScanReplacement);
-	}
-
-	auto &db_config = res->database->instance->config;
-	db_config.AddExtensionOption("pandas_analyze_sample",
-	                             "The maximum number of rows to sample when analyzing a pandas object column.",
-	                             LogicalType::UBIGINT);
-	db_config.options.set_variables["pandas_analyze_sample"] = Value::UBIGINT(1000);
-
-	PandasScanFunction scan_fun;
-	CreateTableFunctionInfo scan_info(scan_fun);
->>>>>>> ac4394c2
 
 shared_ptr<DuckDBPyConnection> DuckDBPyConnection::Connect(const string &database, bool read_only,
                                                            const py::dict &config_dict) {
@@ -696,6 +672,7 @@
 	bool new_instance;
 	res->database = GetDBInstance(database, config_dict, read_only, new_instance);
 	res->connection = make_unique<Connection>(*res->database);
+
 
 	auto &context = *res->connection->context;
 	if (new_instance) {
@@ -708,7 +685,26 @@
 		catalog.CreateTableFunction(context, &scan_info);
 		catalog.CreateTableFunction(context, &map_info);
 		context.transaction.Commit();
-	}
+		auto &db_config = res->database->instance->config;
+		db_config.AddExtensionOption("pandas_analyze_sample",
+	                             "The maximum number of rows to sample when analyzing a pandas object column.",
+	                             LogicalType::UBIGINT);
+		db_config.options.set_variables["pandas_analyze_sample"] = Value::UBIGINT(1000);
+
+	}
+
+	PandasScanFunction scan_fun;
+	CreateTableFunctionInfo scan_info(scan_fun);
+
+	MapFunction map_fun;
+	CreateTableFunctionInfo map_info(map_fun);
+
+	auto &catalog = Catalog::GetCatalog(context);
+	context.transaction.BeginTransaction();
+	catalog.CreateTableFunction(context, &scan_info);
+	catalog.CreateTableFunction(context, &map_info);
+
+	context.transaction.Commit();
 
 	return res;
 }

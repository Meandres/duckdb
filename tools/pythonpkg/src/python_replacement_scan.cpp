#include "duckdb_python/python_replacement_scan.hpp"
#include "duckdb_python/pybind11/pybind_wrapper.hpp"
#include "duckdb/main/client_properties.hpp"
#include "duckdb_python/numpy/numpy_type.hpp"
#include "duckdb/parser/tableref/table_function_ref.hpp"
#include "duckdb_python/pyconnection/pyconnection.hpp"
#include "duckdb_python/pybind11/dataframe.hpp"
#include "duckdb/parser/expression/constant_expression.hpp"
#include "duckdb/parser/expression/function_expression.hpp"
#include "duckdb/common/typedefs.hpp"
#include "duckdb_python/pandas/pandas_scan.hpp"
#include "duckdb/parser/tableref/subqueryref.hpp"
#include "duckdb_python/pyrelation.hpp"

namespace duckdb {

static void CreateArrowScan(const string &name, py::object entry, TableFunctionRef &table_function,
                            vector<unique_ptr<ParsedExpression>> &children, ClientProperties &client_properties) {
	auto stream_factory = make_uniq<PythonTableArrowArrayStreamFactory>(entry.ptr(), client_properties);
	auto stream_factory_produce = PythonTableArrowArrayStreamFactory::Produce;
	auto stream_factory_get_schema = PythonTableArrowArrayStreamFactory::GetSchema;

	children.push_back(make_uniq<ConstantExpression>(Value::POINTER(CastPointerToValue(stream_factory.get()))));
	children.push_back(make_uniq<ConstantExpression>(Value::POINTER(CastPointerToValue(stream_factory_produce))));
	children.push_back(make_uniq<ConstantExpression>(Value::POINTER(CastPointerToValue(stream_factory_get_schema))));

	table_function.function = make_uniq<FunctionExpression>("arrow_scan", std::move(children));
	auto dependency = make_uniq<ExternalDependency>();
	auto dependency_item = PythonDependencyItem::Create(make_uniq<RegisteredArrow>(std::move(stream_factory), entry));
	dependency->AddDependency("replacement_cache", std::move(dependency_item));
	table_function.external_dependency = std::move(dependency);
}

static unique_ptr<TableRef> TryReplacementObject(const py::object &entry, const string &name, ClientContext &context) {
	auto client_properties = context.GetClientProperties();
	auto table_function = make_uniq<TableFunctionRef>();
	vector<unique_ptr<ParsedExpression>> children;
	NumpyObjectType numpytype; // Identify the type of accepted numpy objects.
	if (DuckDBPyConnection::IsPandasDataframe(entry)) {
		if (PandasDataFrame::IsPyArrowBacked(entry)) {
			auto table = PandasDataFrame::ToArrowTable(entry);
			CreateArrowScan(name, table, *table_function, children, client_properties);
		} else {
			string name = "df_" + StringUtil::GenerateRandomName();
			auto new_df = PandasScanFunction::PandasReplaceCopiedNames(entry);
			children.push_back(make_uniq<ConstantExpression>(Value::POINTER(CastPointerToValue(new_df.ptr()))));
			table_function->function = make_uniq<FunctionExpression>("pandas_scan", std::move(children));
			auto dependency = make_uniq<ExternalDependency>();
			dependency->AddDependency("replacement_cache", PythonDependencyItem::Create(entry));
			dependency->AddDependency("copy", PythonDependencyItem::Create(new_df));
			table_function->external_dependency = std::move(dependency);
		}
	} else if (DuckDBPyConnection::IsAcceptedArrowObject(entry)) {
		CreateArrowScan(name, entry, *table_function, children, client_properties);
	} else if (DuckDBPyRelation::IsRelation(entry)) {
		auto pyrel = py::cast<DuckDBPyRelation *>(entry);
		if (!pyrel->CanBeRegisteredBy(context)) {
			throw InvalidInputException(
			    "Python Object \"%s\" of type \"DuckDBPyRelation\" not suitable for replacement scan.\nThe object was "
			    "created by another Connection and can therefore not be used by this Connection.",
			    name);
		}
		// create a subquery from the underlying relation object
		auto select = make_uniq<SelectStatement>();
		select->node = pyrel->GetRel().GetQueryNode();
		auto subquery = make_uniq<SubqueryRef>(std::move(select));
		auto dependency = make_uniq<ExternalDependency>();
		dependency->AddDependency("replacement_cache", PythonDependencyItem::Create(entry));
		subquery->external_dependency = std::move(dependency);
		return std::move(subquery);
	} else if (PolarsDataFrame::IsDataFrame(entry)) {
		auto arrow_dataset = entry.attr("to_arrow")();
		CreateArrowScan(name, arrow_dataset, *table_function, children, client_properties);
	} else if (PolarsDataFrame::IsLazyFrame(entry)) {
		auto materialized = entry.attr("collect")();
		auto arrow_dataset = materialized.attr("to_arrow")();
		CreateArrowScan(name, arrow_dataset, *table_function, children, client_properties);
	} else if ((numpytype = DuckDBPyConnection::IsAcceptedNumpyObject(entry)) != NumpyObjectType::INVALID) {
		string name = "np_" + StringUtil::GenerateRandomName();
		py::dict data; // we will convert all the supported format to dict{"key": np.array(value)}.
		size_t idx = 0;
		switch (numpytype) {
		case NumpyObjectType::NDARRAY1D:
			data["column0"] = entry;
			break;
		case NumpyObjectType::NDARRAY2D:
			idx = 0;
			for (auto item : py::cast<py::array>(entry)) {
				data[("column" + std::to_string(idx)).c_str()] = item;
				idx++;
			}
			break;
		case NumpyObjectType::LIST:
			idx = 0;
			for (auto item : py::cast<py::list>(entry)) {
				data[("column" + std::to_string(idx)).c_str()] = item;
				idx++;
			}
			break;
		case NumpyObjectType::DICT:
			data = py::cast<py::dict>(entry);
			break;
		default:
			throw NotImplementedException("Unsupported Numpy object");
			break;
		}
		children.push_back(make_uniq<ConstantExpression>(Value::POINTER(CastPointerToValue(data.ptr()))));
		table_function->function = make_uniq<FunctionExpression>("pandas_scan", std::move(children));
		auto dependency = make_uniq<ExternalDependency>();
		dependency->AddDependency("replacement_cache", PythonDependencyItem::Create(entry));
		dependency->AddDependency("data", PythonDependencyItem::Create(data));
		table_function->external_dependency = std::move(dependency);
	} else {
		// This throws an error later on!
		return nullptr;
	}
	return std::move(table_function);
}

static bool IsBuiltinFunction(const py::object &object) {
	auto &import_cache_py = *DuckDBPyConnection::ImportCache();
	return py::isinstance(object, import_cache_py.types.BuiltinFunctionType());
}

static unique_ptr<TableRef> TryReplacement(py::dict &dict, const string &name, ClientContext &context,
                                           py::object &current_frame) {
	auto table_name = py::str(name);
	if (!dict.contains(table_name)) {
		// not present in the globals
		return nullptr;
	}
	const py::object &entry = dict[table_name];

	if (IsBuiltinFunction(entry)) {
		return nullptr;
	}

	auto result = TryReplacementObject(entry, name, context);
	if (!result) {
		std::string location = py::cast<py::str>(current_frame.attr("f_code").attr("co_filename"));
		location += ":";
		location += py::cast<py::str>(current_frame.attr("f_lineno"));
		std::string cpp_table_name = table_name;
		auto py_object_type = string(py::str(entry.get_type().attr("__name__")));

		throw InvalidInputException(
		    "Python Object \"%s\" of type \"%s\" found on line \"%s\" not suitable for replacement scans.\nMake sure "
		    "that \"%s\" is either a pandas.DataFrame, duckdb.DuckDBPyRelation, pyarrow Table, Dataset, "
		    "RecordBatchReader, Scanner, or NumPy ndarrays with supported format",
		    cpp_table_name, py_object_type, location, cpp_table_name);
	}
	return result;
}

static unique_ptr<TableRef> ReplaceInternal(ClientContext &context, const string &table_name) {
	py::gil_scoped_acquire acquire;
	// Here we do an exhaustive search on the frame lineage
	auto current_frame = py::module::import("inspect").attr("currentframe")();
	while (hasattr(current_frame, "f_locals")) {
		auto local_dict = py::reinterpret_borrow<py::dict>(current_frame.attr("f_locals"));
		// search local dictionary
		if (local_dict) {
			auto result = TryReplacement(local_dict, table_name, context, current_frame);
			if (result) {
				return result;
			}
		}
		// search global dictionary
		auto global_dict = py::reinterpret_borrow<py::dict>(current_frame.attr("f_globals"));
		if (global_dict) {
			auto result = TryReplacement(global_dict, table_name, context, current_frame);
			if (result) {
				return result;
			}
		}
		current_frame = current_frame.attr("f_back");
	}
	// Not found :(
	return nullptr;
}
unique_ptr<TableRef> PythonReplacementScan::Replace(ClientContext &context, ReplacementScanInput &input,
                                                    optional_ptr<ReplacementScanData> data) {
	auto &table_name = input.table_name;

<<<<<<< HEAD
=======
	auto &config = DBConfig::GetConfig(context);
	if (!config.options.enable_external_access) {
		return nullptr;
	}

	auto &table_ref = input.ref;
	if (table_ref.external_dependency) {
		auto dependency_item = table_ref.external_dependency->GetDependency("replacement_cache");
		if (dependency_item) {
			py::gil_scoped_acquire acquire;
			auto &python_dependency = dependency_item->Cast<PythonDependencyItem>();
			auto &registered_object = *python_dependency.object;
			auto &py_object = registered_object.obj;
			auto result = TryReplacementObject(py_object, table_name, context);
			// This was cached, so it was successful before, it should be successfull now
			D_ASSERT(result);
			return std::move(result);
		}
	}

>>>>>>> 673fa06c
	unique_ptr<TableRef> result;
	result = ReplaceInternal(context, table_name);
	return result;
}

} // namespace duckdb<|MERGE_RESOLUTION|>--- conflicted
+++ resolved
@@ -182,29 +182,11 @@
                                                     optional_ptr<ReplacementScanData> data) {
 	auto &table_name = input.table_name;
 
-<<<<<<< HEAD
-=======
 	auto &config = DBConfig::GetConfig(context);
 	if (!config.options.enable_external_access) {
 		return nullptr;
 	}
 
-	auto &table_ref = input.ref;
-	if (table_ref.external_dependency) {
-		auto dependency_item = table_ref.external_dependency->GetDependency("replacement_cache");
-		if (dependency_item) {
-			py::gil_scoped_acquire acquire;
-			auto &python_dependency = dependency_item->Cast<PythonDependencyItem>();
-			auto &registered_object = *python_dependency.object;
-			auto &py_object = registered_object.obj;
-			auto result = TryReplacementObject(py_object, table_name, context);
-			// This was cached, so it was successful before, it should be successfull now
-			D_ASSERT(result);
-			return std::move(result);
-		}
-	}
-
->>>>>>> 673fa06c
 	unique_ptr<TableRef> result;
 	result = ReplaceInternal(context, table_name);
 	return result;

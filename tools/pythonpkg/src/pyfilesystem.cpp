--- conflicted
+++ resolved
@@ -57,14 +57,8 @@
 	string flags_s = DecodeFlags(flags);
 
 	// `seekable` is passed here for `ArrowFSWrapper`, other implementations seem happy enough to ignore it
-<<<<<<< HEAD
-	const auto &handle =
-	    filesystem.attr("open")(py::str(stripPrefix(path)), py::str(flags_s), py::arg("seekable") = true);
+	const auto &handle = filesystem.attr("open")(path, py::str(flags_s), py::arg("seekable") = true);
 	return make_uniq<PythonFileHandle>(*this, path, handle);
-=======
-	const auto &handle = filesystem.attr("open")(path, py::str(flags_s), py::arg("seekable") = true);
-	return make_unique<PythonFileHandle>(*this, path, handle);
->>>>>>> 1aedee9c
 }
 
 int64_t PythonFilesystem::Write(FileHandle &handle, void *buffer, int64_t nr_bytes) {

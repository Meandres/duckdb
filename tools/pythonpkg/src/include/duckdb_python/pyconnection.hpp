--- conflicted
+++ resolved
@@ -125,12 +125,7 @@
 
 	duckdb::pyarrow::RecordBatchReader FetchRecordBatchReader(const idx_t chunk_size) const;
 
-<<<<<<< HEAD
-	static shared_ptr<DuckDBPyConnection> Connect(const string &database, bool read_only,
-	                                              const py::dict &py_config_dict);
-=======
 	static shared_ptr<DuckDBPyConnection> Connect(const string &database, bool read_only, py::object config);
->>>>>>> 8da46a99
 
 	static vector<Value> TransformPythonParamList(py::handle params);
 

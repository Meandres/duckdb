//===----------------------------------------------------------------------===//
//                         DuckDB
//
// duckdb_python/pyresult.hpp
//
//
//===----------------------------------------------------------------------===//

#pragma once

#include "array_wrapper.hpp"
#include "duckdb.hpp"
#include "duckdb_python/pybind_wrapper.hpp"
#include "duckdb_python/python_objects.hpp"

namespace duckdb {

struct DuckDBPyResult {
public:
<<<<<<< HEAD
	idx_t chunk_offset = 0;

	duckdb::unique_ptr<QueryResult> result;
	duckdb::unique_ptr<DataChunk> current_chunk;
	// Holds the categories of Categorical/ENUM types
	unordered_map<idx_t, py::list> categories;
	// Holds the categorical type of Categorical/ENUM types
	unordered_map<idx_t, py::object> categories_type;

	string timezone_config;

	explicit DuckDBPyResult() {};
=======
	explicit DuckDBPyResult(unique_ptr<QueryResult> result);
>>>>>>> 1aedee9c

public:
	Optional<py::tuple> Fetchone();

	py::list Fetchmany(idx_t size);

	py::list Fetchall();

	py::dict FetchNumpy();

	py::dict FetchNumpyInternal(bool stream = false, idx_t vectors_per_chunk = 1);

	DataFrame FetchDF(bool date_as_object);

	duckdb::pyarrow::Table FetchArrowTable(idx_t chunk_size);

	DataFrame FetchDFChunk(idx_t vectors_per_chunk, bool date_as_object);

	py::dict FetchPyTorch();

	py::dict FetchTF();

	duckdb::pyarrow::RecordBatchReader FetchRecordBatchReader(idx_t chunk_size);

	static py::list GetDescription(const vector<string> &names, const vector<LogicalType> &types);

	void Close();

	bool IsClosed() const;

	unique_ptr<DataChunk> FetchChunk();

	const vector<string> &GetNames();
	const vector<LogicalType> &GetTypes();

private:
	void FillNumpy(py::dict &res, idx_t col_idx, NumpyResultConversion &conversion, const char *name);

	py::list FetchAllArrowChunks(idx_t chunk_size);

	bool FetchArrowChunk(QueryResult *result, py::list &batches, idx_t chunk_size);

	DataFrame FrameFromNumpy(bool date_as_object, const py::handle &o);

	void ChangeToTZType(DataFrame &df);
	void ChangeDateToDatetime(DataFrame &df);
	duckdb::unique_ptr<DataChunk> FetchNext(QueryResult &result);
	duckdb::unique_ptr<DataChunk> FetchNextRaw(QueryResult &result);

private:
	idx_t chunk_offset = 0;

	unique_ptr<QueryResult> result;
	unique_ptr<DataChunk> current_chunk;
	// Holds the categories of Categorical/ENUM types
	unordered_map<idx_t, py::list> categories;
	// Holds the categorical type of Categorical/ENUM types
	unordered_map<idx_t, py::object> categories_type;

	string timezone_config;

	bool result_closed = false;
};

} // namespace duckdb<|MERGE_RESOLUTION|>--- conflicted
+++ resolved
@@ -17,22 +17,7 @@
 
 struct DuckDBPyResult {
 public:
-<<<<<<< HEAD
-	idx_t chunk_offset = 0;
-
-	duckdb::unique_ptr<QueryResult> result;
-	duckdb::unique_ptr<DataChunk> current_chunk;
-	// Holds the categories of Categorical/ENUM types
-	unordered_map<idx_t, py::list> categories;
-	// Holds the categorical type of Categorical/ENUM types
-	unordered_map<idx_t, py::object> categories_type;
-
-	string timezone_config;
-
-	explicit DuckDBPyResult() {};
-=======
-	explicit DuckDBPyResult(unique_ptr<QueryResult> result);
->>>>>>> 1aedee9c
+	explicit DuckDBPyResult(duckdb::unique_ptr<QueryResult> result);
 
 public:
 	Optional<py::tuple> Fetchone();
@@ -63,7 +48,7 @@
 
 	bool IsClosed() const;
 
-	unique_ptr<DataChunk> FetchChunk();
+	duckdb::unique_ptr<DataChunk> FetchChunk();
 
 	const vector<string> &GetNames();
 	const vector<LogicalType> &GetTypes();
@@ -85,8 +70,8 @@
 private:
 	idx_t chunk_offset = 0;
 
-	unique_ptr<QueryResult> result;
-	unique_ptr<DataChunk> current_chunk;
+	duckdb::unique_ptr<QueryResult> result;
+	duckdb::unique_ptr<DataChunk> current_chunk;
 	// Holds the categories of Categorical/ENUM types
 	unordered_map<idx_t, py::list> categories;
 	// Holds the categorical type of Categorical/ENUM types

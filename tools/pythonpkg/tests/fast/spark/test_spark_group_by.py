import pytest

_ = pytest.importorskip("duckdb.experimental.spark")

from spark_namespace import USE_ACTUAL_SPARK
from spark_namespace.sql.types import (
    LongType,
    StructType,
    BooleanType,
    StructField,
    StringType,
    IntegerType,
    LongType,
    Row,
    ArrayType,
    MapType,
)
<<<<<<< HEAD
from spark_namespace.sql.functions import col, struct, when, lit, array_contains
from spark_namespace.sql.functions import sum, avg, max, min, mean, count, any_value, approx_count_distinct
=======
from duckdb.experimental.spark.sql.functions import col, struct, when, lit, array_contains
from duckdb.experimental.spark.sql.functions import (
    sum,
    avg,
    max,
    min,
    mean,
    count,
    any_value,
    approx_count_distinct,
    covar_pop,
    covar_samp,
)
>>>>>>> 6d861919


class TestDataFrameGroupBy(object):
    def test_group_by(self, spark):
        simpleData = [
            ("James", "Sales", "NY", 90000, 34, 10000),
            ("Michael", "Sales", "NY", 86000, 56, 20000),
            ("Robert", "Sales", "CA", 81000, 30, 23000),
            ("Maria", "Finance", "CA", 90000, 24, 23000),
            ("Raman", "Finance", "CA", 99000, 40, 24000),
            ("Scott", "Finance", "NY", 83000, 36, 19000),
            ("Jen", "Finance", "NY", 79000, 53, 15000),
            ("Jeff", "Marketing", "CA", 80000, 25, 18000),
            ("Kumar", "Marketing", "NY", 91000, 50, 21000),
        ]

        schema = ["employee_name", "department", "state", "salary", "age", "bonus"]
        df = spark.createDataFrame(data=simpleData, schema=schema)

        df2 = df.groupBy("department").sum("salary").sort("department")
        res = df2.collect()
        expected = "[Row(department='Finance', sum(salary)=351000), Row(department='Marketing', sum(salary)=171000), Row(department='Sales', sum(salary)=257000)]"
        assert str(res) == expected

        df2 = df.groupBy("department").count().sort("department")
        res = df2.collect()
        assert (
            str(res)
            == "[Row(department='Finance', count=4), Row(department='Marketing', count=2), Row(department='Sales', count=3)]"
        )

        df2 = df.groupBy("department").min("salary").sort("department")
        res = df2.collect()
        assert (
            str(res)
            == "[Row(department='Finance', min(salary)=79000), Row(department='Marketing', min(salary)=80000), Row(department='Sales', min(salary)=81000)]"
        )

        df2 = df.groupBy("department").max("salary").sort("department")
        res = df2.collect()
        assert (
            str(res)
            == "[Row(department='Finance', max(salary)=99000), Row(department='Marketing', max(salary)=91000), Row(department='Sales', max(salary)=90000)]"
        )

        df2 = df.groupBy("department").avg("salary").sort("department")
        res = df2.collect()
        assert (
            str(res)
            == "[Row(department='Finance', avg(salary)=87750.0), Row(department='Marketing', avg(salary)=85500.0), Row(department='Sales', avg(salary)=85666.66666666667)]"
        )

        df2 = df.groupBy("department").mean("salary").sort("department")
        res = df2.collect()
        expected_res_str = "[Row(department='Finance', mean(salary)=87750.0), Row(department='Marketing', mean(salary)=85500.0), Row(department='Sales', mean(salary)=85666.66666666667)]"
        if USE_ACTUAL_SPARK:
            expected_res_str = expected_res_str.replace("mean(", "avg(")
        assert str(res) == expected_res_str

        df2 = df.groupBy("department", "state").sum("salary", "bonus").sort("department", "state")
        res = df2.collect()
        assert (
            str(res)
            == "[Row(department='Finance', state='CA', sum(salary)=189000, sum(bonus)=47000), Row(department='Finance', state='NY', sum(salary)=162000, sum(bonus)=34000), Row(department='Marketing', state='CA', sum(salary)=80000, sum(bonus)=18000), Row(department='Marketing', state='NY', sum(salary)=91000, sum(bonus)=21000), Row(department='Sales', state='CA', sum(salary)=81000, sum(bonus)=23000), Row(department='Sales', state='NY', sum(salary)=176000, sum(bonus)=30000)]"
        )

        df2 = (
            df.groupBy("department")
            .agg(
                sum("salary").alias("sum_salary"),
                avg("salary").alias("avg_salary"),
                sum("bonus").alias("sum_bonus"),
                max("bonus").alias("max_bonus"),
                any_value("state").alias("any_state"),
                approx_count_distinct("state").alias("distinct_state"),
            )
            .sort("department")
        )
        res = df2.collect()
        assert (
            str(res)
            == "[Row(department='Finance', sum_salary=351000, avg_salary=87750.0, sum_bonus=81000, max_bonus=24000, any_state='CA', distinct_state=2), Row(department='Marketing', sum_salary=171000, avg_salary=85500.0, sum_bonus=39000, max_bonus=21000, any_state='CA', distinct_state=2), Row(department='Sales', sum_salary=257000, avg_salary=85666.66666666667, sum_bonus=53000, max_bonus=23000, any_state='NY', distinct_state=2)]"
        )

        df2 = (
            df.groupBy("department")
            .agg(
                sum("salary").alias("sum_salary"),
                avg("salary").alias("avg_salary"),
                sum("bonus").alias("sum_bonus"),
                max("bonus").alias("max_bonus"),
                any_value("state").alias("any_state"),
            )
            .where(col("sum_bonus") >= 50000)
            .sort("department")
        )
        res = df2.collect()
        print(str(res))
        assert (
            str(res)
            == "[Row(department='Finance', sum_salary=351000, avg_salary=87750.0, sum_bonus=81000, max_bonus=24000, any_state='CA'), Row(department='Sales', sum_salary=257000, avg_salary=85666.66666666667, sum_bonus=53000, max_bonus=23000, any_state='NY')]"
        )

        df = spark.createDataFrame(
            [
                (1, 1, "a"),
                (2, 2, "a"),
                (2, 3, "a"),
                (5, 4, "a"),
            ],
            schema=["age", "other_variable", "group"],
        )
        df2 = df.groupBy("group").agg(
            covar_pop("age", "other_variable").alias("covar_pop"),
            covar_samp("age", "other_variable").alias("covar_samp"),
        )
        res = df2.collect()
        assert str(res) == "[Row(group='a', covar_pop=1.5, covar_samp=2.0)]"

    def test_group_by_empty(self, spark):
        df = spark.createDataFrame(
            [(2, 1.0, "1"), (2, 2.0, "2"), (2, 3.0, "3"), (5, 4.0, "4")], schema=["age", "extra", "name"]
        )

        res = df.groupBy().avg().collect()
        assert str(res) == "[Row(avg(age)=2.75, avg(extra)=2.5)]"

        res = df.groupBy(["name", "age"]).count().sort("name").collect()
        assert (
            str(res)
            == "[Row(name='1', age=2, count=1), Row(name='2', age=2, count=1), Row(name='3', age=2, count=1), Row(name='4', age=5, count=1)]"
        )

        res = df.groupBy("name").count().columns
        assert res == ['name', 'count']<|MERGE_RESOLUTION|>--- conflicted
+++ resolved
@@ -15,24 +15,8 @@
     ArrayType,
     MapType,
 )
-<<<<<<< HEAD
 from spark_namespace.sql.functions import col, struct, when, lit, array_contains
-from spark_namespace.sql.functions import sum, avg, max, min, mean, count, any_value, approx_count_distinct
-=======
-from duckdb.experimental.spark.sql.functions import col, struct, when, lit, array_contains
-from duckdb.experimental.spark.sql.functions import (
-    sum,
-    avg,
-    max,
-    min,
-    mean,
-    count,
-    any_value,
-    approx_count_distinct,
-    covar_pop,
-    covar_samp,
-)
->>>>>>> 6d861919
+from spark_namespace.sql.functions import sum, avg, max, min, mean, count, any_value, approx_count_distinct, covar_pop,covar_samp
 
 
 class TestDataFrameGroupBy(object):

--- conflicted
+++ resolved
@@ -1,11 +1,8 @@
 import pytest
 
 _ = pytest.importorskip("duckdb.experimental.spark")
-<<<<<<< HEAD
-=======
 
 from spark_namespace import USE_ACTUAL_SPARK
->>>>>>> 44c3e83b
 from spark_namespace.sql import functions as F
 from spark_namespace.sql.types import Row
 
@@ -139,9 +136,6 @@
         assert res == [
             Row(startswith=False),
             Row(startswith=True),
-<<<<<<< HEAD
-        ]
-=======
         ]
 
     def test_ascii(self, spark):
@@ -359,5 +353,4 @@
             ],
         )
         res = df.select(F.repeat(df.s, 3).alias('s')).collect()
-        assert res == [Row(s='ababab')]
->>>>>>> 44c3e83b
+        assert res == [Row(s='ababab')]
#include "rapi.hpp"
#include "typesr.hpp"

#include "duckdb/main/client_context.hpp"

using namespace duckdb;
using namespace cpp11;

template <class SRC, class DST, class RTYPE>
static void AppendColumnSegment(SRC *source_data, Vector &result, idx_t count) {
	auto result_data = FlatVector::GetData<DST>(result);
	auto &result_mask = FlatVector::Validity(result);
	for (idx_t i = 0; i < count; i++) {
		auto val = source_data[i];
		if (RTYPE::IsNull(val)) {
			result_mask.SetInvalid(i);
		} else {
			result_data[i] = RTYPE::Convert(val);
		}
	}
}

static void AppendStringSegment(SEXP coldata, Vector &result, idx_t row_idx, idx_t count) {
	auto result_data = FlatVector::GetData<string_t>(result);
	auto &result_mask = FlatVector::Validity(result);
	for (idx_t i = 0; i < count; i++) {
		SEXP val = STRING_ELT(coldata, row_idx + i);
		if (val == NA_STRING) {
			result_mask.SetInvalid(i);
		} else {
			result_data[i] = string_t((char *)CHAR(val));
		}
	}
}

static bool get_bool_param(named_parameter_map_t &named_parameters, string name, bool dflt = false) {
	bool res = dflt;
	auto entry = named_parameters.find(name);
	if (entry != named_parameters.end()) {
		res = BooleanValue::Get(entry->second);
	}
	return res;
}

struct DataFrameScanBindData : public TableFunctionData {
	DataFrameScanBindData(SEXP df_p, idx_t row_count_p, vector<RType> &rtypes_p, vector<data_ptr_t> &dataptrs_p,
	                      named_parameter_map_t &named_parameters)
	    : df(df_p), row_count(row_count_p), rtypes(rtypes_p), data_ptrs(dataptrs_p) {
		experimental = get_bool_param(named_parameters, "experimental", false);
	}
	data_frame df;
	idx_t row_count;
	vector<RType> rtypes;
	vector<data_ptr_t> data_ptrs;
	idx_t rows_per_task = 1000000;
	bool experimental;
};

<<<<<<< HEAD
struct DataFrameParallelState : public ParallelState {
	mutex lock;
	idx_t row_group_index = 0;
};
=======
struct DataFrameScanState : public GlobalTableFunctionState {
	DataFrameScanState() : position(0) {
	}
>>>>>>> 2507243a

struct DataFrameOperatorData : public FunctionOperatorData {
	bool done = false;
	vector<column_t> column_ids;
	idx_t position;
	idx_t offset;
	idx_t count;
};

static unique_ptr<FunctionData> dataframe_scan_bind(ClientContext &context, TableFunctionBindInput &input,
                                                    vector<LogicalType> &return_types, vector<string> &names) {
	data_frame df((SEXP)input.inputs[0].GetPointer());

	auto experimental = get_bool_param(input.named_parameters, "experimental", false);

	auto df_names = df.names();
	vector<RType> rtypes;
	vector<data_ptr_t> data_ptrs;

	for (R_xlen_t col_idx = 0; col_idx < df.size(); col_idx++) {
		auto coldata = df[col_idx];
		LogicalType duckdb_col_type;
		data_ptr_t coldata_ptr = nullptr;

		names.push_back(df_names[col_idx]);
		rtypes.push_back(RApiTypes::DetectRType(coldata));

		switch (rtypes[col_idx]) {
		case RType::LOGICAL:
			duckdb_col_type = LogicalType::BOOLEAN;
			coldata_ptr = (data_ptr_t)LOGICAL_POINTER(coldata);
			break;
		case RType::INTEGER:
			duckdb_col_type = LogicalType::INTEGER;
			coldata_ptr = (data_ptr_t)INTEGER_POINTER(coldata);
			break;
		case RType::NUMERIC:
			duckdb_col_type = LogicalType::DOUBLE;
			coldata_ptr = (data_ptr_t)NUMERIC_POINTER(coldata);
			break;
		case RType::FACTOR: {
			// TODO What about factors that use numeric?
			coldata_ptr = (data_ptr_t)INTEGER_POINTER(coldata);
			strings levels = GET_LEVELS(coldata);
			// TODO not use SetValue here
			Vector duckdb_levels(LogicalType::VARCHAR, levels.size());
			for (R_xlen_t level_idx = 0; level_idx < levels.size(); level_idx++) {
				duckdb_levels.SetValue(level_idx, (string)levels[level_idx]);
			}
			duckdb_col_type = LogicalType::ENUM(df_names[col_idx], duckdb_levels, levels.size());
			break;
		}
		case RType::STRING:
			if (experimental) {
				duckdb_col_type = LogicalType::DEDUP_POINTER_ENUM();
				coldata_ptr = (data_ptr_t)DATAPTR_RO(coldata);
			} else {
				duckdb_col_type = LogicalType::VARCHAR;
			}
			break;
		case RType::TIMESTAMP:
			duckdb_col_type = LogicalType::TIMESTAMP;
			coldata_ptr = (data_ptr_t)NUMERIC_POINTER(coldata);
			break;
		case RType::TIME_SECONDS:
		case RType::TIME_MINUTES:
		case RType::TIME_HOURS:
		case RType::TIME_DAYS:
		case RType::TIME_WEEKS:
			duckdb_col_type = LogicalType::TIME;
			coldata_ptr = (data_ptr_t)NUMERIC_POINTER(coldata);
			break;
		case RType::TIME_SECONDS_INTEGER:
		case RType::TIME_MINUTES_INTEGER:
		case RType::TIME_HOURS_INTEGER:
		case RType::TIME_DAYS_INTEGER:
		case RType::TIME_WEEKS_INTEGER:
			duckdb_col_type = LogicalType::TIME;
			coldata_ptr = (data_ptr_t)INTEGER_POINTER(coldata);
			break;
		case RType::DATE:
		case RType::DATE_INTEGER:
			coldata_ptr = (data_ptr_t)NUMERIC_POINTER(coldata);
			duckdb_col_type = LogicalType::DATE;
			break;
		default:
			cpp11::stop("rapi_execute: Unsupported column type for scan");
		}

		return_types.push_back(duckdb_col_type);
		data_ptrs.push_back(coldata_ptr);
	}
	auto row_count = Rf_length(VECTOR_ELT(df, 0));
	return make_unique<DataFrameScanBindData>(df, row_count, rtypes, data_ptrs, input.named_parameters);
}

static void dataframe_scan_init_internal(ClientContext &context, const DataFrameScanBindData *bind_data,
                                         DataFrameOperatorData *operator_state, idx_t offset, idx_t count) {
	D_ASSERT(bind_data);
	D_ASSERT(operator_state);

	operator_state->position = 0;
	operator_state->offset = offset;
	operator_state->count = count;
	operator_state->done = false;
}

<<<<<<< HEAD
static unique_ptr<FunctionOperatorData> dataframe_scan_init(ClientContext &context, const FunctionData *bind_data_p,
                                                            const vector<column_t> &column_ids,
                                                            TableFilterCollection *filters) {
	D_ASSERT(bind_data_p);
	auto bind_data = (const DataFrameScanBindData *)bind_data_p;
	auto operator_data = make_unique<DataFrameOperatorData>();

	operator_data->column_ids = column_ids;
	dataframe_scan_init_internal(context, bind_data, operator_data.get(), 0, bind_data->row_count);
	return move(operator_data);
}

struct DedupPointerEnumType {
	static bool IsNull(SEXP val) {
		return val == NA_STRING;
=======
static unique_ptr<GlobalTableFunctionState> dataframe_scan_init(ClientContext &context, TableFunctionInitInput &input) {
	return make_unique<DataFrameScanState>();
}

static void dataframe_scan_function(ClientContext &context, TableFunctionInput &input, DataChunk &output) {
	auto &data = (DataFrameScanFunctionData &)*input.bind_data;
	auto &state = (DataFrameScanState &)*input.global_state;
	if (state.position >= data.row_count) {
		return;
>>>>>>> 2507243a
	}
	static uint64_t Convert(SEXP val) {
		return (uint64_t)DATAPTR(val);
	}
};

static void dataframe_scan_function(ClientContext &context, const FunctionData *bind_data_p,
                                    FunctionOperatorData *operator_data_p, DataChunk &output) {
	auto &bind_data = (DataFrameScanBindData &)*bind_data_p;
	auto &operator_data = (DataFrameOperatorData &)*operator_data_p;
	if (operator_data.position >= operator_data.count) {
		return;
	}
	idx_t this_count = std::min((idx_t)STANDARD_VECTOR_SIZE, operator_data.count - operator_data.position);
	output.SetCardinality(this_count);

	auto sexp_offset = operator_data.offset + operator_data.position;
	D_ASSERT(sexp_offset + this_count <= bind_data.row_count);

	for (R_xlen_t out_col_idx = 0; out_col_idx < output.ColumnCount(); out_col_idx++) {
		auto &v = output.data[out_col_idx];
		auto src_df_col_idx = operator_data.column_ids[out_col_idx];

		if (src_df_col_idx == COLUMN_IDENTIFIER_ROW_ID) {
			Value constant_42 = Value::BIGINT(42);
			output.data[out_col_idx].Reference(constant_42);
			continue;
		}

		auto coldata_ptr = bind_data.data_ptrs[src_df_col_idx];
		switch (bind_data.rtypes[src_df_col_idx]) {
		case RType::LOGICAL: {
			auto data_ptr = (int *)coldata_ptr + sexp_offset;
			AppendColumnSegment<int, bool, RBooleanType>(data_ptr, v, this_count);
			break;
		}
		case RType::INTEGER: {
			auto data_ptr = (int *)coldata_ptr + sexp_offset;
			AppendColumnSegment<int, int, RIntegerType>(data_ptr, v, this_count);

			break;
		}
		case RType::NUMERIC: {
			auto data_ptr = (double *)coldata_ptr + sexp_offset;
			AppendColumnSegment<double, double, RDoubleType>(data_ptr, v, this_count);
			break;
		}
		case RType::STRING: {
			if (bind_data.experimental) {
				auto data_ptr = (SEXP *)coldata_ptr + sexp_offset;
				//  DEDUP_POINTER_ENUM
				AppendColumnSegment<SEXP, uint64_t, DedupPointerEnumType>(data_ptr, v, this_count);
			} else {
				AppendStringSegment(((data_frame)bind_data.df)[(R_xlen_t)src_df_col_idx], v, sexp_offset, this_count);
			}

			break;
		}
		case RType::FACTOR: {
			auto data_ptr = (int *)coldata_ptr + sexp_offset;
			switch (v.GetType().InternalType()) {
			case PhysicalType::UINT8:
				AppendColumnSegment<int, uint8_t, RFactorType>(data_ptr, v, this_count);
				break;

			case PhysicalType::UINT16:
				AppendColumnSegment<int, uint16_t, RFactorType>(data_ptr, v, this_count);
				break;

			case PhysicalType::UINT32:
				AppendColumnSegment<int, uint32_t, RFactorType>(data_ptr, v, this_count);
				break;

			default:
				cpp11::stop("rapi_execute: Unknown enum type for scan: %s",
				            TypeIdToString(v.GetType().InternalType()).c_str());
			}
			break;
		}
		case RType::TIMESTAMP: {
			auto data_ptr = (double *)coldata_ptr + sexp_offset;
			AppendColumnSegment<double, timestamp_t, RTimestampType>(data_ptr, v, this_count);
			break;
		}
		case RType::TIME_SECONDS: {
			auto data_ptr = (double *)coldata_ptr + sexp_offset;
			AppendColumnSegment<double, dtime_t, RTimeSecondsType>(data_ptr, v, this_count);
			break;
		}
		case RType::TIME_MINUTES: {
			auto data_ptr = (double *)coldata_ptr + sexp_offset;
			AppendColumnSegment<double, dtime_t, RTimeMinutesType>(data_ptr, v, this_count);
			break;
		}
		case RType::TIME_HOURS: {
			auto data_ptr = (double *)coldata_ptr + sexp_offset;
			AppendColumnSegment<double, dtime_t, RTimeHoursType>(data_ptr, v, this_count);
			break;
		}
		case RType::TIME_DAYS: {
			auto data_ptr = (double *)coldata_ptr + sexp_offset;
			AppendColumnSegment<double, dtime_t, RTimeDaysType>(data_ptr, v, this_count);
			break;
		}
		case RType::TIME_WEEKS: {
			auto data_ptr = (double *)coldata_ptr + sexp_offset;
			AppendColumnSegment<double, dtime_t, RTimeWeeksType>(data_ptr, v, this_count);
			break;
		}
		case RType::TIME_SECONDS_INTEGER: {
			auto data_ptr = (int *)coldata_ptr + sexp_offset;
			AppendColumnSegment<int, dtime_t, RTimeSecondsType>(data_ptr, v, this_count);
			break;
		}
		case RType::TIME_MINUTES_INTEGER: {
			auto data_ptr = (int *)coldata_ptr + sexp_offset;
			AppendColumnSegment<int, dtime_t, RTimeMinutesType>(data_ptr, v, this_count);
			break;
		}
		case RType::TIME_HOURS_INTEGER: {
			auto data_ptr = (int *)coldata_ptr + sexp_offset;
			AppendColumnSegment<int, dtime_t, RTimeHoursType>(data_ptr, v, this_count);
			break;
		}
		case RType::TIME_DAYS_INTEGER: {
			auto data_ptr = (int *)coldata_ptr + sexp_offset;
			AppendColumnSegment<int, dtime_t, RTimeDaysType>(data_ptr, v, this_count);
			break;
		}
		case RType::TIME_WEEKS_INTEGER: {
			auto data_ptr = (int *)coldata_ptr + sexp_offset;
			AppendColumnSegment<int, dtime_t, RTimeWeeksType>(data_ptr, v, this_count);
			break;
		}
		case RType::DATE: {
			auto data_ptr = (double *)coldata_ptr + sexp_offset;
			AppendColumnSegment<double, date_t, RDateType>(data_ptr, v, this_count);
			break;
		}
		case RType::DATE_INTEGER: {
			auto data_ptr = (int *)coldata_ptr + sexp_offset;
			AppendColumnSegment<int, date_t, RDateType>(data_ptr, v, this_count);
			break;
		}
		default:
			throw;
		}
	}

	operator_data.position += this_count;
}

static unique_ptr<NodeStatistics> dataframe_scan_cardinality(ClientContext &context, const FunctionData *bind_data_p) {
	auto &bind_data = (DataFrameScanBindData &)*bind_data_p;
	return make_unique<NodeStatistics>(bind_data.row_count, bind_data.row_count);
}

static string dataframe_scan_tostring(const FunctionData *bind_data_p) {
	return "data.frame";
}

static idx_t dataframe_scan_max_threads(ClientContext &context, const FunctionData *bind_data_p) {
	D_ASSERT(bind_data_p);
	auto bind_data = (const DataFrameScanBindData *)bind_data_p;
	if (!bind_data->experimental) {
		return 1;
	}
	return ceil((double)bind_data->row_count / bind_data->rows_per_task);
}

static unique_ptr<ParallelState> dataframe_scan_init_parallel_state(ClientContext &context, const FunctionData *,
                                                                    const vector<column_t> &column_ids,
                                                                    TableFilterCollection *) {
	auto result = make_unique<DataFrameParallelState>();
	result->row_group_index = 0;
	return move(result);
}

static bool dataframe_scan_parallel_next(ClientContext &context, const FunctionData *bind_data_p,
                                         FunctionOperatorData *operator_data_p, ParallelState *parallel_state_p) {
	D_ASSERT(bind_data_p);
	D_ASSERT(operator_data_p);
	D_ASSERT(parallel_state_p);

	auto bind_data = (const DataFrameScanBindData *)bind_data_p;
	auto operator_data = (DataFrameOperatorData *)operator_data_p;
	auto &parallel_state = (DataFrameParallelState &)*parallel_state_p;

	lock_guard<mutex> parallel_lock(parallel_state.lock);

	if (parallel_state.row_group_index < ceil((double)bind_data->row_count / bind_data->rows_per_task)) {
		auto offset = parallel_state.row_group_index * bind_data->rows_per_task;
		auto count = std::min(bind_data->rows_per_task, bind_data->row_count - offset);
		dataframe_scan_init_internal(context, bind_data, operator_data, offset, count);
		parallel_state.row_group_index++;
		return true;
	}
	return false;
}

static unique_ptr<FunctionOperatorData>
dataframe_scan_parallel_init(ClientContext &context, const FunctionData *bind_data_p, ParallelState *parallel_state_p,
                             const vector<column_t> &column_ids, TableFilterCollection *) {
	auto operator_data = make_unique<DataFrameOperatorData>();
	operator_data->column_ids = column_ids;
	if (!dataframe_scan_parallel_next(context, bind_data_p, operator_data.get(), parallel_state_p)) {
		operator_data->done = true;
	}
	return move(operator_data);
}

DataFrameScanFunction::DataFrameScanFunction()
    : TableFunction("r_dataframe_scan", {LogicalType::POINTER}, dataframe_scan_function, dataframe_scan_bind,
<<<<<<< HEAD
                    dataframe_scan_init, nullptr, nullptr, nullptr, dataframe_scan_cardinality, nullptr,
                    dataframe_scan_tostring, dataframe_scan_max_threads, dataframe_scan_init_parallel_state, nullptr,
                    dataframe_scan_parallel_init, dataframe_scan_parallel_next, true, false, nullptr) {
	named_parameters["experimental"] = LogicalType::BOOLEAN;
=======
                    dataframe_scan_init) {
	cardinality = dataframe_scan_cardinality;
>>>>>>> 2507243a
};<|MERGE_RESOLUTION|>--- conflicted
+++ resolved
@@ -56,18 +56,20 @@
 	bool experimental;
 };
 
-<<<<<<< HEAD
-struct DataFrameParallelState : public ParallelState {
+struct DataFrameGlobalState : public GlobalTableFunctionState {
+	DataFrameGlobalState(idx_t max_threads) : max_threads(max_threads) {
+	}
+
 	mutex lock;
-	idx_t row_group_index = 0;
+	idx_t position = 0;
+	idx_t max_threads;
+
+	idx_t MaxThreads() const override {
+		return max_threads;
+	}
 };
-=======
-struct DataFrameScanState : public GlobalTableFunctionState {
-	DataFrameScanState() : position(0) {
-	}
->>>>>>> 2507243a
-
-struct DataFrameOperatorData : public FunctionOperatorData {
+
+struct DataFrameLocalState : public LocalTableFunctionState {
 	bool done = false;
 	vector<column_t> column_ids;
 	idx_t position;
@@ -75,8 +77,8 @@
 	idx_t count;
 };
 
-static unique_ptr<FunctionData> dataframe_scan_bind(ClientContext &context, TableFunctionBindInput &input,
-                                                    vector<LogicalType> &return_types, vector<string> &names) {
+static unique_ptr<FunctionData> DataFrameScanBind(ClientContext &context, TableFunctionBindInput &input,
+                                                  vector<LogicalType> &return_types, vector<string> &names) {
 	data_frame df((SEXP)input.inputs[0].GetPointer());
 
 	auto experimental = get_bool_param(input.named_parameters, "experimental", false);
@@ -162,58 +164,71 @@
 	return make_unique<DataFrameScanBindData>(df, row_count, rtypes, data_ptrs, input.named_parameters);
 }
 
-static void dataframe_scan_init_internal(ClientContext &context, const DataFrameScanBindData *bind_data,
-                                         DataFrameOperatorData *operator_state, idx_t offset, idx_t count) {
-	D_ASSERT(bind_data);
-	D_ASSERT(operator_state);
-
-	operator_state->position = 0;
-	operator_state->offset = offset;
-	operator_state->count = count;
-	operator_state->done = false;
-}
-
-<<<<<<< HEAD
-static unique_ptr<FunctionOperatorData> dataframe_scan_init(ClientContext &context, const FunctionData *bind_data_p,
-                                                            const vector<column_t> &column_ids,
-                                                            TableFilterCollection *filters) {
+static idx_t DataFrameScanMaxThreads(ClientContext &context, const FunctionData *bind_data_p) {
 	D_ASSERT(bind_data_p);
 	auto bind_data = (const DataFrameScanBindData *)bind_data_p;
-	auto operator_data = make_unique<DataFrameOperatorData>();
-
-	operator_data->column_ids = column_ids;
-	dataframe_scan_init_internal(context, bind_data, operator_data.get(), 0, bind_data->row_count);
-	return move(operator_data);
+	if (!bind_data->experimental) {
+		return 1;
+	}
+	return ceil((double)bind_data->row_count / bind_data->rows_per_task);
+}
+
+static unique_ptr<GlobalTableFunctionState> DataFrameScanInitGlobal(ClientContext &context,
+                                                                    TableFunctionInitInput &input) {
+	auto result = make_unique<DataFrameGlobalState>(DataFrameScanMaxThreads(context, input.bind_data));
+	result->position = 0;
+	return move(result);
+}
+
+static bool DataFrameScanParallelStateNext(ClientContext &context, const FunctionData *bind_data_p,
+                                           DataFrameLocalState &local_state, DataFrameGlobalState &global_state) {
+	auto bind_data = (const DataFrameScanBindData *)bind_data_p;
+
+	lock_guard<mutex> parallel_lock(global_state.lock);
+	if (global_state.position >= bind_data->row_count) {
+		return false;
+	}
+	auto offset = global_state.position;
+	auto count = MinValue<idx_t>(bind_data->rows_per_task, bind_data->row_count - offset);
+	local_state.position = 0;
+	local_state.offset = offset;
+	local_state.count = count;
+	local_state.done = false;
+	global_state.position += bind_data->rows_per_task;
+	return true;
+}
+
+static unique_ptr<LocalTableFunctionState> DataFrameScanInitLocal(ClientContext &context, TableFunctionInitInput &input,
+                                                                  GlobalTableFunctionState *global_state) {
+	auto &gstate = (DataFrameGlobalState &)*global_state;
+	auto result = make_unique<DataFrameLocalState>();
+
+	result->column_ids = input.column_ids;
+	if (!DataFrameScanParallelStateNext(context, input.bind_data, *result, gstate)) {
+		result->done = true;
+	}
+	return move(result);
 }
 
 struct DedupPointerEnumType {
 	static bool IsNull(SEXP val) {
 		return val == NA_STRING;
-=======
-static unique_ptr<GlobalTableFunctionState> dataframe_scan_init(ClientContext &context, TableFunctionInitInput &input) {
-	return make_unique<DataFrameScanState>();
-}
-
-static void dataframe_scan_function(ClientContext &context, TableFunctionInput &input, DataChunk &output) {
-	auto &data = (DataFrameScanFunctionData &)*input.bind_data;
-	auto &state = (DataFrameScanState &)*input.global_state;
-	if (state.position >= data.row_count) {
-		return;
->>>>>>> 2507243a
 	}
 	static uint64_t Convert(SEXP val) {
 		return (uint64_t)DATAPTR(val);
 	}
 };
 
-static void dataframe_scan_function(ClientContext &context, const FunctionData *bind_data_p,
-                                    FunctionOperatorData *operator_data_p, DataChunk &output) {
-	auto &bind_data = (DataFrameScanBindData &)*bind_data_p;
-	auto &operator_data = (DataFrameOperatorData &)*operator_data_p;
+static void DataFrameScanFunc(ClientContext &context, TableFunctionInput &data, DataChunk &output) {
+	auto &bind_data = (DataFrameScanBindData &)*data.bind_data;
+	auto &operator_data = (DataFrameLocalState &)*data.local_state;
+	auto &gstate = (DataFrameGlobalState &)*data.global_state;
 	if (operator_data.position >= operator_data.count) {
-		return;
-	}
-	idx_t this_count = std::min((idx_t)STANDARD_VECTOR_SIZE, operator_data.count - operator_data.position);
+		if (!DataFrameScanParallelStateNext(context, data.bind_data, operator_data, gstate)) {
+			return;
+		}
+	}
+	idx_t this_count = MinValue<idx_t>(STANDARD_VECTOR_SIZE, operator_data.count - operator_data.position);
 	output.SetCardinality(this_count);
 
 	auto sexp_offset = operator_data.offset + operator_data.position;
@@ -352,74 +367,20 @@
 	operator_data.position += this_count;
 }
 
-static unique_ptr<NodeStatistics> dataframe_scan_cardinality(ClientContext &context, const FunctionData *bind_data_p) {
+static unique_ptr<NodeStatistics> DataFrameScanCardinality(ClientContext &context, const FunctionData *bind_data_p) {
 	auto &bind_data = (DataFrameScanBindData &)*bind_data_p;
 	return make_unique<NodeStatistics>(bind_data.row_count, bind_data.row_count);
 }
 
-static string dataframe_scan_tostring(const FunctionData *bind_data_p) {
+static string DataFrameScanToString(const FunctionData *bind_data_p) {
 	return "data.frame";
 }
 
-static idx_t dataframe_scan_max_threads(ClientContext &context, const FunctionData *bind_data_p) {
-	D_ASSERT(bind_data_p);
-	auto bind_data = (const DataFrameScanBindData *)bind_data_p;
-	if (!bind_data->experimental) {
-		return 1;
-	}
-	return ceil((double)bind_data->row_count / bind_data->rows_per_task);
-}
-
-static unique_ptr<ParallelState> dataframe_scan_init_parallel_state(ClientContext &context, const FunctionData *,
-                                                                    const vector<column_t> &column_ids,
-                                                                    TableFilterCollection *) {
-	auto result = make_unique<DataFrameParallelState>();
-	result->row_group_index = 0;
-	return move(result);
-}
-
-static bool dataframe_scan_parallel_next(ClientContext &context, const FunctionData *bind_data_p,
-                                         FunctionOperatorData *operator_data_p, ParallelState *parallel_state_p) {
-	D_ASSERT(bind_data_p);
-	D_ASSERT(operator_data_p);
-	D_ASSERT(parallel_state_p);
-
-	auto bind_data = (const DataFrameScanBindData *)bind_data_p;
-	auto operator_data = (DataFrameOperatorData *)operator_data_p;
-	auto &parallel_state = (DataFrameParallelState &)*parallel_state_p;
-
-	lock_guard<mutex> parallel_lock(parallel_state.lock);
-
-	if (parallel_state.row_group_index < ceil((double)bind_data->row_count / bind_data->rows_per_task)) {
-		auto offset = parallel_state.row_group_index * bind_data->rows_per_task;
-		auto count = std::min(bind_data->rows_per_task, bind_data->row_count - offset);
-		dataframe_scan_init_internal(context, bind_data, operator_data, offset, count);
-		parallel_state.row_group_index++;
-		return true;
-	}
-	return false;
-}
-
-static unique_ptr<FunctionOperatorData>
-dataframe_scan_parallel_init(ClientContext &context, const FunctionData *bind_data_p, ParallelState *parallel_state_p,
-                             const vector<column_t> &column_ids, TableFilterCollection *) {
-	auto operator_data = make_unique<DataFrameOperatorData>();
-	operator_data->column_ids = column_ids;
-	if (!dataframe_scan_parallel_next(context, bind_data_p, operator_data.get(), parallel_state_p)) {
-		operator_data->done = true;
-	}
-	return move(operator_data);
-}
-
 DataFrameScanFunction::DataFrameScanFunction()
-    : TableFunction("r_dataframe_scan", {LogicalType::POINTER}, dataframe_scan_function, dataframe_scan_bind,
-<<<<<<< HEAD
-                    dataframe_scan_init, nullptr, nullptr, nullptr, dataframe_scan_cardinality, nullptr,
-                    dataframe_scan_tostring, dataframe_scan_max_threads, dataframe_scan_init_parallel_state, nullptr,
-                    dataframe_scan_parallel_init, dataframe_scan_parallel_next, true, false, nullptr) {
+    : TableFunction("r_dataframe_scan", {LogicalType::POINTER}, DataFrameScanFunc, DataFrameScanBind,
+                    DataFrameScanInitGlobal, DataFrameScanInitLocal) {
+	cardinality = DataFrameScanCardinality;
+	to_string = DataFrameScanToString;
 	named_parameters["experimental"] = LogicalType::BOOLEAN;
-=======
-                    dataframe_scan_init) {
-	cardinality = dataframe_scan_cardinality;
->>>>>>> 2507243a
-};+	projection_pushdown = true;
+}
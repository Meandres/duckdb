--- conflicted
+++ resolved
@@ -185,7 +185,6 @@
 		cond = make_unique<ConjunctionExpression>(ExpressionType::CONJUNCTION_AND, std::move(cond_args));
 	}
 
-<<<<<<< HEAD
 	auto join_type = JoinType::INNER;
 	if (join == "left") {
 		join_type = JoinType::LEFT;
@@ -194,10 +193,7 @@
 	} else if (join == "outer") {
 		join_type = JoinType::OUTER;
 	}
-	auto res = std::make_shared<JoinRelation>(left->rel, right->rel, move(cond), join_type);
-=======
 	auto res = std::make_shared<JoinRelation>(left->rel, right->rel, std::move(cond), JoinType::INNER);
->>>>>>> b3f6a8f1
 	return make_external<RelationWrapper>("duckdb_relation", res);
 }
 

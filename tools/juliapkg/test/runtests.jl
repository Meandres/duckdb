--- conflicted
+++ resolved
@@ -22,11 +22,7 @@
     "test_decimals.jl",
     "test_threading.jl",
     "test_tpch.jl",
-<<<<<<< HEAD
-    "test_tpch_multithread.jl"
-=======
 	"test_tpch_multithread.jl"
->>>>>>> 674354bb
 ]
 
 if size(ARGS)[1] > 0
